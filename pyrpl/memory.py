--- conflicted
+++ resolved
@@ -23,11 +23,8 @@
 import time
 from PyQt4 import QtCore
 from . import default_config_dir, user_config_dir
-<<<<<<< HEAD
 from io import StringIO
-=======
 from .pyrpl_utils import time
->>>>>>> b3babcc3
 
 import logging
 logger = logging.getLogger(name=__name__)
@@ -441,12 +438,9 @@
             self._savetimer.setSingleShot(True)
             self._savetimer.timeout.connect(self._save)
         self._load()
-<<<<<<< HEAD
         self._save_counter = 0 # cntr for unittest and debug purposes
-=======
         # root of the tree is also a MemoryBranch with parent self and
         # branch name ""
->>>>>>> b3babcc3
         super(MemoryTree, self).__init__(self, "")
 
     def _load(self):
@@ -497,15 +491,10 @@
         logger.debug("SAVE")
         return
 
-<<<<<<< HEAD
-    def _save(self, savedeadtime=None):
-        self._save_counter+=1 # for unittest and debug purposes
-        if savedeadtime is None:
-            savedeadtime = self._savedeadtime
-=======
+    def _save(self, deadtime=None):
+        self._save_counter+=1  # for unittest and debug purposes
         if deadtime is None:
             deadtime = self._loadsavedeadtime
->>>>>>> b3babcc3
         """ writes current tree structure and data to file """
         if self._filename is None:
             return
@@ -552,7 +541,8 @@
 if False:
     class DummyMemoryTree(object):  # obsolete now
         """
-        This class is there to emulate a MemoryTree, for users who would use RedPitaya object without Pyrpl object
+        This class is there to emulate a MemoryTree, for users who would use RedPitaya object without Pyrpl object. The
+        class is essentially deprecated by now.
         """
         @property
         def _keys(self):
