--- conflicted
+++ resolved
@@ -1388,16 +1388,11 @@
     # the first biquad (self.coefficients[0] has _delay cycles of delay
     # from input to output_signal. Biquad self.coefficients[i] has
     # _delay+i cycles of delay.
-    _delay = 5  # empirically found. Counting cycles gave me 7..
+    _delay = 5  # empirically found. Counting cycles gave me 7.
 
     # parameters for scipy.signal.cont2discrete
     _method = 'gbt'  # method to go from continuous to discrete coefficients
     _alpha = 0.5  # alpha parameter for method (scipy.signal.cont2discrete)
-
-    # the first biquad (self.coefficients[0] has _delay cycles of delay
-    # from input to output_signal. Biquad self.coefficients[i] has
-    # _delay+i cycles of delay.
-    _delay = 6
 
     # invert denominator coefficients to convert from scipy notation to
     # the fpga-implemented notation (following Oppenheim and Schaefer: DSP)
@@ -1608,13 +1603,8 @@
                                                     tol=tol)
         # make sure filter can be realized
         if minloops > self._IIRSTAGES:
-<<<<<<< HEAD
             raise Exception("Error: desired filter order is too high to "
                             "be implemented.")
-=======
-            raise Exception("Error: desired filter order is too high to "\
-                            +"be implemented.")
->>>>>>> 5962ec55
         if loops < minloops:  # warning has already be issued in make_proper_tf
             loops = minloops
         elif loops > 255:
@@ -1623,7 +1613,6 @@
                                  "%s.", loops)
             loops = 255
         self.loops = loops
-<<<<<<< HEAD
         self._logger.info("Filter sampling frequency is %.3s MHz",
                           1e-6/self.sampling_time)
         # get scaling right for coefficients so that gain corresponds to dcgain
@@ -1640,19 +1629,6 @@
                           tol=tol,
                           method=self._method,
                           alpha=self._alpha)
-=======
-
-        # get scaling right for coefficients so that gain corresponds to dcgain
-        sys = iir.rescale(zeros, poles, gain)
-        self._sys = sys  #save system for debugging
-        # get coefficients
-        c = iir.get_coeff(sys,
-                          dt=self.sampling_time,
-                          totalbits=iirbits,
-                          shiftbits=iirshift,
-                          tol=tol,
-                          finiteprecision=False)
->>>>>>> 5962ec55
         # write coefficients to fpga
         self.coefficients = c
         # save the full-precision coefficients for debugging
@@ -1660,16 +1636,12 @@
         # low-pass filter the input signal with a first order filter with
         # cutoff near the sampling rate - decreases aliasing and achieves
         # higher internal data precision (3 extra bits) through averaging
-<<<<<<< HEAD
         if inputfilterbandwidth is None:
             self.inputfilter = 125e6*self._frequency_correction / self.loops
         else:
             self.inputfilter = inputfilterbandwidth
         self._logger.info("IIR anti-aliasing input filter set to: %s MHz",
                           self.inputfilter * 1e-6)
-=======
-        self.inputfilter = 125e6*self._frequency_correction / self.loops
->>>>>>> 5962ec55
         # connect the module
         if input is not None:
             self.input = input
@@ -1693,7 +1665,6 @@
                 "Maximum deviation from design coefficients: %.4g "
                 "(relative: %.4g)", maxdev, reldev)
         else:
-<<<<<<< HEAD
             self._logger.info("Maximum deviation from design coefficients: "
                                "%.4g (relative: %.4g)", maxdev, reldev)
         if bool(self.overflow):
@@ -1708,26 +1679,6 @@
             if plot:
                 iir.bodeplot(designdata, xlog=True)
             return designdata
-=======
-            self._logger.debug("Maximum deviation from design coefficients: %.4g "
-                          "(relative: %.4g)", maxdev, reldev)
-        if bool(self.overflow):
-            self._logger.warning("Overflow detected. Pattern: %s",
-                                 bin(self.overflow))
-        else:
-            self._logger.warning("Overflow pattern: %s", bin(self.overflow))
-        if plot:
-            plotdata = []
-            maxf = 125e6/self.loops
-            fs = np.linspace(maxf/1000, maxf, 2001, endpoint=True)
-            for kind in ["continuous", "discrete", "implemented",
-                         "highprecision"]:
-                plotdata.append((f,
-                                 self.transfer_function(fs, kind=kind),
-                                 kind))
-            iir.bodeplot(plotdata, xlog=True)
-            return plotdata
->>>>>>> 5962ec55
         else:
             return None
 
@@ -1760,7 +1711,6 @@
             the implementation of the IIR. The various intermediate transfer
             functions can be helpful to debug the iir filter.
 
-<<<<<<< HEAD
             kind should be one of the following (default is 'implemented'):
             - 'all': returns a list of data to be passed to iir.bodeplot
               with all important kinds of transfer functions for debugging
@@ -1877,63 +1827,7 @@
         delay = module_delay * 8e-9 / self._frequency_correction + extradelay
         tf *= np.exp(-1j*delay*frequencies*2*np.pi)
         return tf
-=======
-            kindshould be one of the following (default is 'implemented'):
-            - 'continuous': the designed transfer function in continuous time
-            - 'discrete': the transfer function after transformation to
-            discrete time
-            - 'highprecision': hypothetical transfer function assuming that
-            64 bit fixed point numbers were used in the fpga (decimal point
-            at bit 48)
-            - 'implemented': transfer function after rounding the
-            coefficients to the precision of the fpga
->>>>>>> 5962ec55
-
-        Returns
-        -------
-        tf: np.array(..., dtype=np.complex)
-            The complex open loop transfer function of the module.
-        """
-        frequencies = np.array(frequencies, dtype=np.float)
-        # take average delay to be half the loops since this is the
-        # expectation value for the delay (plus internal propagation delay)
-        module_delay = self._delay + self.loops / 2.0
-
-        if kind == "continuous":
-            tf = iir.tf_continuous(sys=self._sys,
-                                   frequencies=frequencies)
-        elif kind == "discrete":
-            # self._coefficients is a copy of full-precision coefficients
-            tf = iir.tf_discrete(coefficients=self._coefficients,
-                                 frequencies=frequencies,
-                                 dt=self.sampling_time)
-        elif kind == "highprecision":
-            tf = iir.tf_implemented(coefficients=self._coefficients,
-                                    frequencies=frequencies,
-                                    dt=self.sampling_time,
-                                    totalbits=64,
-                                    shiftbits=48)
-        else:  # default: kind == "implemented":
-            # self.coefficients are the coefficients as stored in the fpga
-            tf = iir.tf_implemented(coefficients=self.coefficients,
-                                    frequencies=frequencies,
-                                    dt=self.sampling_time,
-                                    totalbits=self._IIRBITS,
-                                    shiftbits=self._IIRSHIFT)
-        for f in [self.inputfilter]:  # only one filter at the moment
-            if f == 0:
-                continue
-            if f > 0:  # lowpass
-                tf /= (1.0 + 1j*frequencies/f)
-                module_delay += 2  # two cycles extra delay per lowpass
-            elif f < 0:  # highpass
-                tf /= (1.0 + 1j*f/frequencies)
-                # plus is correct here since f already has a minus sign
-                module_delay += 1  # one cycle extra delay per highpass
-        # add delay
-        delay = module_delay * 8e-9 / self._frequency_correction + extradelay
-        tf *= np.exp(-1j*delay*frequencies*2*np.pi)
-        return tf
+
 
 class AMS(BaseModule):
     """mostly deprecated module (redpitaya has removed adc support). 
