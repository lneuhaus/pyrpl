--- conflicted
+++ resolved
@@ -131,22 +131,6 @@
     return np.array(result)
 
 
-<<<<<<< HEAD
-=======
-"""def tf2plot(b,a,dt=8e-9,n=512,maxf=None,minf=100):
-    if not maxf is None:
-        n = np.linspace(minf,maxf,n)*2*np.pi*dt
-    w, h = sig.freqz(b, a,worN=n)
-    plt.title('Digital filter frequency response')
-    plt.plot(w/(2*np.pi*dt), 20*np.log10(np.abs(h)))
-    plt.title('Digital filter frequency response')
-    plt.ylabel('Amplitude Response [dB]')
-    plt.xlabel('Frequency (Hz)')
-    plt.xscale("log")
-    plt.grid()
-    plt.show()"""
-
->>>>>>> 5962ec55
 def tf_continuous(sys, frequencies):
     """
     Returns the continuous transfer function of sys at frequencies.
@@ -169,7 +153,6 @@
     wc, hc = sig.freqresp(sys, w=frequencies * 2 * np.pi)
     return hc
 
-<<<<<<< HEAD
 
 def tf_before_partialfraction(sys, frequencies, dt=8e-9, continuous=False,
                               method="gbt", alpha=0.5):
@@ -210,9 +193,6 @@
 
 def tf_discrete(coefficients, frequencies, dt=8e-9, delay_per_cycle=8e-9,
                 zoh=True):
-=======
-def tf_discrete(coefficients, frequencies, dt=8e-9, delay_per_cycle=8e-9):
->>>>>>> 5962ec55
     """
     Returns the discrete transfer function realized by coefficients at
     frequencies.
@@ -229,7 +209,6 @@
         discrete sampling time (seconds)
 
     delay_per_cycle: float
-<<<<<<< HEAD
         the biquad at coefficients[i] experiences an extra
         delay of i*delay_per_cycle
 
@@ -237,17 +216,11 @@
         If true, zero-order hold implementation is assumed. Otherwise,
         the delay is expected to depend on the index of biquad.
 
-=======
-        the biquad at coefficients[i] experiences and extra
-        delay of i*delay_per_cycle
-
->>>>>>> 5962ec55
     Returns
     -------
     np.array(..., dtype=np.complex)
     """
     # the higher stages have progressively more delay to the output
-<<<<<<< HEAD
     delay_per_cycle_array = np.exp(-1j * delay_per_cycle * frequencies * 2 *
                                 np.pi)
     # discrete frequency
@@ -267,29 +240,12 @@
     return h
 
 
-=======
-    delay_per_cycle = np.exp(-1j * delay_per_cycle * frequencies * 2 * np.pi)
-    # discrete frequency
-    w = np.array(frequencies, dtype=np.float) * 2 * np.pi * dt
-    b, a = sig.sos2tf(np.array([coefficients[0]]))
-    w, h = sig.freqz(b, a, worN=w)
-    for i in range(1, len(coefficients)):
-        b, a = sig.sos2tf(np.array([coefficients[i]]))
-        w, hh = sig.freqz(b, a, worN=w)
-        h += hh*delay_per_cycle**i
-    return h
-
->>>>>>> 5962ec55
 def tf_implemented(coefficients,
                    frequencies,
                    dt=8e-9,
                    totalbits=32,
-<<<<<<< HEAD
                    shiftbits=16,
                    zoh=False):
-=======
-                   shiftbits=16):
->>>>>>> 5962ec55
     """
     Returns the discrete transfer function realized by coefficients at
     frequencies.
@@ -305,13 +261,10 @@
     dt: float
         discrete sampling time (seconds)
 
-<<<<<<< HEAD
     zoh: bool
         If true, zero-order hold implementation is assumed. Otherwise,
         the delay is expected to depend on the index of biquad.
 
-=======
->>>>>>> 5962ec55
     Returns
     -------
     np.array(..., dtype=np.complex)
@@ -319,42 +272,8 @@
     fcoefficients = finiteprecision(coefficients,
                                     totalbits=totalbits,
                                     shiftbits=shiftbits)
-<<<<<<< HEAD
     return tf_discrete(fcoefficients, frequencies, dt=dt, zoh=zoh)
-=======
-    return tf_discrete(fcoefficients, frequencies, dt=dt)
-
-def psos2plot(sos, sys=None, dt=8e-9, n=2**14, maxf=1e6, minf=1000, name="", plot=False):
-    toreturn = []
-    if not maxf is None:
-        n = np.linspace(minf, maxf, n) * 2 * np.pi * dt
-    b, a = sig.sos2tf(np.array([sos[0]]))
-    w, h = sig.freqz(b, a, worN=n)
-    for i in range(1, len(sos)):
-        b, a = sig.sos2tf(np.array([sos[i]]))
-        w, hh = sig.freqz(b, a, worN=n)
-        h += hh
-    w = w / (2 * np.pi * dt)
-    toreturn.append((w, h, name))
-    if plot:
-        plt.title('Digital filter frequency response')
-        plt.plot(w, 20 * np.log10(np.abs(h)), label=name)
-    if not sys is None:
-        wc, hc = sig.freqresp(sys, w=w * 2 * np.pi)
-        wc = wc / (2 * np.pi)
-        if plot:
-            plt.plot(wc, 20 * np.log10(np.abs(hc)), label="continuous system")
-        toreturn.append((wc, hc, "continuous system"))
-    if plot:
-        plt.title('Digital filter frequency response')
-        plt.ylabel('Amplitude Response [dB]')
-        plt.xlabel('Frequency [Hz]')
-        plt.xscale("log")
-        plt.grid(True)
-        # plt.legend()
-        plt.show()
-    return toreturn
->>>>>>> 5962ec55
+
 
 def finiteprecision(coeff, totalbits=32, shiftbits=16):
     res = coeff * 0 + coeff
@@ -497,29 +416,6 @@
     plt.show()
 
 
-<<<<<<< HEAD
-=======
-# Example
-def example():
-    plt.close()
-    pc = 2.0 * np.pi * np.array([(-0.5 - 13428.513784154658j),
-                                 (-0.5 + 13428.513784154658j),
-                                 (-10000 + 0j),
-                                 (-11e4 + 0j)],
-                                dtype=np.complex128)
-    zc = 2.0 * np.pi * np.array([0], dtype=np.complex128)
-    kc = -124184264.61183095 * 1e12
-    sys = (zc, pc, kc)
-    shift = 40
-    total = 60
-    f, c = get_coeff(sys, dt=8e-9, totalbits=total, shiftbits=shift)
-    f10, c10 = get_coeff(sys, dt=200e-9, totalbits=total, shiftbits=shift)
-    psos2plot(c, sys, n=2**16, maxf=50e6, dt=8e-9, name="unrounded 8ns")
-    psos2plot(f10, None, n=2**16, maxf=50e6, dt=200e-9, name="rounded 200ns")
-    l = plt.legend()
-
-
->>>>>>> 5962ec55
 def make_proper_tf(zeros, poles, loops=None, _minloops=3, tol=1e-3):
     """
     Makes sure that a systel is strictly proper and that all complex
@@ -540,11 +436,7 @@
     """
     # part 1: make sure each complex pole/zero has a conjugate partner
     results = []
-<<<<<<< HEAD
     minlooplist = []  # count at the same time how many biquads are needed
-=======
-    minlooplist = []  #count at the same time how many biquads are needed
->>>>>>> 5962ec55
     for data in [zeros, poles]:
         minloops = 0
         data = list(data)  # make a copy of the original data
@@ -554,15 +446,9 @@
             gooddata.append(datum)
             if np.imag(datum) == 0:
                 # real pole/zero -> needs half a biquad
-<<<<<<< HEAD
                 minloops += 0.5
             else:
                 minloops += 1
-=======
-                loops += 0.5
-            else:
-                loops += 1
->>>>>>> 5962ec55
                 # find conjugate partner
                 found = False
                 for candidate in data:
@@ -628,7 +514,6 @@
             k /= np.abs(zz)
     return zeros, poles, k
 
-<<<<<<< HEAD
 
 def prewarp(sys, dt=8e-9):
     """ prewarps frequencies in order to correct warping effect in discrete
@@ -663,35 +548,4 @@
                          "automatically applied.",
                          correction, x[i] / 2 / np.pi)
             x[i] *= correction
-    return zc, pc, k
-=======
-"""Example from ipython notebook
-bp.poles=[(-12.0000000999999-19631.489456573287j),(-1000-100631j),(-10-500631j),-50000,(-500-22631j),-1e6]
-bp.zeros = [(-100.000000-60000.108400821522j),(-10.000000-200000.108400821522j),(-500-21031j)]
-bp.k=1000000*50000*6*1e6
-#b.zeros=[100000]
-#b.zeros.remove(0)
-print bp.poles
-print bp.zeros
-bp.refresh()
-plt.close()
-loops = 30
-dt=8e-9*loops
-(zc,pc,kc) = bp.zpk
-sys=(zc,pc,kc*1e5)
-print sys
-shift=25
-total=46
-f,c=get_coeff(sys,dt=loops*8e-9,totalbits=total,shiftbits=shift,tol=1e-6,finiteprecision=False)
-#f10,c10 = get_coeff(sys,dt=200e-9,totalbits=total,shiftbits=shift,tol=1e-6)
-psos2plot(c,sys,n=2**16,maxf=50e6,dt=loops*8e-9,name="unrounded dt="+str(int(dt*1e9))+"ns")
-psos2plot(f,None,n=2**16,maxf=50e6,dt=loops*8e-9,name="rounded dt="+str(int(dt*1e9))+"ns")
-l=plt.legend()
-#p.iir_coefficients = c
-p.reset=True
-p.iir_coefficients = c
-p.iir_loops = loops
-p.reset=False
-print max((p.iir_coefficients[0:len(c)] - c).flatten())
-"""
->>>>>>> 5962ec55
+    return zc, pc, k