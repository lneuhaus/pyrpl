import time
import logging
import numpy as np
logger = logging.getLogger(__name__)

from .curvedb import CurveDB


class ExposedConfigParameter(object):
    def __init__(self, parameter):
        self._parameter = parameter

    def __get__(self, instance, owner):
        return instance._config.__getattribute__(self._parameter)

    def __set__(self, instance, value):
        instance._config.__setattr__(self._parameter, value)


class Signal(object):
    """" represention of a physial signal

    A predefined number of samples is aquired when any signal-related property
    is requested (except for sample which always gets a simultaneous datapoint.
    If several properties are requested simultaneously, all are derived from the
    same data trace. This is done by setting a timeout within
    which the signals can be requested, roughly corresponding to the required
    acquisition time. The recommended syntax for simultaneous acquisition is:
    mean, rms = signal.mean, signal.rms

    Parameters
    ----------
    config: MemoryBranch
        Any memorybranch of the MemoryTree object corresponding to the
        config file that defines this signal.
    branch: str
        The branch name that defines the signal.
        Example: "mysignals.myinputs.myinput"
    """
    def __init__(self, config, branch):
        # get the relevant config branch from config tree
        self._config = config._getbranch(branch, defaults=config.signal)
        # signal name = branch name
        self._name = self._config._branch
        self._acquiretime = 0

    # The units in which the signal will be calibrated
    unit = ExposedConfigParameter("unit")

    def __repr__(self):
        return str(self.__class__)+"("+self._name+")"

    @property
    def unit_per_V(self):
        """ The factor to convert this signal from Volts to the units as
        specified in the config file. Setting this property will affect the
        config file. """
        return self._config[self.unit + "_per_V"]

    @unit_per_V.setter
    def unit_per_V(self, value):
        self._config[self.unit + "_per_V"] = value

    # placeholder for acquired data implementation, in default units (V)
    def _acquire(self):
        """
        Acquires new data for the signal. Automatically called
        once the buffered data are older than the timeout specified in the
        signal configuration, but it can often be useful to manually enforce
        a new acquisition through this function.

        Returns
        -------
        None
        """
        logger.debug("acquire() of signal %s was called! ", self._name)
        # get data
        self._lastvalues = np.random.normal(size=self._config.points)
        self._acquiretime = time.time()

    # placeholder for acquired timetrace implementation
    @property
    def _times(self):
        return np.linspace(0,
                           self._config.traceduration,
                           self._config.points,
                           endpoint=False)
    @property
    def nyquist_frequency(self):
        """ Returns the nyquist frequency of the predefined measurements
        such as mean, rms, curve, min, max """
        return self._config.points / self._config.traceduration / 2

    # placeholder for acquired data sample implementation (faster)
    @property
    def sample(self):
        """ Returns one most recent sample of the signal. Does not rely on
        self._acquire. """
        return (np.random.normal() - self.offset) * self.unit_per_V

    # derived quantities from here on, no need to modify in derived class
    @property
    def _values(self):
        # has the timeout expired?
        if self._acquiretime + self._config.acquire_timeout < time.time():
            # take new data then
            self._acquire()
        # return scaled numbers (slower to do it here but nicer code)
        return (self._lastvalues - self.offset) * self.unit_per_V

    @property
    def mean(self):
        """ Returns the mean of the last signal acquisition """
        return self._values.mean()

    @property
    def rms(self):
        """ Returns the rms of the last signal acquisition """
        return np.sqrt(((self._values - self._values.mean())**2).mean())

    @property
    def max(self):
        """ Returns the maximum of the last signal acquisition """
        return self._values.max()

    @property
    def min(self):
        """ Returns the minimum of the last signal acquisition """
        return self._values.min()

    @property
    def curve(self):
        """ returns a curve with recent data and a lot of useful parameters"""
        # important: call _values first in order to get the _times
        # corresponding to the measurement setup of _values
        values = self._values
        times = self._times
        return CurveDB.create(times, values,
                              name=self._name,
                              mean=self.mean,
                              rms=self.rms,
                              max=self.max,
                              min=self.min,
                              average=self._config.average,
                              unit=self.unit,
                              unit_per_V=self.unit_per_V,
                              nyquist_frequency=self.nyquist_frequency,
                              acquiretime=self._acquiretime,
                              autosave=self._config.autosave)

    def get_offset(self):
        """ acquires and saves the offset of the signal """
        oldoffset = self.offset
        # make sure data are fresh
        self._acquire()
        self._config["offset"] = self._lastvalues.mean()
        newoffset = self.offset
        logger.debug("Offset for signal %s changed from %s to %s",
                     self._name, oldoffset, newoffset)
        return newoffset

    @property
    def offset(self):
        if self._config.offset_subtraction:
            return self._config.offset or 0
        else:
            return 0

    def get_peak(self):
        # make sure data are fresh
        self._acquire()
        self._config["peak"] = self.mean

        logger.debug("New peak value for signal %s is %s",
                     self._name, self._config.offset)

    @property
    def peak(self):
        """ peak signal value, as present when get_peak was last called"""
        return self._config.peak

    @property
    def transfer_function(self):
        try:
            pk = self._config.transfer_function.open_loop
        except KeyError:
            logger.error("No transfer functions available for this output")
            return None
        return CurveDB.get(pk)


class RPSignal(Signal):
    """
    A Signal that corresponds to an inputsignal of the DSPModule inside
    the RedPitaya

    Parameters
    ----------
    config: MemoryBranch
        Any memorybranch of the MemoryTree object corresponding to the
        config file that defines this signal.
    branch: str
        The branch name that defines the signal.
        Example: "mysignals.myinputs.myinput"
    parent: Pyrpl
        The Pyrpl object hosting this signal. In principle, any object
        containing an attribute 'rp' referring to a RedPitaya object can be
        parent.
    restartscope: function
        The function that the signal calls after acquisition to reset the
        scope to its orignal state.
    """
    def __init__(self, config, branch, parent, restartscope=lambda: None):
        self._parent = parent
        self._rp = parent.rp
        self._restartscope = restartscope
        super(RPSignal, self).__init__(config, branch)

    @property
    def redpitaya_input(self):
        """
        Returns
        -------
        input: str
            The DSPModule name of the input signal corresponding to this
            signal in the redpitaya """
        return self._config.redpitaya_input

    def _saverawdata(self, data, times):
        self._lastvalues = data
        self._lasttimes = times
        self._acquiretime = time.time()

    def _acquire(self, secondsignal=None):
        """
        Acquires new data for the signal. Automatically called
        once the buffered data are older than the timeout specified in the
        signal configuration, but it can often be useful to manually enforce
        a new acquisition through this function.

        Parameters
        ----------
        secondsignal: Signal or str
            Signal or name of signal that should be recorded simultaneously
            with this signal. The result will be directly stored in the second
            signal and can be retrieved through properties like curve or
            mean of the second signal.

        Returns
        -------
        None
        """
        logger.debug("acquire() of signal %s was called! ", self._name)
        if secondsignal is None:
            try:
                secondsignal = self._config.secondsignal
            except KeyError:
                pass
        if isinstance(secondsignal, str):
            secondsignal = self._parent.signals[secondsignal]
        if secondsignal is not None:
            input2 = secondsignal.redpitaya_input
            logger.debug("Second signal '%s' for acquisition set up.",
                         secondsignal)
        else:
            input2 = None
        self._rp.scope.setup(duration=self._config.duration,
                             trigger_source=self._config.trigger_source,
                             average=self._config.average,
                             threshold=self._config.threshold,
                             hysteresis=self._config.hysteresis,
                             trigger_delay=self._config.trigger_delay,
                             input1=self.redpitaya_input,
                             input2=input2)
        try:
            timeout = self._config.timeout
        except KeyError:
            timeout = self._rp.scope.duration*5
        self._saverawdata(self._rp.scope.curve(ch=1, timeout=timeout), self._rp.scope.times)
        if secondsignal is not None:
            secondsignal._saverawdata(self._rp.scope.curve(ch=2, timeout=-1), self._rp.scope.times)
        self._restartscope()

    @property
    def _times(self):
        return self._lasttimes#self._rp.scope.times

    @property
    def sample(self):
        """ Returns a single sample of the signal"""
        self._rp.scope.input1 = self.redpitaya_input
        return (self._rp.scope.voltage1 - self.offset) * self.unit_per_V

    @property
    def nyquist_frequency(self):
        """ Returns the nyquist frequency of the predefined measurements
        such as mean, rms, curve, min, max """
        return 1.0 / self._rp.scope.sampling_time / 2

    @property
    def curve(self):
        """ Returns a CurveDB object with the last result of _acquitision """
        curve = super(RPSignal, self).curve
        extraparams = dict(
            trigger_timestamp = self._rp.scope.trigger_timestamp,
            duration = self._rp.scope.duration)
        curve.params.update(extraparams)
        curve.save()
        return curve


class RPOutputSignal(RPSignal):
    """
    A Signal that drives an output of the RedPitaya. It shares all
    properties of RPSignal (an input signal), but furthermore reserves a PID
    module to forward its input to an output of the redpitaya. Proper
    configuration in the config file leads to almost automatic locking
    behaviour: If the output signal knows its transfer function, it can
    adjust the PID parameters to provide an ideal proportional or integral
    transfer function.

    Parameters
    ----------
    config: MemoryBranch
        Any memorybranch of the MemoryTree object corresponding to the
        config file that defines this signal.
    branch: str
        The branch name that defines the signal.
        Example: "mysignals.myinputs.myinput"
    parent: Pyrpl
        The Pyrpl object hosting this signal. In principle, any object
        containing an attribute 'rp' referring to a RedPitaya object can be
        parent.
    restartscope: function
        The function that the signal calls after acquisition to reset the
        scope to its orignal state.
    """
    def __init__(self, config, branch, parent, restartscope):
        super(RPOutputSignal, self).__init__(config,
                                             branch,
                                             parent,
                                             restartscope)
        self.setup()

    def setup(self, **kwargs):
        """
        Sets up the output according to the config file specifications.

        Parameters
        ----------
        kwargs: dict
            Not used here, but present to ease overwriting in derived signal
            classes since the API typically passes all setup parameters of the
            signal here.

        Returns
        -------
        None
        """
        # each output gets its own pid
        if not hasattr(self, "pid"):
            self.pid = self._rp.pids.pop()

        # set voltage limits
        try:
            self.pid.max_voltage = self._config.max_voltage
        except KeyError:
            self._config["max_voltage"] = self.pid.max_voltage
        try:
            self.pid.min_voltage = self._config.min_voltage
        except KeyError:
            self._config["min_voltage"] = self.pid.min_voltage

        # routing of output
        try:
            out = self._config.redpitaya_output
        except KeyError:
            logger.error("Output port for signal signal %s could not be "
                         + "identified.", self._name)
            raise
        if out.startswith("pwm"):
            out = self._rp.__getattribute__(out)
            out.input = self.pid.name
            self.pid.output_direct = "off"
        else:
            self.pid.output_direct = out

        # is a second pid needed?
        if self._pid2_filter or self._second_integrator_crossover > 0:
            # if we already have a pid2, let's return it to the stack first
            if hasattr(self, 'pid2'):
                self.pid2.p = 0
                self.pid2.i = 0
                self.pid2.d = 0
                self.pid2.ival = 0
                self._rp.pids.append(self.pid2)
            # self.pid has been configured on the output side. Therfore we
            # rename it to pid2 and create a new self.pid for the intput
            # configuration to be compatible with the single-pid code.
            self.pid2 = self.pid
            self.pid = self._rp.pids.pop()
            logger.debug("Second PID %s acquired for output %s.",
                         self.pid.name, self._name)
            self.pid2.inputfilter = self._pid2_filter
            self.pid2.input = self.pid.name
            self.pid.max_voltage = 1
            self.pid.min_voltage = -1
            self.pid.p = 1.0

        # configure inputfilter
        try:
            self.pid.inputfilter = self._config.lock.inputfilter
        except (KeyError, AttributeError):
            logger.debug("No inputfilter was defined for output %s. ",
                         self._name)

        # save the current inputfilter to the config file
        try:
            self._config["lock"]["inputfilter"] = self._inputfilter
        except KeyError:
            self._config["lock"] = {"inputfilter": self._inputfilter}

        # set input to off
        self.pid.input = "off"

        # configure iir if desired
        self.setup_iir()

        # make sure the units of calibration make sense
        if not 'calibrationunits' in self._config._keys():
            calibrations = [k for k in self._config._keys() if k.endswith("_per_V")]
            if not calibrations or len(calibrations) > 1:
                raise ValueError("Too few / too many calibrations for output "
                                 +self._name+" are specified in config file: "
                                 +str(calibrations)
                                 +". Remove all but one to continue.")
            else:
                self._config['calibrationunits'] = calibrations[0]

<<<<<<< HEAD
=======
    def _loadiir(self):
        try:
            # workaround for complex numbers from yaml
            iirzeros = [complex(n) for n in self._config.iir.zeros]
            iirpoles = [complex(n) for n in self._config.iir.poles]
            iirgain = self._config.iir.gain
        except KeyError:
            logger.debug("No iir filter was defined for output %s. ",
                         self._name)
            return
        if not hasattr(self, "iir"):
            self.iir = self._rp.iirs.pop()
        logger.error("IIR setup not implemented at the time being.")

>>>>>>> b068a479
    @property
    def issaturated(self):
        """
        Returns
        -------

        True: if the output has saturated
        False: otherwise
        """
        ival, max, min = self.pid.ival, self.pid.max_voltage, \
                         self.pid.min_voltage
        if ival > max or ival < min:
            return True
        else:
            return False

    def off(self):
        """ Turns off all feedback gains, sweeps and sets the offset to
        zero. """
        self.pid.p = 0
        self.pid.i = 0
        self.pid.d = 0
        self.pid.ival = 0
        if hasattr(self, 'pid2'):
            self.pid2.i = 0
            self.pid2.p = 1
            self.pid2.d = 0
            self.pid2.ival = 0

    def unlock(self):
        """ Turns the signal lock off if the signal is used for locking """
        if self._skiplock:
            return
        else:
            self.off()

    def lock(self,
             slope,
             setpoint=None,
             input=None,
             factor=1.0,
             offset=None,
             second_integrator=0,
             setup_iir=False):
        """
        Enables feedback with this output. The realized transfer function of
        the pid plus specified external analog filters is a pure integrator if
        the config file defines unity_gain_frequency for the output, or a pure
        proportional gain if the config file defines proportional_gain for the
        output. This transfer function can be further refined by
        setting the fields 'inputfilter' and 'iir' for the output in the config
        file. An incorrect specification of the external analog filter will
        result in an imperfect transfer function.

        Parameters
        ----------
        slope: float or None
            The slope of the input error signal. If the output is specified in
            units of m_per_V, the slope must come in units of V_per_m. None
            leaves the current slope unchanged (also ignores factor).
        setpoint: float or None
            The lock setpoint in V. None leaves the setpoint unchanged
        input: RPSignal oror None
            The input signal of the pid, either as RPSignal object.  None
            leaves the currend pid input.
        factor: float
            An extra factor to multiply the gain with for debugging purposes.
        offset: float or None
            The output offset (V) when the lock is enabled.
        second_integrator: float
            Factor to multiply a predefined second integrator gain with. Useful
            for ramping up the second integrator in a smooth fashion.
        setup_iir: bool
            If True, no iir filter is set up. Usually, it is enough to
            switch on the iir filter only in the final step. This results in a
            gain in speed and avoids saturation of internal degrees of
            freedom of the IIR.

        Returns
        -------
        None
        """

        # if output is disabled for locking, skip the rest
        if self._skiplock:
            return

        # normalize slope to our units
        slope *= self._config[self._config.calibrationunits]

        # design the loop shape
        loopshape = self._config.lock._dict  # maybe rename the branch to loopshape
        if ("unity_gain_frequency" in loopshape
                                and "proportional_gain" in loopshape):
            raise ValueError("Output " + self._name + " loopshape is "
                    "overdefined. Defines either unity_gain_frequency or "
                    "proportional_gain, but not both!")
        if slope is None:
            if "unity_gain_frequency" in loopshape:
                integrator_on = True
                gain = self.pid.i
            else:  # "proportional" in loopshape:
                integrator_on = False
                gain = self.pid.p
        elif slope == 0:
            raise ValueError("Cannot lock on a zero slope!")
        else:
            if "unity_gain_frequency" in loopshape:
                integrator_on = True
                gain = self._config.lock.unity_gain_frequency
            else:  # "proportional" in loopshape:
                integrator_on = False
                gain = self._config.lock.proportional_gain
            gain *= factor * -1 / slope

        # if gain is disabled somewhere, return
        if gain == 0:
            self.off()
            logger.warning("Lock called with zero gain! ")
            return

        # if analog lowpass filters are present, try to adjust transfer
        # function in order to compensate for it with PID
        try:
            lowpass = sorted(self._config.analogfilter.lowpass)
        except KeyError:
            self._config['analogfilter']= {'lowpass': []}
            lowpass = sorted(self._config.analogfilter.lowpass)
        if integrator_on:
            integrator_ugf = gain
        else:
            integrator_ugf = 0
            # pretending there was a 1Hz analog filter will get us the right
            # proportional gain with or without integrator in the next block
            lowpass = [1.0] + lowpass

        if len(lowpass) >= 0:  # i.e. always
            # no analog lowpass -> pure integrator lock
            proportional = 0
            differentiator_ugf = 0
        if len(lowpass) >= 1:
            # set PI corner at first lowpass cutoff
            proportional = gain / lowpass[0]
        if len(lowpass) >= 2:
            # set PD corner at second lowpass cutoff if present
            differentiator_ugf = lowpass[1] / proportional
        if len(lowpass) >= 3:
            logger.warning("Output %s: Don't know how to handle >= 3rd order "
                           +"analog filter. Consider IIR design. ")

        if input is not None:
            if not isinstance(input, RPSignal):
                logger.error("Input %s must be a RPSignal instance.", input)
            self.pid.input = input.redpitaya_input
        # if iir was used, input may be on the iir at the moment
        elif (self.pid.input == 'iir') and hasattr(self, "iir"):
            self.pid.input = self.iir.input

        # get inputoffset
        if input is None:
            inputbranch = self._config._root.inputs["self.pid.input"]
            if inputbranch.offset_subtraction:
                inputoffset = inputbranch.offset
            else:
                inputoffset = 0
        else:
            inputoffset = input.offset

        if offset:
            # must turn off gains before setting the offset
            self.off()
            # offset is internal integral value
            self.pid.ival = offset
            # sleep for the lowest analog lowpass damping time to let the
            # offset settle analogically
            if lowpass:
                time.sleep(1.0/lowpass[0])

        # reset inputfilter - allows configuration from configfile in
        # near real time
        self.pid.inputfilter = self._config.lock.inputfilter
        if hasattr(self, 'pid2'):
            self.pid2.inputfilter = self._pid2_filter

        # setup iir filter if it is configured - this takes care of input
        # signal routing. To be executed, set 'setup_iir: true' in the
        # appropriate lock stage in the config file
        if setup_iir:
            self.setup_iir()

        # rapidly turn on all gains
        if setpoint is None:
            setpoint = self.pid.setpoint
        else:
            self.pid.setpoint = setpoint + inputoffset
        self.pid.i = integrator_ugf
        self.pid.p = proportional
        self.pid.d = differentiator_ugf
        if second_integrator != 0:
            if hasattr(self, 'pid2'):
                self.pid2.i = self._second_integrator_crossover\
                              * second_integrator
                self.pid2.p = 1.0

        # set the offset once more in case the lack of synchronous gain enabling
        # messed up the offset
        if offset:
            self.pid.ival = offset
            if hasattr(self, 'pid2'):
                self.pid2.ival = 0

        # issue a warning if some gain could not be implemented
        for act, set, name in [(self.pid.i, integrator_ugf, "integrator"),
                           (self.pid.p, proportional, "proportional"),
                           (self.pid.d, differentiator_ugf, "differentiator"),
                           (self.pid.setpoint, setpoint, "setpoint")]:
            if set != 0 and (act / set < 0.9 or act / set > 1.1):
                # the next condition is to avoid diverging quotients setpoints
                # near zero
                if not (name == 'setpoint' and abs(act-set) < 1e-3):
                    logger.warning("Implemented value for %s of output %s has "
                            + "saturated more than 10%% away from desired "
                            + "value. Try to modify analog gains.",
                            name, self._name)

    def save_current_gain(self, slope=1.0):
        """ converts the current transfer function of the output into its
        default transfer function by updating relevant settings in the
        config file.

        Parameters
        ----------
        slope: float
            the slope that lock would receive at the current setpoint.

        Returns
        -------
        None
        """
        # normalize slope to our units
        slope *= self._config[self._config.calibrationunits]
        # save inputfilters
        self._config.lock.inputfilter = self._inputfilter
        # save new pid gains
        newgains = {"p": self.pid.p,
                    "i": self.pid.i,
                    "d": self.pid.d}
        # first take care of pid2 if it exists
        if hasattr(self, "pid2"):
            newgains['p'] *= self.pid2.p
            if self.pid2.d != 0:
                if newgains["d"] == 0:
                    newgains["d"] = self.pid2.d
                else:
                    logger.error('Nonzero differential gain in pid2 '
                                 'of output %s detected. No method '
                                 'implemented to record this gain in the '
                                 'config file. Please modify '
                                 'RPOutputsignal.save_current_gain '
                                 'accordingly! ')
            if self.pid2.i != 0:
                self._config.lock['second_integrator_crossover'] = \
                    self.pid2.i / self.pid2.p
        # now we only need to transcribe newgains into the config file
        lowpass = []
        if newgains['i'] == 0:  # means config file cannot have
            # unity_gain_frequency entry
            if "unity_gain_frequency" in self._config.lock._keys():
                self._config.lock._data.pop("unity_gain_frequency")
            self._config.lock.proportional_gain = newgains["p"] * -1 * slope
        else:
            # remove possible occurrence of proportional_gain
            if "proportional_gain" in self._config.lock._keys():
                self._config.lock._data.pop("proportional_gain")
            self._config.lock.unity_gain_frequency = newgains["i"] * -1 * slope
            if newgains['p'] != 0:
                lowpass.append(newgains['i']/newgains['p'])
            elif newgains['d'] != 0:  # strange case where d != 0 and p ==0
                lowpass.append(1e20)
        if newgains['d'] != 0:
            lowpass.append(newgains['d'] * newgains['p'])
        # save lowpass setting
        self._config['analogfilter']['lowpass'] = lowpass


    def sweep(self, frequency=None, amplitude=None, waveform=None):
        """ If the signal configuration contains a sweep section, this one
        is executed here to provide the predefined sweep at the output. """
        try:
            kwargs = self._config.sweep._dict
        except KeyError:
            logger.debug("Sweep for output '%s' is disabled.", self._name)
            return None
        if frequency:
            kwargs["frequency"] = frequency
        if waveform:
            kwargs["waveform"] = waveform
        if amplitude:
            kwargs["amplitude"] = amplitude

        # set asg amplitude always to 1.0 and feed sweep through pid instead
        amplitude = kwargs["amplitude"]
        kwargs["amplitude"] = 1.0
        kwargs["output_direct"] = "off"
        if 'asg' in kwargs:
            asgname = kwargs.pop("asg")
        else:
            asgname = 'asg1'
        asg = self._rp.__getattribute__(asgname)
        asg.setup(**kwargs)
        self.pid.input = asgname
        self.pid.p = amplitude
        return asg.frequency

    @property
    def output_offset(self):
        """ The output offset of the output signal. At the moment simply a
        pointer to self.pid.ival """
        return self.pid.ival

    @output_offset.setter
    def output_offset(self, value):
        self.pid.ival = value
        offset = self.pid.ival
        if offset > self._config.max_voltage:
            offset = self._config.max_voltage
        elif offset < self._config.min_voltage:
            offset = self._config.min_voltage
        self._config['lastoffset'] = offset

    @property
    def _skiplock(self):
        if 'lock' not in self._config._keys():
            return True
        if 'skip' in self._config.lock._keys():
            if self._config.lock.skip:
                return True
        return False

    @property
    def _pid2_filter(self):
        # this is a method to get the pid2 filter coefficients
        # future implementation might change where this value is stored
        try:
            return self._config.lock.inputfilter[len(self.pid.inputfilter):]
        except KeyError:
            return []

    @property
    def _inputfilter(self):
        if hasattr(self, 'pid2'):
            return self.pid.inputfilter + self.pid2.inputfilter
        else:
            return self.pid.inputfilter

    @property
    def _second_integrator_crossover(self):
        try:
            sic = self._config.lock.second_integrator_crossover
        except KeyError:
            sic = 0
        return sic

<<<<<<< HEAD
=======

>>>>>>> b068a479
    @property
    def redpitaya_input(self):
        """
        Returns
        -------
        input: str
            The DSPModule name of the input signal corresponding to this
            signal in the redpitaya """
        return self.pid.name
<<<<<<< HEAD

    def setup_iir(self, **kwargs):
        """
        Inserts an iir filter before the output pid. For correct routing,
        the pid input must be set correctly, as the iir filter will reuse
        the pid input setting as its own input and send its output through
        the pid.

        Parameters
        ----------
        kwargs: dict
            Any kwargs that are accepted by IIR.setup(). By default,
            the output's iir section in the config file is used for these
            parameters.

        Returns
        -------
        None
        """
        # load data from config file
        try:
            iirconfig = self._config.iir._dict
        except KeyError:
            logger.debug("No iir filter was defined for output %s. ",
                         self._name)
            return
        else:
            logger.debug("Setting up IIR filter for output %s. ", self._name)
        # overwrite defaults with kwargs
        iirconfig.update(kwargs)
        # workaround for complex numbers from yaml
        iirconfig["zeros"] = [complex(n) for n in iirconfig.pop("zeros")]
        iirconfig["poles"]= [complex(n) for n in iirconfig.pop("poles")]
        # get module
        if not hasattr(self, "iir"):
            self.iir = self._rp.iirs.pop()
            logger.debug("IIR filter retrieved for output %s. ", self._name)
        # output_direct off, since iir goes through pid
        iirconfig["output_direct"] = "off"
        # input setting -> copy the pid input if it is not erroneously on iir
        pidinput = self.pid.input
        if pidinput != 'iir':
            iirconfig["input"] = pidinput
        # setup
        self.iir.setup(**iirconfig)
        # route iir output through pid
        self.pid.input = self.iir.name
=======
>>>>>>> b068a479
<|MERGE_RESOLUTION|>--- conflicted
+++ resolved
@@ -437,23 +437,6 @@
             else:
                 self._config['calibrationunits'] = calibrations[0]
 
-<<<<<<< HEAD
-=======
-    def _loadiir(self):
-        try:
-            # workaround for complex numbers from yaml
-            iirzeros = [complex(n) for n in self._config.iir.zeros]
-            iirpoles = [complex(n) for n in self._config.iir.poles]
-            iirgain = self._config.iir.gain
-        except KeyError:
-            logger.debug("No iir filter was defined for output %s. ",
-                         self._name)
-            return
-        if not hasattr(self, "iir"):
-            self.iir = self._rp.iirs.pop()
-        logger.error("IIR setup not implemented at the time being.")
-
->>>>>>> b068a479
     @property
     def issaturated(self):
         """
@@ -817,10 +800,7 @@
             sic = 0
         return sic
 
-<<<<<<< HEAD
-=======
-
->>>>>>> b068a479
+
     @property
     def redpitaya_input(self):
         """
@@ -830,7 +810,6 @@
             The DSPModule name of the input signal corresponding to this
             signal in the redpitaya """
         return self.pid.name
-<<<<<<< HEAD
 
     def setup_iir(self, **kwargs):
         """
@@ -877,6 +856,4 @@
         # setup
         self.iir.setup(**iirconfig)
         # route iir output through pid
-        self.pid.input = self.iir.name
-=======
->>>>>>> b068a479
+        self.pid.input = self.iir.name