--- conflicted
+++ resolved
@@ -103,7 +103,6 @@
     def coarse(self, v):
         self._parent.slow.output_offset = v
 
-
     def setup_ringdown(self,
                        frequency=3.578312e6,
                        amplitude=0.1,
@@ -115,22 +114,5 @@
             duration=duration,
             invert=invert)
 
-<<<<<<< HEAD
     def teardown_ringdown(self):
-        self._parent.rp.asg2.disable_advanced_trigger()
-=======
-    def islocked(self):
-        self.inputs["reflection"]._acquire()
-        mean = self.inputs["reflection"].mean
-        set = abs(self.state["set"][self._variable])
-        return (mean <= self.reflection(set + 1.0))
-
-
-    @property
-    def coarse(self):
-        return self._parent.slow.output_offset
-
-    @coarse.setter
-    def coarse(self, v):
-        self._parent.slow.output_offset = v
->>>>>>> 340be529
+        self._parent.rp.asg2.disable_advanced_trigger()