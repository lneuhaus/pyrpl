# unitary test for the pyrpl module

import unittest
import os
import logging
logger = logging.getLogger(name=__name__)

from pyrpl import RedPitaya


class RedPitayaTestCases(unittest.TestCase):

    def setUp(self):
        self.hostname = os.environ.get('REDPITAYA_HOSTNAME')
        self.password = os.environ.get('REDPITAYA_PASSWORD')

    def tearDown(self):
        pass

    def test_hostname(self):
        self.assertIsNotNone(
            self.hostname,
            msg="Set REDPITAYA_HOSTNAME=unavailable or the ip of your board to proceed!")

<<<<<<< HEAD
    def test_password(self):
        if self.hostname == "unavailable":
            return
        self.assertIsNotNone(
            self.password,
            msg="Set REDPITAYA_PASSWORD=<your redpitaya password> to proceed!")
        
    def test_connect(self):
        r = RedPitaya(hostname=self.hostname, password=self.password)
        self.assertEqual(r.hk.led, 0)
=======
    # This test is not strictly required as the password may be unchanged 'root'
    #def test_password(self):
    #    self.assertIsNotNone(
    #        self.password,
    #        msg="Set REDPITAYA_PASSWORD=<your redpitaya password> to proceed!")
        
    def test_connect(self):
        r = RedPitaya(hostname=self.hostname)
        self.assertEqual(r.hk.led, 0)
    
>>>>>>> 75d8a337
<|MERGE_RESOLUTION|>--- conflicted
+++ resolved
@@ -22,18 +22,7 @@
             self.hostname,
             msg="Set REDPITAYA_HOSTNAME=unavailable or the ip of your board to proceed!")
 
-<<<<<<< HEAD
-    def test_password(self):
-        if self.hostname == "unavailable":
-            return
-        self.assertIsNotNone(
-            self.password,
-            msg="Set REDPITAYA_PASSWORD=<your redpitaya password> to proceed!")
-        
-    def test_connect(self):
-        r = RedPitaya(hostname=self.hostname, password=self.password)
-        self.assertEqual(r.hk.led, 0)
-=======
+
     # This test is not strictly required as the password may be unchanged 'root'
     #def test_password(self):
     #    self.assertIsNotNone(
@@ -42,6 +31,4 @@
         
     def test_connect(self):
         r = RedPitaya(hostname=self.hostname)
-        self.assertEqual(r.hk.led, 0)
-    
->>>>>>> 75d8a337
+        self.assertEqual(r.hk.led, 0)