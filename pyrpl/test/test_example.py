from nose.tools import with_setup
from unittest import TestCase
import os
import numpy as np

from pyrpl import RedPitaya


class TestClass(object):
        
    @classmethod
    def setUpAll(self):
        hostname = os.environ.get('REDPITAYA')
        if hostname != 'unavailable':
            self.r = RedPitaya(hostname=hostname)
        else:
            self.r = None
    
    #you are invited to change the following two silly tests to something useful
    def test_example(self):
<<<<<<< HEAD
        return
=======
        if 1 > 2:
			assert False
			
    def test_example2(self):
        if self.r.asg1.frequency < 0:
            assert False
    
    def test_example3(self):
        if self.r.asg2.frequency < 0:
            assert False
    
>>>>>>> 75b8b310
<|MERGE_RESOLUTION|>--- conflicted
+++ resolved
@@ -18,11 +18,8 @@
     
     #you are invited to change the following two silly tests to something useful
     def test_example(self):
-<<<<<<< HEAD
-        return
-=======
         if 1 > 2:
-			assert False
+            assert False
 			
     def test_example2(self):
         if self.r.asg1.frequency < 0:
@@ -31,5 +28,3 @@
     def test_example3(self):
         if self.r.asg2.frequency < 0:
             assert False
-    
->>>>>>> 75b8b310
