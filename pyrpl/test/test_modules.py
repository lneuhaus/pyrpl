--- conflicted
+++ resolved
@@ -442,8 +442,11 @@
         # the expected one. If something fails, the curves are saved to
         # CurveDB.
         extradelay = 0
-        error_threshold = 0.25  # room for improvement here (probably model
-        # slightly flawed)
+        error_threshold = 0.25  # this value is mainly so high because of
+        # ringing effects since we sweep over a resonance of the IIR filter
+        # over a timescale comparable to its bandwidth. We should implement
+        # another filter with very slow scan to test for model accuracy.
+        # This test is only to confirm that all of the biquads are working.
         if self.r is None:
             return
         else:
@@ -454,11 +457,7 @@
         r.na.setup(start=3e3,
                    stop=1e6,
                    points=301,
-<<<<<<< HEAD
                    rbw=[500, 500],
-=======
-                   rbw=[1000, 1000],
->>>>>>> 5962ec55
                    avg=1,
                    amplitude=0.005,
                    input=iir,
@@ -476,11 +475,8 @@
 
         for setting in range(iir._IIRSTAGES):
             iir.on = False
-<<<<<<< HEAD
             # shift coefficients into next pair of biquads (each biquad has
             # 6 coefficients)
-=======
->>>>>>> 5962ec55
             iir.coefficients = np.roll(iir.coefficients, 6)
             iir.on = True
             #self.na_assertion(setting=setting,
