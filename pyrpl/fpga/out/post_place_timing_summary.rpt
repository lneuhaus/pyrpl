Copyright 1986-2015 Xilinx, Inc. All Rights Reserved.
------------------------------------------------------------------------------------
| Tool Version : Vivado v.2015.4 (lin64) Build 1412921 Wed Nov 18 09:44:32 MST 2015
<<<<<<< HEAD
| Date         : Fri Jul 15 19:00:25 2016
=======
| Date         : Thu Jul 14 20:47:43 2016
>>>>>>> 5962ec55
| Host         : ubuntu running 64-bit Ubuntu 14.04.4 LTS
| Command      : report_timing_summary -file out/post_place_timing_summary.rpt
| Design       : red_pitaya_top
| Device       : 7z010-clg400
| Speed File   : -1  PRODUCTION 1.11 2014-09-11
------------------------------------------------------------------------------------

Timing Summary Report

------------------------------------------------------------------------------------------------
| Timer Settings
| --------------
------------------------------------------------------------------------------------------------

  Enable Multi Corner Analysis               :  Yes
  Enable Pessimism Removal                   :  Yes
  Pessimism Removal Resolution               :  Nearest Common Node
  Enable Input Delay Default Clock           :  No
  Enable Preset / Clear Arcs                 :  No
  Disable Flight Delays                      :  No
  Ignore I/O Paths                           :  No
  Timing Early Launch at Borrowing Latches   :  false

  Corner  Analyze    Analyze    
  Name    Max Paths  Min Paths  
  ------  ---------  ---------  
  Slow    Yes        Yes        
  Fast    Yes        Yes        



check_timing report

Table of Contents
-----------------
1. checking no_clock
2. checking constant_clock
3. checking pulse_width_clock
4. checking unconstrained_internal_endpoints
5. checking no_input_delay
6. checking no_output_delay
7. checking multiple_clock
8. checking generated_clocks
9. checking loops
10. checking partial_input_delay
11. checking partial_output_delay
12. checking latch_loops

1. checking no_clock
--------------------
 There is 1 register/latch pin with no clock driven by root clock pin: i_hk/dna_clk_reg/C (HIGH)


2. checking constant_clock
--------------------------
 There are 0 register/latch pins with constant_clock.


3. checking pulse_width_clock
-----------------------------
 There are 0 register/latch pins which need pulse_width check


4. checking unconstrained_internal_endpoints
--------------------------------------------
 There are 2 pins that are not constrained for maximum delay. (HIGH)

 There are 0 pins that are not constrained for maximum delay due to constant clock.


5. checking no_input_delay
--------------------------
 There are 16 input ports with no input delay specified. (HIGH)

 There are 0 input ports with no input delay but user has a false path constraint.


6. checking no_output_delay
---------------------------
 There are 46 ports with no output delay specified. (HIGH)

 There are 0 ports with no output delay but user has a false path constraint

 There are 0 ports with no output delay but with a timing clock defined on it or propagating through it


7. checking multiple_clock
--------------------------
 There are 0 register/latch pins with multiple clocks.


8. checking generated_clocks
----------------------------
 There are 0 generated clocks that are not connected to a clock source.


9. checking loops
-----------------
 There are 0 combinational loops in the design.


10. checking partial_input_delay
--------------------------------
 There are 0 input ports with partial input delay specified.


11. checking partial_output_delay
---------------------------------
 There are 0 ports with partial output delay specified.


12. checking latch_loops
------------------------
 There are 0 combinational latch loops in the design through latch input



------------------------------------------------------------------------------------------------
| Design Timing Summary
| ---------------------
------------------------------------------------------------------------------------------------

    WNS(ns)      TNS(ns)  TNS Failing Endpoints  TNS Total Endpoints      WHS(ns)      THS(ns)  THS Failing Endpoints  THS Total Endpoints     WPWS(ns)     TPWS(ns)  TPWS Failing Endpoints  TPWS Total Endpoints  
    -------      -------  ---------------------  -------------------      -------      -------  ---------------------  -------------------     --------     --------  ----------------------  --------------------  
<<<<<<< HEAD
     -5.280    -6898.754                   6590                39197       -2.537      -77.560                     94                39197        1.000        0.000                       0                 15754  
=======
     -5.734    -8109.778                   6609                37140       -2.537      -80.163                    116                37140        1.000        0.000                       0                 14876  
>>>>>>> 5962ec55


Timing constraints are not met.


------------------------------------------------------------------------------------------------
| Clock Summary
| -------------
------------------------------------------------------------------------------------------------

Clock             Waveform(ns)         Period(ns)      Frequency(MHz)
-----             ------------         ----------      --------------
adc_clk           {0.000 4.000}        8.000           125.000         
  clk_fb          {0.000 4.000}        8.000           125.000         
  pll_adc_clk     {0.000 4.000}        8.000           125.000         
  pll_dac_clk_1x  {0.000 4.000}        8.000           125.000         
  pll_dac_clk_2p  {-0.500 1.500}       4.000           250.000         
  pll_dac_clk_2x  {0.000 2.000}        4.000           250.000         
  pll_pwm_clk     {0.000 2.000}        4.000           250.000         
clk_fpga_0        {0.000 4.000}        8.000           125.000         
clk_fpga_1        {0.000 2.000}        4.000           250.000         
clk_fpga_2        {0.000 10.000}       20.000          50.000          
clk_fpga_3        {0.000 2.500}        5.000           200.000         
rx_clk            {0.000 2.000}        4.000           250.000         


------------------------------------------------------------------------------------------------
| Intra Clock Table
| -----------------
------------------------------------------------------------------------------------------------

Clock                 WNS(ns)      TNS(ns)  TNS Failing Endpoints  TNS Total Endpoints      WHS(ns)      THS(ns)  THS Failing Endpoints  THS Total Endpoints     WPWS(ns)     TPWS(ns)  TPWS Failing Endpoints  TPWS Total Endpoints  
-----                 -------      -------  ---------------------  -------------------      -------      -------  ---------------------  -------------------     --------     --------  ----------------------  --------------------  
adc_clk                                                                                                                                                             2.000        0.000                       0                     1  
  clk_fb                                                                                                                                                            6.751        0.000                       0                     2  
<<<<<<< HEAD
  pll_adc_clk          -5.280    -6551.911                   6195                36813        0.030        0.000                      0                36813        2.750        0.000                       0                 14630  
  pll_dac_clk_1x        1.276        0.000                      0                   45       -0.215       -0.653                      7                   45        3.500        0.000                       0                    47  
  pll_dac_clk_2p                                                                                                                                                    1.845        0.000                       0                     3  
  pll_dac_clk_2x                                                                                                                                                    1.845        0.000                       0                     3  
  pll_pwm_clk          -0.178       -2.106                     16                  412        0.130        0.000                      0                  412        1.500        0.000                       0                   217  
clk_fpga_3             -3.065     -344.737                    379                 1839        0.136        0.000                      0                 1839        1.000        0.000                       0                   851  
=======
  pll_adc_clk          -5.734    -7988.332                   6400                34756       -0.033       -0.133                      5                34756        2.750        0.000                       0                 13752  
  pll_dac_clk_1x        1.162        0.000                      0                   45       -0.126       -0.228                      4                   45        3.500        0.000                       0                    47  
  pll_dac_clk_2p                                                                                                                                                    1.845        0.000                       0                     3  
  pll_dac_clk_2x                                                                                                                                                    1.845        0.000                       0                     3  
  pll_pwm_clk          -0.139       -0.222                      2                  412        0.196        0.000                      0                  412        1.500        0.000                       0                   217  
clk_fpga_3             -1.952     -121.224                    207                 1839        0.169        0.000                      0                 1839        1.000        0.000                       0                   851  
>>>>>>> 5962ec55


------------------------------------------------------------------------------------------------
| Inter Clock Table
| -----------------
------------------------------------------------------------------------------------------------

From Clock      To Clock            WNS(ns)      TNS(ns)  TNS Failing Endpoints  TNS Total Endpoints      WHS(ns)      THS(ns)  THS Failing Endpoints  THS Total Endpoints  
----------      --------            -------      -------  ---------------------  -------------------      -------      -------  ---------------------  -------------------  
adc_clk         pll_adc_clk           6.426        0.000                      0                   28       -2.537      -69.334                     28                   28  
<<<<<<< HEAD
pll_adc_clk     pll_dac_clk_1x        3.623        0.000                      0                   28        0.118        0.000                      0                   28  
pll_adc_clk     pll_pwm_clk           0.371        0.000                      0                   94       -0.286       -7.574                     59                   94  
=======
pll_adc_clk     pll_dac_clk_1x        3.351        0.000                      0                   28        0.404        0.000                      0                   28  
pll_adc_clk     pll_pwm_clk           1.085        0.000                      0                   94       -0.311      -10.468                     79                   94  
>>>>>>> 5962ec55


------------------------------------------------------------------------------------------------
| Other Path Groups Table
| -----------------------
------------------------------------------------------------------------------------------------

Path Group    From Clock    To Clock          WNS(ns)      TNS(ns)  TNS Failing Endpoints  TNS Total Endpoints      WHS(ns)      THS(ns)  THS Failing Endpoints  THS Total Endpoints  
----------    ----------    --------          -------      -------  ---------------------  -------------------      -------      -------  ---------------------  -------------------  


------------------------------------------------------------------------------------------------
| Timing Details
| --------------
------------------------------------------------------------------------------------------------


---------------------------------------------------------------------------------------------------
From Clock:  adc_clk
  To Clock:  adc_clk

Setup :           NA  Failing Endpoints,  Worst Slack           NA  ,  Total Violation           NA
Hold  :           NA  Failing Endpoints,  Worst Slack           NA  ,  Total Violation           NA
PW    :            0  Failing Endpoints,  Worst Slack        2.000ns,  Total Violation        0.000ns
---------------------------------------------------------------------------------------------------


Pulse Width Checks
--------------------------------------------------------------------------------------
Clock Name:         adc_clk
Waveform(ns):       { 0.000 4.000 }
Period(ns):         8.000
Sources:            { adc_clk_p_i }

Check Type        Corner  Lib Pin           Reference Pin  Required(ns)  Actual(ns)  Slack(ns)  Location        Pin
Min Period        n/a     PLLE2_ADV/CLKIN1  n/a            1.249         8.000       6.751      PLLE2_ADV_X0Y0  pll/pll/CLKIN1
Max Period        n/a     PLLE2_ADV/CLKIN1  n/a            52.633        8.000       44.633     PLLE2_ADV_X0Y0  pll/pll/CLKIN1
Low Pulse Width   Slow    PLLE2_ADV/CLKIN1  n/a            2.000         4.000       2.000      PLLE2_ADV_X0Y0  pll/pll/CLKIN1
High Pulse Width  Fast    PLLE2_ADV/CLKIN1  n/a            2.000         4.000       2.000      PLLE2_ADV_X0Y0  pll/pll/CLKIN1



---------------------------------------------------------------------------------------------------
From Clock:  clk_fb
  To Clock:  clk_fb

Setup :           NA  Failing Endpoints,  Worst Slack           NA  ,  Total Violation           NA
Hold  :           NA  Failing Endpoints,  Worst Slack           NA  ,  Total Violation           NA
PW    :            0  Failing Endpoints,  Worst Slack        6.751ns,  Total Violation        0.000ns
---------------------------------------------------------------------------------------------------


Pulse Width Checks
--------------------------------------------------------------------------------------
Clock Name:         clk_fb
Waveform(ns):       { 0.000 4.000 }
Period(ns):         8.000
Sources:            { pll/pll/CLKFBOUT }

Check Type  Corner  Lib Pin             Reference Pin  Required(ns)  Actual(ns)  Slack(ns)  Location        Pin
Min Period  n/a     PLLE2_ADV/CLKFBOUT  n/a            1.249         8.000       6.751      PLLE2_ADV_X0Y0  pll/pll/CLKFBOUT
Max Period  n/a     PLLE2_ADV/CLKFBIN   n/a            52.633        8.000       44.633     PLLE2_ADV_X0Y0  pll/pll/CLKFBIN



---------------------------------------------------------------------------------------------------
From Clock:  pll_adc_clk
  To Clock:  pll_adc_clk

<<<<<<< HEAD
Setup :         6195  Failing Endpoints,  Worst Slack       -5.280ns,  Total Violation    -6551.911ns
Hold  :            0  Failing Endpoints,  Worst Slack        0.030ns,  Total Violation        0.000ns
=======
Setup :         6400  Failing Endpoints,  Worst Slack       -5.734ns,  Total Violation    -7988.332ns
Hold  :            5  Failing Endpoints,  Worst Slack       -0.033ns,  Total Violation       -0.133ns
>>>>>>> 5962ec55
PW    :            0  Failing Endpoints,  Worst Slack        2.750ns,  Total Violation        0.000ns
---------------------------------------------------------------------------------------------------


Max Delay Paths
--------------------------------------------------------------------------------------
<<<<<<< HEAD
Slack (VIOLATED) :        -5.280ns  (required time - arrival time)
  Source:                 i_dsp/genblk3[4].iir/y2a_reg[4]/C
=======
Slack (VIOLATED) :        -5.734ns  (required time - arrival time)
  Source:                 i_dsp/genblk3[4].iir/y1b_reg[7]/C
>>>>>>> 5962ec55
                            (rising edge-triggered cell FDRE clocked by pll_adc_clk  {rise@0.000ns fall@4.000ns period=8.000ns})
  Destination:            i_dsp/genblk3[4].iir/overflow_reg[1]/D
                            (rising edge-triggered cell FDRE clocked by pll_adc_clk  {rise@0.000ns fall@4.000ns period=8.000ns})
  Path Group:             pll_adc_clk
  Path Type:              Setup (Max at Slow Process Corner)
  Requirement:            8.000ns  (pll_adc_clk rise@8.000ns - pll_adc_clk rise@0.000ns)
<<<<<<< HEAD
  Data Path Delay:        13.218ns  (logic 9.859ns (74.588%)  route 3.359ns (25.412%))
  Logic Levels:           21  (CARRY4=15 DSP48E1=2 LUT1=1 LUT2=2 LUT4=1)
  Clock Path Skew:        -0.072ns (DCD - SCD + CPR)
    Destination Clock Delay (DCD):    5.500ns = ( 13.500 - 8.000 ) 
    Source Clock Delay      (SCD):    5.898ns
=======
  Data Path Delay:        13.681ns  (logic 9.584ns (70.053%)  route 4.097ns (29.947%))
  Logic Levels:           21  (CARRY4=15 DSP48E1=2 LUT1=1 LUT2=2 LUT4=1)
  Clock Path Skew:        -0.065ns (DCD - SCD + CPR)
    Destination Clock Delay (DCD):    5.497ns = ( 13.497 - 8.000 ) 
    Source Clock Delay      (SCD):    5.888ns
>>>>>>> 5962ec55
    Clock Pessimism Removal (CPR):    0.326ns
  Clock Uncertainty:      0.069ns  ((TSJ^2 + DJ^2)^1/2) / 2 + PE
    Total System Jitter     (TSJ):    0.071ns
    Discrete Jitter          (DJ):    0.118ns
    Phase Error              (PE):    0.000ns

    Location             Delay type                Incr(ns)  Path(ns)    Netlist Resource(s)
  -------------------------------------------------------------------    -------------------
                         (clock pll_adc_clk rise edge)
                                                      0.000     0.000 r  
    U18                                               0.000     0.000 r  adc_clk_p_i (IN)
                         net (fo=0)                   0.000     0.000    adc_clk_p_i
    U18                  IBUFDS (Prop_ibufds_I_O)     0.983     0.983 r  i_clk/O
                         net (fo=1, estimated)        1.306     2.289    pll/clk
    PLLE2_ADV_X0Y0       PLLE2_ADV (Prop_plle2_adv_CLKIN1_CLKOUT0)
                                                      0.089     2.378 r  pll/pll/CLKOUT0
                         net (fo=1, estimated)        1.754     4.132    pll_adc_clk
    BUFGCTRL_X0Y0        BUFG (Prop_bufg_I_O)         0.101     4.233 r  bufg_adc_clk/O
<<<<<<< HEAD
                         net (fo=14638, estimated)    1.665     5.898    i_dsp/genblk3[4].iir/clk_i
    SLICE_X10Y57         FDRE                                         r  i_dsp/genblk3[4].iir/y2a_reg[4]/C
  -------------------------------------------------------------------    -------------------
    SLICE_X10Y57         FDRE (Prop_fdre_C_Q)         0.478     6.376 r  i_dsp/genblk3[4].iir/y2a_reg[4]/Q
                         net (fo=1, estimated)        0.405     6.781    i_dsp/genblk3[4].iir/p_ay2_module/factor1_i[4]
    DSP48_X0Y22          DSP48E1 (Prop_dsp48e1_A[4]_PCOUT[47])
                                                      4.208    10.989 r  i_dsp/genblk3[4].iir/p_ay2_module/product0__1/PCOUT[47]
                         net (fo=1, estimated)        0.000    10.989    i_dsp/genblk3[4].iir/p_ay2_module/product0__1_n_106
    DSP48_X0Y23          DSP48E1 (Prop_dsp48e1_PCIN[47]_P[0])
                                                      1.518    12.507 r  i_dsp/genblk3[4].iir/p_ay2_module/product0__2/P[0]
                         net (fo=2, estimated)        0.972    13.479    i_dsp/genblk3[4].iir/p_ay2_module/product0__2_n_105
    SLICE_X8Y51          LUT2 (Prop_lut2_I0_O)        0.124    13.603 r  i_dsp/genblk3[4].iir/p_ay2_module/product_o[1]_INST_0_i_24/O
                         net (fo=1, routed)           0.000    13.603    i_dsp/genblk3[4].iir/p_ay2_module/product_o[1]_INST_0_i_24_n_0
    SLICE_X8Y51          CARRY4 (Prop_carry4_S[1]_CO[3])
                                                      0.533    14.136 r  i_dsp/genblk3[4].iir/p_ay2_module/product_o[1]_INST_0_i_17/CO[3]
                         net (fo=1, estimated)        0.000    14.136    i_dsp/genblk3[4].iir/p_ay2_module/product_o[1]_INST_0_i_17_n_0
    SLICE_X8Y52          CARRY4 (Prop_carry4_CI_CO[3])
                                                      0.117    14.253 r  i_dsp/genblk3[4].iir/p_ay2_module/product_o[1]_INST_0_i_12/CO[3]
                         net (fo=1, estimated)        0.000    14.253    i_dsp/genblk3[4].iir/p_ay2_module/product_o[1]_INST_0_i_12_n_0
    SLICE_X8Y53          CARRY4 (Prop_carry4_CI_CO[3])
                                                      0.117    14.370 r  i_dsp/genblk3[4].iir/p_ay2_module/product_o[1]_INST_0_i_7/CO[3]
                         net (fo=1, estimated)        0.000    14.370    i_dsp/genblk3[4].iir/p_ay2_module/product_o[1]_INST_0_i_7_n_0
    SLICE_X8Y54          CARRY4 (Prop_carry4_CI_O[0])
                                                      0.219    14.589 f  i_dsp/genblk3[4].iir/p_ay2_module/product_o[1]_INST_0_i_2/O[0]
                         net (fo=2, estimated)        0.596    15.185    i_dsp/genblk3[4].iir/p_ay2_module/product_o[1]_INST_0_i_2_n_7
    SLICE_X6Y54          LUT1 (Prop_lut1_I0_O)        0.295    15.480 r  i_dsp/genblk3[4].iir/p_ay2_module/product_o[1]_INST_0_i_5/O
                         net (fo=1, routed)           0.000    15.480    i_dsp/genblk3[4].iir/p_ay2_module/product_o[1]_INST_0_i_5_n_0
    SLICE_X6Y54          CARRY4 (Prop_carry4_S[1]_CO[3])
                                                      0.533    16.013 r  i_dsp/genblk3[4].iir/p_ay2_module/product_o[1]_INST_0_i_1/CO[3]
                         net (fo=1, estimated)        0.000    16.013    i_dsp/genblk3[4].iir/p_ay2_module/product_o[1]_INST_0_i_1_n_0
    SLICE_X6Y55          CARRY4 (Prop_carry4_CI_CO[3])
                                                      0.117    16.130 r  i_dsp/genblk3[4].iir/p_ay2_module/product_o[5]_INST_0_i_1/CO[3]
                         net (fo=1, estimated)        0.000    16.130    i_dsp/genblk3[4].iir/p_ay2_module/product_o[5]_INST_0_i_1_n_0
    SLICE_X6Y56          CARRY4 (Prop_carry4_CI_CO[3])
                                                      0.117    16.247 r  i_dsp/genblk3[4].iir/p_ay2_module/product_o[9]_INST_0_i_1/CO[3]
                         net (fo=1, estimated)        0.000    16.247    i_dsp/genblk3[4].iir/p_ay2_module/product_o[9]_INST_0_i_1_n_0
    SLICE_X6Y57          CARRY4 (Prop_carry4_CI_CO[3])
                                                      0.117    16.364 r  i_dsp/genblk3[4].iir/p_ay2_module/product_o[13]_INST_0_i_1/CO[3]
                         net (fo=1, estimated)        0.000    16.364    i_dsp/genblk3[4].iir/p_ay2_module/product_o[13]_INST_0_i_1_n_0
    SLICE_X6Y58          CARRY4 (Prop_carry4_CI_CO[3])
                                                      0.117    16.481 r  i_dsp/genblk3[4].iir/p_ay2_module/product_o[17]_INST_0_i_1/CO[3]
                         net (fo=1, estimated)        0.000    16.481    i_dsp/genblk3[4].iir/p_ay2_module/product_o[17]_INST_0_i_1_n_0
    SLICE_X6Y59          CARRY4 (Prop_carry4_CI_CO[3])
                                                      0.117    16.598 r  i_dsp/genblk3[4].iir/p_ay2_module/product_o[21]_INST_0_i_1/CO[3]
                         net (fo=1, estimated)        0.000    16.598    i_dsp/genblk3[4].iir/p_ay2_module/product_o[21]_INST_0_i_1_n_0
    SLICE_X6Y60          CARRY4 (Prop_carry4_CI_CO[3])
                                                      0.117    16.715 r  i_dsp/genblk3[4].iir/p_ay2_module/product_o[25]_INST_0_i_1/CO[3]
                         net (fo=1, estimated)        0.000    16.715    i_dsp/genblk3[4].iir/p_ay2_module/product_o[25]_INST_0_i_1_n_0
    SLICE_X6Y61          CARRY4 (Prop_carry4_CI_CO[3])
                                                      0.117    16.832 r  i_dsp/genblk3[4].iir/p_ay2_module/product_o[29]_INST_0_i_1/CO[3]
                         net (fo=1, estimated)        0.000    16.832    i_dsp/genblk3[4].iir/p_ay2_module/product_o[29]_INST_0_i_1_n_0
    SLICE_X6Y62          CARRY4 (Prop_carry4_CI_CO[3])
                                                      0.117    16.949 r  i_dsp/genblk3[4].iir/p_ay2_module/product_o[33]_INST_0_i_1/CO[3]
                         net (fo=1, estimated)        0.000    16.949    i_dsp/genblk3[4].iir/p_ay2_module/product_o[33]_INST_0_i_1_n_0
    SLICE_X6Y63          CARRY4 (Prop_carry4_CI_CO[3])
                                                      0.117    17.066 r  i_dsp/genblk3[4].iir/p_ay2_module/product_o[37]_INST_0_i_1/CO[3]
                         net (fo=1, estimated)        0.000    17.066    i_dsp/genblk3[4].iir/p_ay2_module/product_o[37]_INST_0_i_1_n_0
    SLICE_X6Y64          CARRY4 (Prop_carry4_CI_O[2])
                                                      0.239    17.305 r  i_dsp/genblk3[4].iir/p_ay2_module/product_o[38]_INST_0_i_1/O[2]
                         net (fo=40, estimated)       1.083    18.388    i_dsp/genblk3[4].iir/p_ay2_module/p_0_in[1]
    SLICE_X6Y71          LUT4 (Prop_lut4_I0_O)        0.301    18.689 r  i_dsp/genblk3[4].iir/p_ay2_module/overflow_INST_0/O
                         net (fo=1, estimated)        0.303    18.992    i_dsp/genblk3[4].iir/overflow_i[1]
    SLICE_X6Y72          LUT2 (Prop_lut2_I0_O)        0.124    19.116 r  i_dsp/genblk3[4].iir/overflow[1]_i_1/O
                         net (fo=1, routed)           0.000    19.116    i_dsp/genblk3[4].iir/overflow[1]_i_1_n_0
    SLICE_X6Y72          FDRE                                         r  i_dsp/genblk3[4].iir/overflow_reg[1]/D
=======
                         net (fo=13759, estimated)    1.655     5.888    i_dsp/genblk3[4].iir/clk_i
    SLICE_X8Y68          FDRE                                         r  i_dsp/genblk3[4].iir/y1b_reg[7]/C
  -------------------------------------------------------------------    -------------------
    SLICE_X8Y68          FDRE (Prop_fdre_C_Q)         0.518     6.406 r  i_dsp/genblk3[4].iir/y1b_reg[7]/Q
                         net (fo=1, estimated)        0.524     6.930    i_dsp/genblk3[4].iir/p_by1_module/factor1_i[7]
    DSP48_X0Y26          DSP48E1 (Prop_dsp48e1_A[7]_PCOUT[47])
                                                      4.036    10.966 r  i_dsp/genblk3[4].iir/p_by1_module/product0__1/PCOUT[47]
                         net (fo=1, estimated)        0.000    10.966    i_dsp/genblk3[4].iir/p_by1_module/product0__1_n_106
    DSP48_X0Y27          DSP48E1 (Prop_dsp48e1_PCIN[47]_P[1])
                                                      1.518    12.484 r  i_dsp/genblk3[4].iir/p_by1_module/product0__2/P[1]
                         net (fo=2, estimated)        0.989    13.473    i_dsp/genblk3[4].iir/p_by1_module/product0__2_n_104
    SLICE_X7Y61          LUT2 (Prop_lut2_I0_O)        0.124    13.597 r  i_dsp/genblk3[4].iir/p_by1_module/product_o[1]_INST_0_i_23/O
                         net (fo=1, routed)           0.000    13.597    i_dsp/genblk3[4].iir/p_by1_module/product_o[1]_INST_0_i_23_n_0
    SLICE_X7Y61          CARRY4 (Prop_carry4_S[2]_CO[3])
                                                      0.398    13.995 r  i_dsp/genblk3[4].iir/p_by1_module/product_o[1]_INST_0_i_17/CO[3]
                         net (fo=1, estimated)        0.000    13.995    i_dsp/genblk3[4].iir/p_by1_module/product_o[1]_INST_0_i_17_n_0
    SLICE_X7Y62          CARRY4 (Prop_carry4_CI_CO[3])
                                                      0.114    14.109 r  i_dsp/genblk3[4].iir/p_by1_module/product_o[1]_INST_0_i_12/CO[3]
                         net (fo=1, estimated)        0.000    14.109    i_dsp/genblk3[4].iir/p_by1_module/product_o[1]_INST_0_i_12_n_0
    SLICE_X7Y63          CARRY4 (Prop_carry4_CI_CO[3])
                                                      0.114    14.223 r  i_dsp/genblk3[4].iir/p_by1_module/product_o[1]_INST_0_i_7/CO[3]
                         net (fo=1, estimated)        0.000    14.223    i_dsp/genblk3[4].iir/p_by1_module/product_o[1]_INST_0_i_7_n_0
    SLICE_X7Y64          CARRY4 (Prop_carry4_CI_O[0])
                                                      0.222    14.445 f  i_dsp/genblk3[4].iir/p_by1_module/product_o[1]_INST_0_i_2/O[0]
                         net (fo=2, estimated)        0.778    15.223    i_dsp/genblk3[4].iir/p_by1_module/product_o[1]_INST_0_i_2_n_7
    SLICE_X3Y64          LUT1 (Prop_lut1_I0_O)        0.299    15.522 r  i_dsp/genblk3[4].iir/p_by1_module/product_o[1]_INST_0_i_5/O
                         net (fo=1, routed)           0.000    15.522    i_dsp/genblk3[4].iir/p_by1_module/product_o[1]_INST_0_i_5_n_0
    SLICE_X3Y64          CARRY4 (Prop_carry4_S[1]_CO[3])
                                                      0.550    16.072 r  i_dsp/genblk3[4].iir/p_by1_module/product_o[1]_INST_0_i_1/CO[3]
                         net (fo=1, estimated)        0.000    16.072    i_dsp/genblk3[4].iir/p_by1_module/product_o[1]_INST_0_i_1_n_0
    SLICE_X3Y65          CARRY4 (Prop_carry4_CI_CO[3])
                                                      0.114    16.186 r  i_dsp/genblk3[4].iir/p_by1_module/product_o[5]_INST_0_i_1/CO[3]
                         net (fo=1, estimated)        0.000    16.186    i_dsp/genblk3[4].iir/p_by1_module/product_o[5]_INST_0_i_1_n_0
    SLICE_X3Y66          CARRY4 (Prop_carry4_CI_CO[3])
                                                      0.114    16.300 r  i_dsp/genblk3[4].iir/p_by1_module/product_o[9]_INST_0_i_1/CO[3]
                         net (fo=1, estimated)        0.000    16.300    i_dsp/genblk3[4].iir/p_by1_module/product_o[9]_INST_0_i_1_n_0
    SLICE_X3Y67          CARRY4 (Prop_carry4_CI_CO[3])
                                                      0.114    16.414 r  i_dsp/genblk3[4].iir/p_by1_module/product_o[13]_INST_0_i_1/CO[3]
                         net (fo=1, estimated)        0.000    16.414    i_dsp/genblk3[4].iir/p_by1_module/product_o[13]_INST_0_i_1_n_0
    SLICE_X3Y68          CARRY4 (Prop_carry4_CI_CO[3])
                                                      0.114    16.528 r  i_dsp/genblk3[4].iir/p_by1_module/product_o[17]_INST_0_i_1/CO[3]
                         net (fo=1, estimated)        0.000    16.528    i_dsp/genblk3[4].iir/p_by1_module/product_o[17]_INST_0_i_1_n_0
    SLICE_X3Y69          CARRY4 (Prop_carry4_CI_CO[3])
                                                      0.114    16.642 r  i_dsp/genblk3[4].iir/p_by1_module/product_o[21]_INST_0_i_1/CO[3]
                         net (fo=1, estimated)        0.000    16.642    i_dsp/genblk3[4].iir/p_by1_module/product_o[21]_INST_0_i_1_n_0
    SLICE_X3Y70          CARRY4 (Prop_carry4_CI_CO[3])
                                                      0.114    16.756 r  i_dsp/genblk3[4].iir/p_by1_module/product_o[25]_INST_0_i_1/CO[3]
                         net (fo=1, estimated)        0.000    16.756    i_dsp/genblk3[4].iir/p_by1_module/product_o[25]_INST_0_i_1_n_0
    SLICE_X3Y71          CARRY4 (Prop_carry4_CI_CO[3])
                                                      0.114    16.870 r  i_dsp/genblk3[4].iir/p_by1_module/product_o[29]_INST_0_i_1/CO[3]
                         net (fo=1, estimated)        0.000    16.870    i_dsp/genblk3[4].iir/p_by1_module/product_o[29]_INST_0_i_1_n_0
    SLICE_X3Y72          CARRY4 (Prop_carry4_CI_CO[3])
                                                      0.114    16.984 r  i_dsp/genblk3[4].iir/p_by1_module/product_o[33]_INST_0_i_1/CO[3]
                         net (fo=1, estimated)        0.000    16.984    i_dsp/genblk3[4].iir/p_by1_module/product_o[33]_INST_0_i_1_n_0
    SLICE_X3Y73          CARRY4 (Prop_carry4_CI_CO[3])
                                                      0.114    17.098 r  i_dsp/genblk3[4].iir/p_by1_module/product_o[37]_INST_0_i_1/CO[3]
                         net (fo=1, estimated)        0.000    17.098    i_dsp/genblk3[4].iir/p_by1_module/product_o[37]_INST_0_i_1_n_0
    SLICE_X3Y74          CARRY4 (Prop_carry4_CI_O[2])
                                                      0.239    17.337 r  i_dsp/genblk3[4].iir/p_by1_module/product_o[38]_INST_0_i_1/O[2]
                         net (fo=40, estimated)       1.483    18.820    i_dsp/genblk3[4].iir/p_by1_module/p_0_in[1]
    SLICE_X14Y71         LUT4 (Prop_lut4_I0_O)        0.302    19.122 r  i_dsp/genblk3[4].iir/p_by1_module/overflow_INST_0/O
                         net (fo=1, estimated)        0.323    19.445    i_dsp/genblk3[4].iir/overflow_i[4]
    SLICE_X16Y70         LUT2 (Prop_lut2_I0_O)        0.124    19.569 r  i_dsp/genblk3[4].iir/overflow[4]_i_1/O
                         net (fo=1, routed)           0.000    19.569    i_dsp/genblk3[4].iir/overflow[4]_i_1_n_0
    SLICE_X16Y70         FDRE                                         r  i_dsp/genblk3[4].iir/overflow_reg[4]/D
>>>>>>> 5962ec55
  -------------------------------------------------------------------    -------------------

                         (clock pll_adc_clk rise edge)
                                                      8.000     8.000 r  
    U18                                               0.000     8.000 r  adc_clk_p_i (IN)
                         net (fo=0)                   0.000     8.000    adc_clk_p_i
    U18                  IBUFDS (Prop_ibufds_I_O)     0.940     8.940 r  i_clk/O
                         net (fo=1, estimated)        1.241    10.181    pll/clk
    PLLE2_ADV_X0Y0       PLLE2_ADV (Prop_plle2_adv_CLKIN1_CLKOUT0)
                                                      0.084    10.265 r  pll/pll/CLKOUT0
                         net (fo=1, estimated)        1.666    11.931    pll_adc_clk
    BUFGCTRL_X0Y0        BUFG (Prop_bufg_I_O)         0.091    12.022 r  bufg_adc_clk/O
<<<<<<< HEAD
                         net (fo=14638, estimated)    1.478    13.500    i_dsp/genblk3[4].iir/clk_i
    SLICE_X6Y72          FDRE                                         r  i_dsp/genblk3[4].iir/overflow_reg[1]/C
                         clock pessimism              0.326    13.826    
                         clock uncertainty           -0.069    13.757    
    SLICE_X6Y72          FDRE (Setup_fdre_C_D)        0.079    13.836    i_dsp/genblk3[4].iir/overflow_reg[1]
  -------------------------------------------------------------------
                         required time                         13.836    
                         arrival time                         -19.116    
  -------------------------------------------------------------------
                         slack                                 -5.280    
=======
                         net (fo=13759, estimated)    1.475    13.497    i_dsp/genblk3[4].iir/clk_i
    SLICE_X16Y70         FDRE                                         r  i_dsp/genblk3[4].iir/overflow_reg[4]/C
                         clock pessimism              0.326    13.823    
                         clock uncertainty           -0.069    13.754    
    SLICE_X16Y70         FDRE (Setup_fdre_C_D)        0.081    13.835    i_dsp/genblk3[4].iir/overflow_reg[4]
  -------------------------------------------------------------------
                         required time                         13.835    
                         arrival time                         -19.569    
  -------------------------------------------------------------------
                         slack                                 -5.734    
>>>>>>> 5962ec55





Min Delay Paths
--------------------------------------------------------------------------------------
<<<<<<< HEAD
Slack (MET) :             0.030ns  (arrival time - required time)
  Source:                 i_dsp/genblk5[7].iq_2_outputs/iq_fgen/invertsignal3_reg_reg/C
                            (rising edge-triggered cell FDRE clocked by pll_adc_clk  {rise@0.000ns fall@4.000ns period=8.000ns})
  Destination:            i_dsp/genblk5[7].iq_2_outputs/iq_fgen/invertsignal3_reg_reg_reg/D
                            (rising edge-triggered cell FDRE clocked by pll_adc_clk  {rise@0.000ns fall@4.000ns period=8.000ns})
  Path Group:             pll_adc_clk
  Path Type:              Hold (Min at Fast Process Corner)
  Requirement:            0.000ns  (pll_adc_clk rise@0.000ns - pll_adc_clk rise@0.000ns)
  Data Path Delay:        0.362ns  (logic 0.164ns (45.290%)  route 0.198ns (54.710%))
  Logic Levels:           0  
  Clock Path Skew:        0.262ns (DCD - SCD - CPR)
    Destination Clock Delay (DCD):    2.697ns
=======
Slack (VIOLATED) :        -0.033ns  (arrival time - required time)
  Source:                 i_asg/ch[1]/dac_pnt_reg[17]/C
                            (rising edge-triggered cell FDRE clocked by pll_adc_clk  {rise@0.000ns fall@4.000ns period=8.000ns})
  Destination:            i_asg/ch[1]/dac_buf_reg_5/ADDRBWRADDR[2]
                            (rising edge-triggered cell RAMB36E1 clocked by pll_adc_clk  {rise@0.000ns fall@4.000ns period=8.000ns})
  Path Group:             pll_adc_clk
  Path Type:              Hold (Min at Fast Process Corner)
  Requirement:            0.000ns  (pll_adc_clk rise@0.000ns - pll_adc_clk rise@0.000ns)
  Data Path Delay:        0.458ns  (logic 0.141ns (30.759%)  route 0.317ns (69.241%))
  Logic Levels:           0  
  Clock Path Skew:        0.308ns (DCD - SCD - CPR)
    Destination Clock Delay (DCD):    2.743ns
>>>>>>> 5962ec55
    Source Clock Delay      (SCD):    2.324ns
    Clock Pessimism Removal (CPR):    0.110ns

    Location             Delay type                Incr(ns)  Path(ns)    Netlist Resource(s)
  -------------------------------------------------------------------    -------------------
                         (clock pll_adc_clk rise edge)
                                                      0.000     0.000 r  
    U18                                               0.000     0.000 r  adc_clk_p_i (IN)
                         net (fo=0)                   0.000     0.000    adc_clk_p_i
    U18                  IBUFDS (Prop_ibufds_I_O)     0.401     0.401 r  i_clk/O
                         net (fo=1, estimated)        0.551     0.952    pll/clk
    PLLE2_ADV_X0Y0       PLLE2_ADV (Prop_plle2_adv_CLKIN1_CLKOUT0)
                                                      0.051     1.003 r  pll/pll/CLKOUT0
                         net (fo=1, estimated)        0.739     1.742    pll_adc_clk
    BUFGCTRL_X0Y0        BUFG (Prop_bufg_I_O)         0.026     1.768 r  bufg_adc_clk/O
<<<<<<< HEAD
                         net (fo=14638, estimated)    0.556     2.324    i_dsp/genblk5[7].iq_2_outputs/iq_fgen/clk_i
    SLICE_X20Y16         FDRE                                         r  i_dsp/genblk5[7].iq_2_outputs/iq_fgen/invertsignal3_reg_reg/C
  -------------------------------------------------------------------    -------------------
    SLICE_X20Y16         FDRE (Prop_fdre_C_Q)         0.164     2.488 r  i_dsp/genblk5[7].iq_2_outputs/iq_fgen/invertsignal3_reg_reg/Q
                         net (fo=1, estimated)        0.198     2.686    i_dsp/genblk5[7].iq_2_outputs/iq_fgen/invertsignal3_reg
    SLICE_X25Y16         FDRE                                         r  i_dsp/genblk5[7].iq_2_outputs/iq_fgen/invertsignal3_reg_reg_reg/D
=======
                         net (fo=13759, estimated)    0.556     2.324    i_asg/ch[1]/dac_clk_i
    SLICE_X21Y97         FDRE                                         r  i_asg/ch[1]/dac_pnt_reg[17]/C
  -------------------------------------------------------------------    -------------------
    SLICE_X21Y97         FDRE (Prop_fdre_C_Q)         0.141     2.465 r  i_asg/ch[1]/dac_pnt_reg[17]/Q
                         net (fo=13, estimated)       0.317     2.783    i_asg/ch[1]/dac_pnt[17]
    RAMB36_X1Y19         RAMB36E1                                     r  i_asg/ch[1]/dac_buf_reg_5/ADDRBWRADDR[2]
>>>>>>> 5962ec55
  -------------------------------------------------------------------    -------------------

                         (clock pll_adc_clk rise edge)
                                                      0.000     0.000 r  
    U18                                               0.000     0.000 r  adc_clk_p_i (IN)
                         net (fo=0)                   0.000     0.000    adc_clk_p_i
    U18                  IBUFDS (Prop_ibufds_I_O)     0.433     0.433 r  i_clk/O
                         net (fo=1, estimated)        0.579     1.012    pll/clk
    PLLE2_ADV_X0Y0       PLLE2_ADV (Prop_plle2_adv_CLKIN1_CLKOUT0)
                                                      0.054     1.066 r  pll/pll/CLKOUT0
                         net (fo=1, estimated)        0.778     1.845    pll_adc_clk
    BUFGCTRL_X0Y0        BUFG (Prop_bufg_I_O)         0.029     1.874 r  bufg_adc_clk/O
<<<<<<< HEAD
                         net (fo=14638, estimated)    0.823     2.697    i_dsp/genblk5[7].iq_2_outputs/iq_fgen/clk_i
    SLICE_X25Y16         FDRE                                         r  i_dsp/genblk5[7].iq_2_outputs/iq_fgen/invertsignal3_reg_reg_reg/C
                         clock pessimism             -0.110     2.586    
    SLICE_X25Y16         FDRE (Hold_fdre_C_D)         0.070     2.656    i_dsp/genblk5[7].iq_2_outputs/iq_fgen/invertsignal3_reg_reg_reg
  -------------------------------------------------------------------
                         required time                         -2.656    
                         arrival time                           2.686    
  -------------------------------------------------------------------
                         slack                                  0.030    
=======
                         net (fo=13759, estimated)    0.869     2.743    i_asg/ch[1]/dac_clk_i
    RAMB36_X1Y19         RAMB36E1                                     r  i_asg/ch[1]/dac_buf_reg_5/CLKBWRCLK
                         clock pessimism             -0.110     2.633    
    RAMB36_X1Y19         RAMB36E1 (Hold_ramb36e1_CLKBWRCLK_ADDRBWRADDR[2])
                                                      0.183     2.816    i_asg/ch[1]/dac_buf_reg_5
  -------------------------------------------------------------------
                         required time                         -2.816    
                         arrival time                           2.783    
  -------------------------------------------------------------------
                         slack                                 -0.033    
>>>>>>> 5962ec55





Pulse Width Checks
--------------------------------------------------------------------------------------
Clock Name:         pll_adc_clk
Waveform(ns):       { 0.000 4.000 }
Period(ns):         8.000
Sources:            { pll/pll/CLKOUT0 }

Check Type        Corner  Lib Pin            Reference Pin  Required(ns)  Actual(ns)  Slack(ns)  Location        Pin
<<<<<<< HEAD
Min Period        n/a     DSP48E1/CLK        n/a            3.884         8.000       4.116      DSP48_X1Y27     i_dsp/genblk2[0].i_pid/kp_mult/CLK
Max Period        n/a     PLLE2_ADV/CLKOUT0  n/a            160.000       8.000       152.000    PLLE2_ADV_X0Y0  pll/pll/CLKOUT0
Low Pulse Width   Slow    RAMD32/CLK         n/a            1.250         4.000       2.750      SLICE_X4Y0      i_ps/axi_master[0]/axi_wfifo_reg_0_15_60_65/RAMA/CLK
High Pulse Width  Slow    RAMD32/CLK         n/a            1.250         4.000       2.750      SLICE_X0Y3      i_ps/axi_master[0]/axi_awfifo_reg_0_15_30_35/RAMA/CLK
=======
Min Period        n/a     DSP48E1/CLK        n/a            3.884         8.000       4.116      DSP48_X1Y29     i_dsp/genblk2[0].i_pid/kp_mult/CLK
Max Period        n/a     PLLE2_ADV/CLKOUT0  n/a            160.000       8.000       152.000    PLLE2_ADV_X0Y0  pll/pll/CLKOUT0
Low Pulse Width   Fast    RAMD32/CLK         n/a            1.250         4.000       2.750      SLICE_X0Y16     i_ps/axi_master[1]/axi_awfifo_reg_0_15_36_36/RAMA/CLK
High Pulse Width  Slow    RAMD32/CLK         n/a            1.250         4.000       2.750      SLICE_X0Y3      i_ps/axi_master[0]/axi_awfifo_reg_0_15_36_36/RAMA/CLK
>>>>>>> 5962ec55



---------------------------------------------------------------------------------------------------
From Clock:  pll_dac_clk_1x
  To Clock:  pll_dac_clk_1x

Setup :            0  Failing Endpoints,  Worst Slack        1.162ns,  Total Violation        0.000ns
Hold  :            4  Failing Endpoints,  Worst Slack       -0.126ns,  Total Violation       -0.228ns
PW    :            0  Failing Endpoints,  Worst Slack        3.500ns,  Total Violation        0.000ns
---------------------------------------------------------------------------------------------------


Max Delay Paths
--------------------------------------------------------------------------------------
Slack (MET) :             1.162ns  (required time - arrival time)
  Source:                 dac_rst_reg/C
                            (rising edge-triggered cell FDRE clocked by pll_dac_clk_1x  {rise@0.000ns fall@4.000ns period=8.000ns})
  Destination:            oddr_dac_dat[12]/R
                            (falling edge-triggered cell ODDR clocked by pll_dac_clk_1x  {rise@0.000ns fall@4.000ns period=8.000ns})
  Path Group:             pll_dac_clk_1x
  Path Type:              Setup (Max at Slow Process Corner)
  Requirement:            4.000ns  (pll_dac_clk_1x fall@4.000ns - pll_dac_clk_1x rise@0.000ns)
  Data Path Delay:        2.293ns  (logic 0.456ns (19.887%)  route 1.837ns (80.113%))
  Logic Levels:           0  
  Clock Path Skew:        0.322ns (DCD - SCD + CPR)
    Destination Clock Delay (DCD):    5.970ns = ( 9.970 - 4.000 ) 
    Source Clock Delay      (SCD):    5.974ns
    Clock Pessimism Removal (CPR):    0.326ns
  Clock Uncertainty:      0.069ns  ((TSJ^2 + DJ^2)^1/2) / 2 + PE
    Total System Jitter     (TSJ):    0.071ns
    Discrete Jitter          (DJ):    0.118ns
    Phase Error              (PE):    0.000ns

    Location             Delay type                Incr(ns)  Path(ns)    Netlist Resource(s)
  -------------------------------------------------------------------    -------------------
                         (clock pll_dac_clk_1x rise edge)
                                                      0.000     0.000 r  
    U18                                               0.000     0.000 r  adc_clk_p_i (IN)
                         net (fo=0)                   0.000     0.000    adc_clk_p_i
    U18                  IBUFDS (Prop_ibufds_I_O)     0.983     0.983 r  i_clk/O
                         net (fo=1, estimated)        1.306     2.289    pll/clk
    PLLE2_ADV_X0Y0       PLLE2_ADV (Prop_plle2_adv_CLKIN1_CLKOUT1)
                                                      0.089     2.378 r  pll/pll/CLKOUT1
                         net (fo=1, estimated)        1.754     4.132    pll_dac_clk_1x
    BUFGCTRL_X0Y3        BUFG (Prop_bufg_I_O)         0.101     4.233 r  bufg_dac_clk_1x/O
                         net (fo=45, estimated)       1.741     5.974    dac_clk_1x
    SLICE_X43Y50         FDRE                                         r  dac_rst_reg/C
  -------------------------------------------------------------------    -------------------
    SLICE_X43Y50         FDRE (Prop_fdre_C_Q)         0.456     6.430 r  dac_rst_reg/Q
                         net (fo=17, estimated)       1.837     8.267    dac_rst
    OLOGIC_X0Y91         ODDR                                         r  oddr_dac_dat[12]/R
  -------------------------------------------------------------------    -------------------

                         (clock pll_dac_clk_1x fall edge)
                                                      4.000     4.000 f  
    U18                                               0.000     4.000 f  adc_clk_p_i (IN)
                         net (fo=0)                   0.000     4.000    adc_clk_p_i
    U18                  IBUFDS (Prop_ibufds_I_O)     0.940     4.940 f  i_clk/O
                         net (fo=1, estimated)        1.241     6.181    pll/clk
    PLLE2_ADV_X0Y0       PLLE2_ADV (Prop_plle2_adv_CLKIN1_CLKOUT1)
                                                      0.084     6.265 f  pll/pll/CLKOUT1
                         net (fo=1, estimated)        1.666     7.931    pll_dac_clk_1x
    BUFGCTRL_X0Y3        BUFG (Prop_bufg_I_O)         0.091     8.022 f  bufg_dac_clk_1x/O
                         net (fo=45, estimated)       1.948     9.970    dac_clk_1x
    OLOGIC_X0Y91         ODDR                                         f  oddr_dac_dat[12]/C
                         clock pessimism              0.326    10.296    
                         clock uncertainty           -0.069    10.227    
    OLOGIC_X0Y91         ODDR (Setup_oddr_C_R)       -0.798     9.429    oddr_dac_dat[12]
  -------------------------------------------------------------------
                         required time                          9.429    
                         arrival time                          -8.267    
  -------------------------------------------------------------------
                         slack                                  1.162    





Min Delay Paths
--------------------------------------------------------------------------------------
Slack (VIOLATED) :        -0.126ns  (arrival time - required time)
  Source:                 dac_rst_reg/C
                            (rising edge-triggered cell FDRE clocked by pll_dac_clk_1x  {rise@0.000ns fall@4.000ns period=8.000ns})
  Destination:            oddr_dac_sel/R
                            (rising edge-triggered cell ODDR clocked by pll_dac_clk_1x  {rise@0.000ns fall@4.000ns period=8.000ns})
  Path Group:             pll_dac_clk_1x
  Path Type:              Hold (Min at Fast Process Corner)
  Requirement:            0.000ns  (pll_dac_clk_1x rise@0.000ns - pll_dac_clk_1x rise@0.000ns)
  Data Path Delay:        0.527ns  (logic 0.141ns (26.771%)  route 0.386ns (73.229%))
  Logic Levels:           0  
  Clock Path Skew:        0.177ns (DCD - SCD - CPR)
    Destination Clock Delay (DCD):    2.874ns
    Source Clock Delay      (SCD):    2.356ns
    Clock Pessimism Removal (CPR):    0.340ns

    Location             Delay type                Incr(ns)  Path(ns)    Netlist Resource(s)
  -------------------------------------------------------------------    -------------------
                         (clock pll_dac_clk_1x rise edge)
                                                      0.000     0.000 r  
    U18                                               0.000     0.000 r  adc_clk_p_i (IN)
                         net (fo=0)                   0.000     0.000    adc_clk_p_i
    U18                  IBUFDS (Prop_ibufds_I_O)     0.401     0.401 r  i_clk/O
                         net (fo=1, estimated)        0.551     0.952    pll/clk
    PLLE2_ADV_X0Y0       PLLE2_ADV (Prop_plle2_adv_CLKIN1_CLKOUT1)
                                                      0.051     1.003 r  pll/pll/CLKOUT1
                         net (fo=1, estimated)        0.739     1.742    pll_dac_clk_1x
    BUFGCTRL_X0Y3        BUFG (Prop_bufg_I_O)         0.026     1.768 r  bufg_dac_clk_1x/O
                         net (fo=45, estimated)       0.588     2.356    dac_clk_1x
    SLICE_X43Y50         FDRE                                         r  dac_rst_reg/C
  -------------------------------------------------------------------    -------------------
    SLICE_X43Y50         FDRE (Prop_fdre_C_Q)         0.141     2.497 r  dac_rst_reg/Q
                         net (fo=17, estimated)       0.386     2.883    dac_rst
    OLOGIC_X0Y57         ODDR                                         r  oddr_dac_sel/R
  -------------------------------------------------------------------    -------------------

                         (clock pll_dac_clk_1x rise edge)
                                                      0.000     0.000 r  
    U18                                               0.000     0.000 r  adc_clk_p_i (IN)
                         net (fo=0)                   0.000     0.000    adc_clk_p_i
    U18                  IBUFDS (Prop_ibufds_I_O)     0.433     0.433 r  i_clk/O
                         net (fo=1, estimated)        0.579     1.012    pll/clk
    PLLE2_ADV_X0Y0       PLLE2_ADV (Prop_plle2_adv_CLKIN1_CLKOUT1)
                                                      0.054     1.066 r  pll/pll/CLKOUT1
                         net (fo=1, estimated)        0.778     1.845    pll_dac_clk_1x
    BUFGCTRL_X0Y3        BUFG (Prop_bufg_I_O)         0.029     1.874 r  bufg_dac_clk_1x/O
                         net (fo=45, estimated)       1.000     2.874    dac_clk_1x
    OLOGIC_X0Y57         ODDR                                         r  oddr_dac_sel/C
                         clock pessimism             -0.340     2.533    
    OLOGIC_X0Y57         ODDR (Hold_oddr_C_R)         0.476     3.009    oddr_dac_sel
  -------------------------------------------------------------------
                         required time                         -3.009    
                         arrival time                           2.883    
  -------------------------------------------------------------------
                         slack                                 -0.126    





Pulse Width Checks
--------------------------------------------------------------------------------------
Clock Name:         pll_dac_clk_1x
Waveform(ns):       { 0.000 4.000 }
Period(ns):         8.000
Sources:            { pll/pll/CLKOUT1 }

Check Type        Corner  Lib Pin            Reference Pin  Required(ns)  Actual(ns)  Slack(ns)  Location        Pin
Min Period        n/a     BUFG/I             n/a            2.155         8.000       5.845      BUFGCTRL_X0Y3   bufg_dac_clk_1x/I
Max Period        n/a     PLLE2_ADV/CLKOUT1  n/a            160.000       8.000       152.000    PLLE2_ADV_X0Y0  pll/pll/CLKOUT1
<<<<<<< HEAD
Low Pulse Width   Slow    FDRE/C             n/a            0.500         4.000       3.500      SLICE_X42Y66    dac_dat_a_reg[6]/C
High Pulse Width  Slow    FDRE/C             n/a            0.500         4.000       3.500      SLICE_X42Y65    dac_dat_a_reg[7]/C
=======
Low Pulse Width   Fast    FDRE/C             n/a            0.500         4.000       3.500      SLICE_X42Y78    dac_dat_a_reg[3]/C
High Pulse Width  Slow    FDRE/C             n/a            0.500         4.000       3.500      SLICE_X43Y64    dac_dat_a_reg[10]/C
>>>>>>> 5962ec55



---------------------------------------------------------------------------------------------------
From Clock:  pll_dac_clk_2p
  To Clock:  pll_dac_clk_2p

Setup :           NA  Failing Endpoints,  Worst Slack           NA  ,  Total Violation           NA
Hold  :           NA  Failing Endpoints,  Worst Slack           NA  ,  Total Violation           NA
PW    :            0  Failing Endpoints,  Worst Slack        1.845ns,  Total Violation        0.000ns
---------------------------------------------------------------------------------------------------


Pulse Width Checks
--------------------------------------------------------------------------------------
Clock Name:         pll_dac_clk_2p
Waveform(ns):       { -0.500 1.500 }
Period(ns):         4.000
Sources:            { pll/pll/CLKOUT3 }

Check Type  Corner  Lib Pin            Reference Pin  Required(ns)  Actual(ns)  Slack(ns)  Location        Pin
Min Period  n/a     BUFG/I             n/a            2.155         4.000       1.845      BUFGCTRL_X0Y4   bufg_dac_clk_2p/I
Max Period  n/a     PLLE2_ADV/CLKOUT3  n/a            160.000       4.000       156.000    PLLE2_ADV_X0Y0  pll/pll/CLKOUT3



---------------------------------------------------------------------------------------------------
From Clock:  pll_dac_clk_2x
  To Clock:  pll_dac_clk_2x

Setup :           NA  Failing Endpoints,  Worst Slack           NA  ,  Total Violation           NA
Hold  :           NA  Failing Endpoints,  Worst Slack           NA  ,  Total Violation           NA
PW    :            0  Failing Endpoints,  Worst Slack        1.845ns,  Total Violation        0.000ns
---------------------------------------------------------------------------------------------------


Pulse Width Checks
--------------------------------------------------------------------------------------
Clock Name:         pll_dac_clk_2x
Waveform(ns):       { 0.000 2.000 }
Period(ns):         4.000
Sources:            { pll/pll/CLKOUT2 }

Check Type  Corner  Lib Pin            Reference Pin  Required(ns)  Actual(ns)  Slack(ns)  Location        Pin
Min Period  n/a     BUFG/I             n/a            2.155         4.000       1.845      BUFGCTRL_X0Y5   bufg_dac_clk_2x/I
Max Period  n/a     PLLE2_ADV/CLKOUT2  n/a            160.000       4.000       156.000    PLLE2_ADV_X0Y0  pll/pll/CLKOUT2



---------------------------------------------------------------------------------------------------
From Clock:  pll_pwm_clk
  To Clock:  pll_pwm_clk

<<<<<<< HEAD
Setup :           16  Failing Endpoints,  Worst Slack       -0.178ns,  Total Violation       -2.106ns
Hold  :            0  Failing Endpoints,  Worst Slack        0.130ns,  Total Violation        0.000ns
=======
Setup :            2  Failing Endpoints,  Worst Slack       -0.139ns,  Total Violation       -0.222ns
Hold  :            0  Failing Endpoints,  Worst Slack        0.196ns,  Total Violation        0.000ns
>>>>>>> 5962ec55
PW    :            0  Failing Endpoints,  Worst Slack        1.500ns,  Total Violation        0.000ns
---------------------------------------------------------------------------------------------------


Max Delay Paths
--------------------------------------------------------------------------------------
<<<<<<< HEAD
Slack (VIOLATED) :        -0.178ns  (required time - arrival time)
  Source:                 pwm[2]/vcnt_reg[4]/C
                            (rising edge-triggered cell FDRE clocked by pll_pwm_clk  {rise@0.000ns fall@2.000ns period=4.000ns})
  Destination:            pwm[2]/b_reg[0]/CE
=======
Slack (VIOLATED) :        -0.139ns  (required time - arrival time)
  Source:                 pwm[0]/v_r_reg[3]/C
                            (rising edge-triggered cell FDRE clocked by pll_pwm_clk  {rise@0.000ns fall@2.000ns period=4.000ns})
  Destination:            pwm[0]/pwm_o_reg/D
>>>>>>> 5962ec55
                            (rising edge-triggered cell FDRE clocked by pll_pwm_clk  {rise@0.000ns fall@2.000ns period=4.000ns})
  Path Group:             pll_pwm_clk
  Path Type:              Setup (Max at Slow Process Corner)
  Requirement:            4.000ns  (pll_pwm_clk rise@4.000ns - pll_pwm_clk rise@0.000ns)
<<<<<<< HEAD
  Data Path Delay:        3.793ns  (logic 0.897ns (23.649%)  route 2.896ns (76.351%))
  Logic Levels:           2  (LUT4=1 LUT6=1)
  Clock Path Skew:        -0.153ns (DCD - SCD + CPR)
    Destination Clock Delay (DCD):    5.523ns = ( 9.523 - 4.000 ) 
    Source Clock Delay      (SCD):    5.901ns
    Clock Pessimism Removal (CPR):    0.225ns
=======
  Data Path Delay:        3.327ns  (logic 1.560ns (46.889%)  route 1.767ns (53.111%))
  Logic Levels:           3  (CARRY4=2 LUT4=1)
  Clock Path Skew:        0.328ns (DCD - SCD + CPR)
    Destination Clock Delay (DCD):    5.989ns = ( 9.989 - 4.000 ) 
    Source Clock Delay      (SCD):    5.987ns
    Clock Pessimism Removal (CPR):    0.326ns
>>>>>>> 5962ec55
  Clock Uncertainty:      0.063ns  ((TSJ^2 + DJ^2)^1/2) / 2 + PE
    Total System Jitter     (TSJ):    0.071ns
    Discrete Jitter          (DJ):    0.104ns
    Phase Error              (PE):    0.000ns

    Location             Delay type                Incr(ns)  Path(ns)    Netlist Resource(s)
  -------------------------------------------------------------------    -------------------
                         (clock pll_pwm_clk rise edge)
                                                      0.000     0.000 r  
    U18                                               0.000     0.000 r  adc_clk_p_i (IN)
                         net (fo=0)                   0.000     0.000    adc_clk_p_i
    U18                  IBUFDS (Prop_ibufds_I_O)     0.983     0.983 r  i_clk/O
                         net (fo=1, estimated)        1.306     2.289    pll/clk
    PLLE2_ADV_X0Y0       PLLE2_ADV (Prop_plle2_adv_CLKIN1_CLKOUT5)
                                                      0.089     2.378 r  pll/pll/CLKOUT5
                         net (fo=1, estimated)        1.754     4.132    pll_pwm_clk
    BUFGCTRL_X0Y2        BUFG (Prop_bufg_I_O)         0.101     4.233 r  bufg_pwm_clk/O
<<<<<<< HEAD
                         net (fo=215, estimated)      1.668     5.901    pwm[2]/clk
    SLICE_X32Y17         FDRE                                         r  pwm[2]/vcnt_reg[4]/C
  -------------------------------------------------------------------    -------------------
    SLICE_X32Y17         FDRE (Prop_fdre_C_Q)         0.478     6.379 r  pwm[2]/vcnt_reg[4]/Q
                         net (fo=4, estimated)        1.139     7.518    pwm[2]/vcnt_reg__0[4]
    SLICE_X28Y17         LUT6 (Prop_lut6_I0_O)        0.295     7.813 f  pwm[2]/b[15]_i_3/O
                         net (fo=5, estimated)        1.182     8.995    pwm[2]/b[15]_i_3_n_0
    SLICE_X21Y8          LUT4 (Prop_lut4_I3_O)        0.124     9.119 r  pwm[2]/b[15]_i_1/O
                         net (fo=16, estimated)       0.575     9.694    pwm[2]/b
    SLICE_X20Y8          FDRE                                         r  pwm[2]/b_reg[0]/CE
=======
                         net (fo=215, estimated)      1.754     5.987    pwm[0]/clk
    SLICE_X42Y38         FDRE                                         r  pwm[0]/v_r_reg[3]/C
  -------------------------------------------------------------------    -------------------
    SLICE_X42Y38         FDRE (Prop_fdre_C_Q)         0.478     6.465 r  pwm[0]/v_r_reg[3]/Q
                         net (fo=2, estimated)        0.795     7.260    pwm[0]/v_r[3]
    SLICE_X42Y36         LUT4 (Prop_lut4_I2_O)        0.295     7.555 r  pwm[0]/pwm_o_i_11/O
                         net (fo=1, routed)           0.000     7.555    pwm[0]/pwm_o_i_11_n_0
    SLICE_X42Y36         CARRY4 (Prop_carry4_S[1]_CO[3])
                                                      0.533     8.088 r  pwm[0]/pwm_o_reg_i_3/CO[3]
                         net (fo=1, estimated)        0.000     8.088    pwm[0]/pwm_o_reg_i_3_n_0
    SLICE_X42Y37         CARRY4 (Prop_carry4_CI_CO[0])
                                                      0.254     8.342 r  pwm[0]/pwm_o_reg_i_2/CO[0]
                         net (fo=1, estimated)        0.972     9.314    pwm[0]/p_1_in
    OLOGIC_X0Y47         FDRE                                         r  pwm[0]/pwm_o_reg/D
>>>>>>> 5962ec55
  -------------------------------------------------------------------    -------------------

                         (clock pll_pwm_clk rise edge)
                                                      4.000     4.000 r  
    U18                                               0.000     4.000 r  adc_clk_p_i (IN)
                         net (fo=0)                   0.000     4.000    adc_clk_p_i
    U18                  IBUFDS (Prop_ibufds_I_O)     0.940     4.940 r  i_clk/O
                         net (fo=1, estimated)        1.241     6.181    pll/clk
    PLLE2_ADV_X0Y0       PLLE2_ADV (Prop_plle2_adv_CLKIN1_CLKOUT5)
                                                      0.084     6.265 r  pll/pll/CLKOUT5
                         net (fo=1, estimated)        1.666     7.931    pll_pwm_clk
    BUFGCTRL_X0Y2        BUFG (Prop_bufg_I_O)         0.091     8.022 r  bufg_pwm_clk/O
<<<<<<< HEAD
                         net (fo=215, estimated)      1.501     9.523    pwm[2]/clk
    SLICE_X20Y8          FDRE                                         r  pwm[2]/b_reg[0]/C
                         clock pessimism              0.225     9.748    
                         clock uncertainty           -0.063     9.685    
    SLICE_X20Y8          FDRE (Setup_fdre_C_CE)      -0.169     9.516    pwm[2]/b_reg[0]
  -------------------------------------------------------------------
                         required time                          9.516    
                         arrival time                          -9.694    
  -------------------------------------------------------------------
                         slack                                 -0.178    
=======
                         net (fo=215, estimated)      1.967     9.989    pwm[0]/clk
    OLOGIC_X0Y47         FDRE                                         r  pwm[0]/pwm_o_reg/C
                         clock pessimism              0.326    10.315    
                         clock uncertainty           -0.063    10.252    
    OLOGIC_X0Y47         FDRE (Setup_fdre_C_D)       -1.077     9.175    pwm[0]/pwm_o_reg
  -------------------------------------------------------------------
                         required time                          9.175    
                         arrival time                          -9.314    
  -------------------------------------------------------------------
                         slack                                 -0.139    
>>>>>>> 5962ec55





Min Delay Paths
--------------------------------------------------------------------------------------
<<<<<<< HEAD
Slack (MET) :             0.130ns  (arrival time - required time)
  Source:                 pwm[3]/bcnt_reg[3]/C
=======
Slack (MET) :             0.196ns  (arrival time - required time)
  Source:                 pwm_rstn_reg/C
>>>>>>> 5962ec55
                            (rising edge-triggered cell FDRE clocked by pll_pwm_clk  {rise@0.000ns fall@2.000ns period=4.000ns})
  Destination:            pwm[3]/b_reg[2]/D
                            (rising edge-triggered cell FDRE clocked by pll_pwm_clk  {rise@0.000ns fall@2.000ns period=4.000ns})
  Path Group:             pll_pwm_clk
  Path Type:              Hold (Min at Fast Process Corner)
  Requirement:            0.000ns  (pll_pwm_clk rise@0.000ns - pll_pwm_clk rise@0.000ns)
<<<<<<< HEAD
  Data Path Delay:        0.515ns  (logic 0.226ns (43.870%)  route 0.289ns (56.130%))
  Logic Levels:           1  (LUT6=1)
  Clock Path Skew:        0.265ns (DCD - SCD - CPR)
    Destination Clock Delay (DCD):    2.730ns
    Source Clock Delay      (SCD):    2.359ns
    Clock Pessimism Removal (CPR):    0.105ns
=======
  Data Path Delay:        0.888ns  (logic 0.186ns (20.950%)  route 0.702ns (79.050%))
  Logic Levels:           1  (LUT1=1)
  Clock Path Skew:        0.216ns (DCD - SCD - CPR)
    Destination Clock Delay (DCD):    2.881ns
    Source Clock Delay      (SCD):    2.325ns
    Clock Pessimism Removal (CPR):    0.339ns
>>>>>>> 5962ec55

    Location             Delay type                Incr(ns)  Path(ns)    Netlist Resource(s)
  -------------------------------------------------------------------    -------------------
                         (clock pll_pwm_clk rise edge)
                                                      0.000     0.000 r  
    U18                                               0.000     0.000 r  adc_clk_p_i (IN)
                         net (fo=0)                   0.000     0.000    adc_clk_p_i
    U18                  IBUFDS (Prop_ibufds_I_O)     0.401     0.401 r  i_clk/O
                         net (fo=1, estimated)        0.551     0.952    pll/clk
    PLLE2_ADV_X0Y0       PLLE2_ADV (Prop_plle2_adv_CLKIN1_CLKOUT5)
                                                      0.051     1.003 r  pll/pll/CLKOUT5
                         net (fo=1, estimated)        0.739     1.742    pll_pwm_clk
    BUFGCTRL_X0Y2        BUFG (Prop_bufg_I_O)         0.026     1.768 r  bufg_pwm_clk/O
<<<<<<< HEAD
                         net (fo=215, estimated)      0.591     2.359    pwm[3]/clk
    SLICE_X39Y46         FDRE                                         r  pwm[3]/bcnt_reg[3]/C
  -------------------------------------------------------------------    -------------------
    SLICE_X39Y46         FDRE (Prop_fdre_C_Q)         0.128     2.487 r  pwm[3]/bcnt_reg[3]/Q
                         net (fo=18, estimated)       0.289     2.776    pwm[3]/bcnt_reg__0[3]
    SLICE_X38Y52         LUT6 (Prop_lut6_I4_O)        0.098     2.874 r  pwm[3]/b[2]_i_1/O
                         net (fo=1, routed)           0.000     2.874    pwm[3]/b[2]_i_1_n_0
    SLICE_X38Y52         FDRE                                         r  pwm[3]/b_reg[2]/D
=======
                         net (fo=215, estimated)      0.557     2.325    pwm_clk
    SLICE_X35Y31         FDRE                                         r  pwm_rstn_reg/C
  -------------------------------------------------------------------    -------------------
    SLICE_X35Y31         FDRE (Prop_fdre_C_Q)         0.141     2.466 f  pwm_rstn_reg/Q
                         net (fo=80, estimated)       0.291     2.757    pwm[3]/rstn
    SLICE_X37Y36         LUT1 (Prop_lut1_I0_O)        0.045     2.802 r  pwm[3]/pwm_o_i_1/O
                         net (fo=13, estimated)       0.411     3.213    pwm[3]/clear
    OLOGIC_X0Y44         FDRE                                         r  pwm[3]/pwm_o_reg/R
>>>>>>> 5962ec55
  -------------------------------------------------------------------    -------------------

                         (clock pll_pwm_clk rise edge)
                                                      0.000     0.000 r  
    U18                                               0.000     0.000 r  adc_clk_p_i (IN)
                         net (fo=0)                   0.000     0.000    adc_clk_p_i
    U18                  IBUFDS (Prop_ibufds_I_O)     0.433     0.433 r  i_clk/O
                         net (fo=1, estimated)        0.579     1.012    pll/clk
    PLLE2_ADV_X0Y0       PLLE2_ADV (Prop_plle2_adv_CLKIN1_CLKOUT5)
                                                      0.054     1.066 r  pll/pll/CLKOUT5
                         net (fo=1, estimated)        0.778     1.845    pll_pwm_clk
    BUFGCTRL_X0Y2        BUFG (Prop_bufg_I_O)         0.029     1.874 r  bufg_pwm_clk/O
                         net (fo=215, estimated)      0.856     2.730    pwm[3]/clk
    SLICE_X38Y52         FDRE                                         r  pwm[3]/b_reg[2]/C
                         clock pessimism             -0.105     2.624    
    SLICE_X38Y52         FDRE (Hold_fdre_C_D)         0.120     2.744    pwm[3]/b_reg[2]
  -------------------------------------------------------------------
<<<<<<< HEAD
                         required time                         -2.744    
                         arrival time                           2.874    
  -------------------------------------------------------------------
                         slack                                  0.130    
=======
                         required time                         -3.017    
                         arrival time                           3.213    
  -------------------------------------------------------------------
                         slack                                  0.196    
>>>>>>> 5962ec55





Pulse Width Checks
--------------------------------------------------------------------------------------
Clock Name:         pll_pwm_clk
Waveform(ns):       { 0.000 2.000 }
Period(ns):         4.000
Sources:            { pll/pll/CLKOUT5 }

Check Type        Corner  Lib Pin            Reference Pin  Required(ns)  Actual(ns)  Slack(ns)  Location        Pin
Min Period        n/a     BUFG/I             n/a            2.155         4.000       1.845      BUFGCTRL_X0Y2   bufg_pwm_clk/I
Max Period        n/a     PLLE2_ADV/CLKOUT5  n/a            160.000       4.000       156.000    PLLE2_ADV_X0Y0  pll/pll/CLKOUT5
<<<<<<< HEAD
Low Pulse Width   Slow    FDRE/C             n/a            0.500         2.000       1.500      SLICE_X41Y43    pwm[0]/vcnt_r_reg[1]/C
High Pulse Width  Fast    FDRE/C             n/a            0.500         2.000       1.500      SLICE_X35Y40    pwm[0]/b_reg[0]/C
=======
Low Pulse Width   Slow    FDRE/C             n/a            0.500         2.000       1.500      SLICE_X41Y25    pwm[0]/b_reg[4]/C
High Pulse Width  Slow    FDRE/C             n/a            0.500         2.000       1.500      SLICE_X41Y27    pwm[0]/b_reg[0]/C
>>>>>>> 5962ec55



---------------------------------------------------------------------------------------------------
From Clock:  clk_fpga_3
  To Clock:  clk_fpga_3

<<<<<<< HEAD
Setup :          379  Failing Endpoints,  Worst Slack       -3.065ns,  Total Violation     -344.737ns
Hold  :            0  Failing Endpoints,  Worst Slack        0.136ns,  Total Violation        0.000ns
=======
Setup :          207  Failing Endpoints,  Worst Slack       -1.952ns,  Total Violation     -121.224ns
Hold  :            0  Failing Endpoints,  Worst Slack        0.169ns,  Total Violation        0.000ns
>>>>>>> 5962ec55
PW    :            0  Failing Endpoints,  Worst Slack        1.000ns,  Total Violation        0.000ns
---------------------------------------------------------------------------------------------------


Max Delay Paths
--------------------------------------------------------------------------------------
<<<<<<< HEAD
Slack (VIOLATED) :        -3.065ns  (required time - arrival time)
  Source:                 i_ps/system_i/system_i/xadc/inst/INTR_CTRLR_GEN_I.ip2bus_wrack_reg/C
=======
Slack (VIOLATED) :        -1.952ns  (required time - arrival time)
  Source:                 i_ps/system_i/system_i/axi_protocol_converter_0/inst/gen_axilite.gen_b2s_conv.axilite_b2s/WR.aw_channel_0/aw_cmd_fsm_0/state_reg[0]/C
>>>>>>> 5962ec55
                            (rising edge-triggered cell FDRE clocked by clk_fpga_3  {rise@0.000ns fall@2.500ns period=5.000ns})
  Destination:            i_ps/system_i/system_i/axi_protocol_converter_0/inst/gen_axilite.gen_b2s_conv.axilite_b2s/WR.aw_channel_0/cmd_translator_0/wrap_cmd_0/wrap_second_len_r_reg[0]/D
                            (rising edge-triggered cell FDRE clocked by clk_fpga_3  {rise@0.000ns fall@2.500ns period=5.000ns})
  Path Group:             clk_fpga_3
  Path Type:              Setup (Max at Slow Process Corner)
  Requirement:            5.000ns  (clk_fpga_3 rise@5.000ns - clk_fpga_3 rise@0.000ns)
<<<<<<< HEAD
  Data Path Delay:        7.754ns  (logic 3.213ns (41.437%)  route 4.541ns (58.563%))
  Logic Levels:           8  (CARRY4=4 LUT2=1 LUT3=1 LUT4=1 LUT5=1)
  Clock Path Skew:        -0.016ns (DCD - SCD + CPR)
    Destination Clock Delay (DCD):    2.760ns = ( 7.760 - 5.000 ) 
    Source Clock Delay      (SCD):    2.961ns
    Clock Pessimism Removal (CPR):    0.185ns
=======
  Data Path Delay:        6.591ns  (logic 1.538ns (23.335%)  route 5.053ns (76.665%))
  Logic Levels:           5  (LUT2=2 LUT4=2 LUT6=1)
  Clock Path Skew:        -0.024ns (DCD - SCD + CPR)
    Destination Clock Delay (DCD):    2.767ns = ( 7.767 - 5.000 ) 
    Source Clock Delay      (SCD):    3.013ns
    Clock Pessimism Removal (CPR):    0.222ns
>>>>>>> 5962ec55
  Clock Uncertainty:      0.083ns  ((TSJ^2 + TIJ^2)^1/2 + DJ) / 2 + PE
    Total System Jitter     (TSJ):    0.071ns
    Total Input Jitter      (TIJ):    0.150ns
    Discrete Jitter          (DJ):    0.000ns
    Phase Error              (PE):    0.000ns

    Location             Delay type                Incr(ns)  Path(ns)    Netlist Resource(s)
  -------------------------------------------------------------------    -------------------
                         (clock clk_fpga_3 rise edge)
                                                      0.000     0.000 r  
    PS7_X0Y0             PS7                          0.000     0.000 r  i_ps/system_i/system_i/processing_system7/inst/PS7_i/FCLKCLK[3]
                         net (fo=1, estimated)        1.207     1.207    i_ps/system_i/system_i/processing_system7/inst/FCLK_CLK_unbuffered[3]
    BUFGCTRL_X0Y1        BUFG (Prop_bufg_I_O)         0.101     1.308 r  i_ps/system_i/system_i/processing_system7/inst/buffer_fclk_clk_3.FCLK_CLK_3_BUFG/O
<<<<<<< HEAD
                         net (fo=851, estimated)      1.653     2.961    i_ps/system_i/system_i/xadc/inst/bus2ip_clk
    SLICE_X9Y78          FDRE                                         r  i_ps/system_i/system_i/xadc/inst/INTR_CTRLR_GEN_I.ip2bus_wrack_reg/C
  -------------------------------------------------------------------    -------------------
    SLICE_X9Y78          FDRE (Prop_fdre_C_Q)         0.456     3.417 r  i_ps/system_i/system_i/xadc/inst/INTR_CTRLR_GEN_I.ip2bus_wrack_reg/Q
                         net (fo=4, estimated)        0.988     4.405    i_ps/system_i/system_i/xadc/inst/AXI_LITE_IPIF_I/I_SLAVE_ATTACHMENT/IP2Bus_WrAck
    SLICE_X10Y82         LUT2 (Prop_lut2_I0_O)        0.153     4.558 r  i_ps/system_i/system_i/xadc/inst/AXI_LITE_IPIF_I/I_SLAVE_ATTACHMENT/s_axi_wready_INST_0/O
                         net (fo=5, estimated)        1.118     5.676    i_ps/system_i/system_i/axi_protocol_converter_0/inst/gen_axilite.gen_b2s_conv.axilite_b2s/WR.aw_channel_0/aw_cmd_fsm_0/m_awready
    SLICE_X15Y83         LUT5 (Prop_lut5_I2_O)        0.361     6.037 r  i_ps/system_i/system_i/axi_protocol_converter_0/inst/gen_axilite.gen_b2s_conv.axilite_b2s/WR.aw_channel_0/aw_cmd_fsm_0/next_INST_0/O
                         net (fo=26, estimated)       1.343     7.380    i_ps/system_i/system_i/axi_protocol_converter_0/inst/gen_axilite.gen_b2s_conv.axilite_b2s/WR.aw_channel_0/cmd_translator_0/incr_cmd_0/next
    SLICE_X2Y72          LUT4 (Prop_lut4_I3_O)        0.327     7.707 r  i_ps/system_i/system_i/axi_protocol_converter_0/inst/gen_axilite.gen_b2s_conv.axilite_b2s/WR.aw_channel_0/cmd_translator_0/incr_cmd_0/axaddr_incr[0]_i_17/O
                         net (fo=1, routed)           0.000     7.707    i_ps/system_i/system_i/axi_protocol_converter_0/inst/gen_axilite.gen_b2s_conv.axilite_b2s/WR.aw_channel_0/cmd_translator_0/incr_cmd_0/axaddr_incr[0]_i_17_n_0
    SLICE_X2Y72          CARRY4 (Prop_carry4_S[1]_CO[3])
                                                      0.550     8.257 r  i_ps/system_i/system_i/axi_protocol_converter_0/inst/gen_axilite.gen_b2s_conv.axilite_b2s/WR.aw_channel_0/cmd_translator_0/incr_cmd_0/axaddr_incr_reg[0]_i_11/CO[3]
                         net (fo=1, estimated)        0.000     8.257    i_ps/system_i/system_i/axi_protocol_converter_0/inst/gen_axilite.gen_b2s_conv.axilite_b2s/WR.aw_channel_0/cmd_translator_0/incr_cmd_0/axaddr_incr_reg[0]_i_11_n_0
    SLICE_X2Y73          CARRY4 (Prop_carry4_CI_O[0])
                                                      0.222     8.479 r  i_ps/system_i/system_i/axi_protocol_converter_0/inst/gen_axilite.gen_b2s_conv.axilite_b2s/WR.aw_channel_0/cmd_translator_0/incr_cmd_0/axaddr_incr_reg[4]_i_6/O[0]
                         net (fo=1, estimated)        0.471     8.950    i_ps/system_i/system_i/axi_protocol_converter_0/inst/gen_axilite.gen_b2s_conv.axilite_b2s/WR.aw_channel_0/cmd_translator_0/incr_cmd_0/C[4]
    SLICE_X1Y73          LUT3 (Prop_lut3_I0_O)        0.299     9.249 r  i_ps/system_i/system_i/axi_protocol_converter_0/inst/gen_axilite.gen_b2s_conv.axilite_b2s/WR.aw_channel_0/cmd_translator_0/incr_cmd_0/axaddr_incr[4]_i_5/O
                         net (fo=1, routed)           0.000     9.249    i_ps/system_i/system_i/axi_protocol_converter_0/inst/gen_axilite.gen_b2s_conv.axilite_b2s/WR.aw_channel_0/cmd_translator_0/incr_cmd_0/axaddr_incr[4]_i_5_n_0
    SLICE_X1Y73          CARRY4 (Prop_carry4_S[0]_CO[3])
                                                      0.532     9.781 r  i_ps/system_i/system_i/axi_protocol_converter_0/inst/gen_axilite.gen_b2s_conv.axilite_b2s/WR.aw_channel_0/cmd_translator_0/incr_cmd_0/axaddr_incr_reg[4]_i_1/CO[3]
                         net (fo=1, estimated)        0.000     9.781    i_ps/system_i/system_i/axi_protocol_converter_0/inst/gen_axilite.gen_b2s_conv.axilite_b2s/WR.aw_channel_0/cmd_translator_0/incr_cmd_0/axaddr_incr_reg[4]_i_1_n_0
    SLICE_X1Y74          CARRY4 (Prop_carry4_CI_O[3])
                                                      0.313    10.094 r  i_ps/system_i/system_i/axi_protocol_converter_0/inst/gen_axilite.gen_b2s_conv.axilite_b2s/WR.aw_channel_0/cmd_translator_0/incr_cmd_0/axaddr_incr_reg[8]_i_1/O[3]
                         net (fo=1, estimated)        0.621    10.715    i_ps/system_i/system_i/axi_protocol_converter_0/inst/gen_axilite.gen_b2s_conv.axilite_b2s/WR.aw_channel_0/cmd_translator_0/incr_cmd_0/axaddr_incr_reg[8]_i_1_n_4
    SLICE_X0Y79          FDRE                                         r  i_ps/system_i/system_i/axi_protocol_converter_0/inst/gen_axilite.gen_b2s_conv.axilite_b2s/WR.aw_channel_0/cmd_translator_0/incr_cmd_0/axaddr_incr_reg[11]/D
=======
                         net (fo=851, estimated)      1.705     3.013    i_ps/system_i/system_i/axi_protocol_converter_0/inst/gen_axilite.gen_b2s_conv.axilite_b2s/WR.aw_channel_0/aw_cmd_fsm_0/clk
    SLICE_X3Y82          FDRE                                         r  i_ps/system_i/system_i/axi_protocol_converter_0/inst/gen_axilite.gen_b2s_conv.axilite_b2s/WR.aw_channel_0/aw_cmd_fsm_0/state_reg[0]/C
  -------------------------------------------------------------------    -------------------
    SLICE_X3Y82          FDRE (Prop_fdre_C_Q)         0.456     3.469 f  i_ps/system_i/system_i/axi_protocol_converter_0/inst/gen_axilite.gen_b2s_conv.axilite_b2s/WR.aw_channel_0/aw_cmd_fsm_0/state_reg[0]/Q
                         net (fo=6, estimated)        0.742     4.211    i_ps/system_i/system_i/axi_protocol_converter_0/inst/gen_axilite.gen_b2s_conv.axilite_b2s/WR.aw_channel_0/aw_cmd_fsm_0/state[0]
    SLICE_X5Y84          LUT2 (Prop_lut2_I0_O)        0.124     4.335 r  i_ps/system_i/system_i/axi_protocol_converter_0/inst/gen_axilite.gen_b2s_conv.axilite_b2s/WR.aw_channel_0/aw_cmd_fsm_0/a_push_INST_0/O
                         net (fo=1, estimated)        0.920     5.255    i_ps/system_i/system_i/axi_protocol_converter_0/inst/gen_axilite.gen_b2s_conv.axilite_b2s/WR.aw_channel_0/a_push
    SLICE_X5Y87          LUT2 (Prop_lut2_I1_O)        0.149     5.404 r  i_ps/system_i/system_i/axi_protocol_converter_0/inst/gen_axilite.gen_b2s_conv.axilite_b2s/WR.aw_channel_0/cmd_translator_0_i_1/O
                         net (fo=52, estimated)       0.718     6.122    i_ps/system_i/system_i/axi_protocol_converter_0/inst/gen_axilite.gen_b2s_conv.axilite_b2s/WR.aw_channel_0/cmd_translator_0/wrap_cmd_0/axhandshake
    SLICE_X3Y92          LUT6 (Prop_lut6_I4_O)        0.332     6.454 r  i_ps/system_i/system_i/axi_protocol_converter_0/inst/gen_axilite.gen_b2s_conv.axilite_b2s/WR.aw_channel_0/cmd_translator_0/wrap_cmd_0/axaddr_offset_r[2]_i_1/O
                         net (fo=6, estimated)        1.360     7.814    i_ps/system_i/system_i/axi_protocol_converter_0/inst/gen_axilite.gen_b2s_conv.axilite_b2s/WR.aw_channel_0/cmd_translator_0/wrap_cmd_0/axaddr_offset[2]
    SLICE_X4Y88          LUT4 (Prop_lut4_I2_O)        0.153     7.967 f  i_ps/system_i/system_i/axi_protocol_converter_0/inst/gen_axilite.gen_b2s_conv.axilite_b2s/WR.aw_channel_0/cmd_translator_0/wrap_cmd_0/wrap_second_len_r[0]_i_2/O
                         net (fo=2, estimated)        0.978     8.945    i_ps/system_i/system_i/axi_protocol_converter_0/inst/gen_axilite.gen_b2s_conv.axilite_b2s/WR.aw_channel_0/cmd_translator_0/wrap_cmd_0/wrap_second_len_r[0]_i_2_n_0
    SLICE_X4Y82          LUT4 (Prop_lut4_I0_O)        0.324     9.269 r  i_ps/system_i/system_i/axi_protocol_converter_0/inst/gen_axilite.gen_b2s_conv.axilite_b2s/WR.aw_channel_0/cmd_translator_0/wrap_cmd_0/wrap_second_len_r[0]_i_1/O
                         net (fo=1, estimated)        0.335     9.604    i_ps/system_i/system_i/axi_protocol_converter_0/inst/gen_axilite.gen_b2s_conv.axilite_b2s/WR.aw_channel_0/cmd_translator_0/wrap_cmd_0/wrap_second_len[0]
    SLICE_X2Y82          FDRE                                         r  i_ps/system_i/system_i/axi_protocol_converter_0/inst/gen_axilite.gen_b2s_conv.axilite_b2s/WR.aw_channel_0/cmd_translator_0/wrap_cmd_0/wrap_second_len_r_reg[0]/D
>>>>>>> 5962ec55
  -------------------------------------------------------------------    -------------------

                         (clock clk_fpga_3 rise edge)
                                                      5.000     5.000 r  
    PS7_X0Y0             PS7                          0.000     5.000 r  i_ps/system_i/system_i/processing_system7/inst/PS7_i/FCLKCLK[3]
                         net (fo=1, estimated)        1.147     6.147    i_ps/system_i/system_i/processing_system7/inst/FCLK_CLK_unbuffered[3]
    BUFGCTRL_X0Y1        BUFG (Prop_bufg_I_O)         0.091     6.238 r  i_ps/system_i/system_i/processing_system7/inst/buffer_fclk_clk_3.FCLK_CLK_3_BUFG/O
<<<<<<< HEAD
                         net (fo=851, estimated)      1.522     7.760    i_ps/system_i/system_i/axi_protocol_converter_0/inst/gen_axilite.gen_b2s_conv.axilite_b2s/WR.aw_channel_0/cmd_translator_0/incr_cmd_0/clk
    SLICE_X0Y79          FDRE                                         r  i_ps/system_i/system_i/axi_protocol_converter_0/inst/gen_axilite.gen_b2s_conv.axilite_b2s/WR.aw_channel_0/cmd_translator_0/incr_cmd_0/axaddr_incr_reg[11]/C
                         clock pessimism              0.185     7.945    
                         clock uncertainty           -0.083     7.862    
    SLICE_X0Y79          FDRE (Setup_fdre_C_D)       -0.212     7.650    i_ps/system_i/system_i/axi_protocol_converter_0/inst/gen_axilite.gen_b2s_conv.axilite_b2s/WR.aw_channel_0/cmd_translator_0/incr_cmd_0/axaddr_incr_reg[11]
  -------------------------------------------------------------------
                         required time                          7.650    
                         arrival time                         -10.715    
  -------------------------------------------------------------------
                         slack                                 -3.065    
=======
                         net (fo=851, estimated)      1.529     7.767    i_ps/system_i/system_i/axi_protocol_converter_0/inst/gen_axilite.gen_b2s_conv.axilite_b2s/WR.aw_channel_0/cmd_translator_0/wrap_cmd_0/clk
    SLICE_X2Y82          FDRE                                         r  i_ps/system_i/system_i/axi_protocol_converter_0/inst/gen_axilite.gen_b2s_conv.axilite_b2s/WR.aw_channel_0/cmd_translator_0/wrap_cmd_0/wrap_second_len_r_reg[0]/C
                         clock pessimism              0.222     7.989    
                         clock uncertainty           -0.083     7.906    
    SLICE_X2Y82          FDRE (Setup_fdre_C_D)       -0.254     7.652    i_ps/system_i/system_i/axi_protocol_converter_0/inst/gen_axilite.gen_b2s_conv.axilite_b2s/WR.aw_channel_0/cmd_translator_0/wrap_cmd_0/wrap_second_len_r_reg[0]
  -------------------------------------------------------------------
                         required time                          7.652    
                         arrival time                          -9.604    
  -------------------------------------------------------------------
                         slack                                 -1.952    
>>>>>>> 5962ec55





Min Delay Paths
--------------------------------------------------------------------------------------
<<<<<<< HEAD
Slack (MET) :             0.136ns  (arrival time - required time)
  Source:                 i_ps/system_i/system_i/xadc/inst/INTR_CTRLR_GEN_I.INTERRUPT_CONTROL_I/DO_IRPT_INPUT[7].GEN_POS_EDGE_DETECT.irpt_dly1_reg/C
                            (rising edge-triggered cell FDSE clocked by clk_fpga_3  {rise@0.000ns fall@2.500ns period=5.000ns})
  Destination:            i_ps/system_i/system_i/xadc/inst/INTR_CTRLR_GEN_I.INTERRUPT_CONTROL_I/DO_IRPT_INPUT[7].GEN_POS_EDGE_DETECT.irpt_dly2_reg/D
                            (rising edge-triggered cell FDSE clocked by clk_fpga_3  {rise@0.000ns fall@2.500ns period=5.000ns})
  Path Group:             clk_fpga_3
  Path Type:              Hold (Min at Fast Process Corner)
  Requirement:            0.000ns  (clk_fpga_3 rise@0.000ns - clk_fpga_3 rise@0.000ns)
  Data Path Delay:        0.227ns  (logic 0.141ns (62.117%)  route 0.086ns (37.883%))
  Logic Levels:           0  
  Clock Path Skew:        0.013ns (DCD - SCD - CPR)
    Destination Clock Delay (DCD):    1.402ns
    Source Clock Delay      (SCD):    1.105ns
=======
Slack (MET) :             0.169ns  (arrival time - required time)
  Source:                 i_ps/system_i/system_i/proc_sys_reset/U0/EXT_LPF/ACTIVE_LOW_EXT.ACT_LO_EXT/GENERATE_LEVEL_P_S_CDC.SINGLE_BIT.CROSS_PLEVEL_IN2SCNDRY_IN_cdc_to/C
                            (rising edge-triggered cell FDRE clocked by clk_fpga_3  {rise@0.000ns fall@2.500ns period=5.000ns})
  Destination:            i_ps/system_i/system_i/proc_sys_reset/U0/EXT_LPF/ACTIVE_LOW_EXT.ACT_LO_EXT/GENERATE_LEVEL_P_S_CDC.SINGLE_BIT.CROSS_PLEVEL_IN2SCNDRY_s_level_out_d2/D
                            (rising edge-triggered cell FDRE clocked by clk_fpga_3  {rise@0.000ns fall@2.500ns period=5.000ns})
  Path Group:             clk_fpga_3
  Path Type:              Hold (Min at Fast Process Corner)
  Requirement:            0.000ns  (clk_fpga_3 rise@0.000ns - clk_fpga_3 rise@0.000ns)
  Data Path Delay:        0.245ns  (logic 0.164ns (66.842%)  route 0.081ns (33.158%))
  Logic Levels:           0  
  Clock Path Skew:        0.016ns (DCD - SCD - CPR)
    Destination Clock Delay (DCD):    1.412ns
    Source Clock Delay      (SCD):    1.112ns
>>>>>>> 5962ec55
    Clock Pessimism Removal (CPR):    0.284ns

    Location             Delay type                Incr(ns)  Path(ns)    Netlist Resource(s)
  -------------------------------------------------------------------    -------------------
                         (clock clk_fpga_3 rise edge)
                                                      0.000     0.000 r  
    PS7_X0Y0             PS7                          0.000     0.000 r  i_ps/system_i/system_i/processing_system7/inst/PS7_i/FCLKCLK[3]
                         net (fo=1, estimated)        0.509     0.509    i_ps/system_i/system_i/processing_system7/inst/FCLK_CLK_unbuffered[3]
    BUFGCTRL_X0Y1        BUFG (Prop_bufg_I_O)         0.026     0.535 r  i_ps/system_i/system_i/processing_system7/inst/buffer_fclk_clk_3.FCLK_CLK_3_BUFG/O
<<<<<<< HEAD
                         net (fo=851, estimated)      0.570     1.105    i_ps/system_i/system_i/xadc/inst/INTR_CTRLR_GEN_I.INTERRUPT_CONTROL_I/Bus2IP_Clk
    SLICE_X5Y72          FDSE                                         r  i_ps/system_i/system_i/xadc/inst/INTR_CTRLR_GEN_I.INTERRUPT_CONTROL_I/DO_IRPT_INPUT[7].GEN_POS_EDGE_DETECT.irpt_dly1_reg/C
  -------------------------------------------------------------------    -------------------
    SLICE_X5Y72          FDSE (Prop_fdse_C_Q)         0.141     1.246 r  i_ps/system_i/system_i/xadc/inst/INTR_CTRLR_GEN_I.INTERRUPT_CONTROL_I/DO_IRPT_INPUT[7].GEN_POS_EDGE_DETECT.irpt_dly1_reg/Q
                         net (fo=2, estimated)        0.086     1.332    i_ps/system_i/system_i/xadc/inst/INTR_CTRLR_GEN_I.INTERRUPT_CONTROL_I/DO_IRPT_INPUT[7].GEN_POS_EDGE_DETECT.irpt_dly1_reg_n_0
    SLICE_X5Y72          FDSE                                         r  i_ps/system_i/system_i/xadc/inst/INTR_CTRLR_GEN_I.INTERRUPT_CONTROL_I/DO_IRPT_INPUT[7].GEN_POS_EDGE_DETECT.irpt_dly2_reg/D
=======
                         net (fo=851, estimated)      0.577     1.112    i_ps/system_i/system_i/proc_sys_reset/U0/EXT_LPF/ACTIVE_LOW_EXT.ACT_LO_EXT/scndry_aclk
    SLICE_X0Y90          FDRE                                         r  i_ps/system_i/system_i/proc_sys_reset/U0/EXT_LPF/ACTIVE_LOW_EXT.ACT_LO_EXT/GENERATE_LEVEL_P_S_CDC.SINGLE_BIT.CROSS_PLEVEL_IN2SCNDRY_IN_cdc_to/C
  -------------------------------------------------------------------    -------------------
    SLICE_X0Y90          FDRE (Prop_fdre_C_Q)         0.164     1.276 r  i_ps/system_i/system_i/proc_sys_reset/U0/EXT_LPF/ACTIVE_LOW_EXT.ACT_LO_EXT/GENERATE_LEVEL_P_S_CDC.SINGLE_BIT.CROSS_PLEVEL_IN2SCNDRY_IN_cdc_to/Q
                         net (fo=1, estimated)        0.081     1.357    i_ps/system_i/system_i/proc_sys_reset/U0/EXT_LPF/ACTIVE_LOW_EXT.ACT_LO_EXT/D
    SLICE_X0Y90          FDRE                                         r  i_ps/system_i/system_i/proc_sys_reset/U0/EXT_LPF/ACTIVE_LOW_EXT.ACT_LO_EXT/GENERATE_LEVEL_P_S_CDC.SINGLE_BIT.CROSS_PLEVEL_IN2SCNDRY_s_level_out_d2/D
>>>>>>> 5962ec55
  -------------------------------------------------------------------    -------------------

                         (clock clk_fpga_3 rise edge)
                                                      0.000     0.000 r  
    PS7_X0Y0             PS7                          0.000     0.000 r  i_ps/system_i/system_i/processing_system7/inst/PS7_i/FCLKCLK[3]
                         net (fo=1, estimated)        0.536     0.536    i_ps/system_i/system_i/processing_system7/inst/FCLK_CLK_unbuffered[3]
    BUFGCTRL_X0Y1        BUFG (Prop_bufg_I_O)         0.029     0.565 r  i_ps/system_i/system_i/processing_system7/inst/buffer_fclk_clk_3.FCLK_CLK_3_BUFG/O
<<<<<<< HEAD
                         net (fo=851, estimated)      0.837     1.402    i_ps/system_i/system_i/xadc/inst/INTR_CTRLR_GEN_I.INTERRUPT_CONTROL_I/Bus2IP_Clk
    SLICE_X5Y72          FDSE                                         r  i_ps/system_i/system_i/xadc/inst/INTR_CTRLR_GEN_I.INTERRUPT_CONTROL_I/DO_IRPT_INPUT[7].GEN_POS_EDGE_DETECT.irpt_dly2_reg/C
                         clock pessimism             -0.284     1.118    
    SLICE_X5Y72          FDSE (Hold_fdse_C_D)         0.078     1.196    i_ps/system_i/system_i/xadc/inst/INTR_CTRLR_GEN_I.INTERRUPT_CONTROL_I/DO_IRPT_INPUT[7].GEN_POS_EDGE_DETECT.irpt_dly2_reg
  -------------------------------------------------------------------
                         required time                         -1.196    
                         arrival time                           1.332    
  -------------------------------------------------------------------
                         slack                                  0.136    
=======
                         net (fo=851, estimated)      0.847     1.412    i_ps/system_i/system_i/proc_sys_reset/U0/EXT_LPF/ACTIVE_LOW_EXT.ACT_LO_EXT/scndry_aclk
    SLICE_X0Y90          FDRE                                         r  i_ps/system_i/system_i/proc_sys_reset/U0/EXT_LPF/ACTIVE_LOW_EXT.ACT_LO_EXT/GENERATE_LEVEL_P_S_CDC.SINGLE_BIT.CROSS_PLEVEL_IN2SCNDRY_s_level_out_d2/C
                         clock pessimism             -0.284     1.128    
    SLICE_X0Y90          FDRE (Hold_fdre_C_D)         0.060     1.188    i_ps/system_i/system_i/proc_sys_reset/U0/EXT_LPF/ACTIVE_LOW_EXT.ACT_LO_EXT/GENERATE_LEVEL_P_S_CDC.SINGLE_BIT.CROSS_PLEVEL_IN2SCNDRY_s_level_out_d2
  -------------------------------------------------------------------
                         required time                         -1.188    
                         arrival time                           1.357    
  -------------------------------------------------------------------
                         slack                                  0.169    
>>>>>>> 5962ec55





Pulse Width Checks
--------------------------------------------------------------------------------------
Clock Name:         clk_fpga_3
Waveform(ns):       { 0.000 2.500 }
Period(ns):         5.000
Sources:            { i_ps/system_i/system_i/processing_system7/inst/PS7_i/FCLKCLK[3] }

Check Type        Corner  Lib Pin      Reference Pin  Required(ns)  Actual(ns)  Slack(ns)  Location     Pin
Min Period        n/a     XADC/DCLK    n/a            4.000         5.000       1.000      XADC_X0Y0    i_ps/system_i/system_i/xadc/inst/AXI_XADC_CORE_I/XADC_INST/DCLK
<<<<<<< HEAD
Low Pulse Width   Slow    SRLC32E/CLK  n/a            0.980         2.500       1.520      SLICE_X0Y61  i_ps/system_i/system_i/axi_protocol_converter_0/inst/gen_axilite.gen_b2s_conv.axilite_b2s/RD.r_channel_0/rd_data_fifo_0/memory_reg[31][13]_srl32/CLK
High Pulse Width  Fast    SRLC32E/CLK  n/a            0.980         2.500       1.520      SLICE_X0Y57  i_ps/system_i/system_i/axi_protocol_converter_0/inst/gen_axilite.gen_b2s_conv.axilite_b2s/RD.r_channel_0/rd_data_fifo_0/memory_reg[31][27]_srl32/CLK
=======
Low Pulse Width   Slow    SRLC32E/CLK  n/a            0.980         2.500       1.520      SLICE_X4Y67  i_ps/system_i/system_i/axi_protocol_converter_0/inst/gen_axilite.gen_b2s_conv.axilite_b2s/RD.r_channel_0/rd_data_fifo_0/memory_reg[31][17]_srl32/CLK
High Pulse Width  Fast    SRLC32E/CLK  n/a            0.980         2.500       1.520      SLICE_X0Y57  i_ps/system_i/system_i/axi_protocol_converter_0/inst/gen_axilite.gen_b2s_conv.axilite_b2s/RD.r_channel_0/rd_data_fifo_0/memory_reg[31][24]_srl32/CLK
>>>>>>> 5962ec55



---------------------------------------------------------------------------------------------------
From Clock:  adc_clk
  To Clock:  pll_adc_clk

Setup :            0  Failing Endpoints,  Worst Slack        6.426ns,  Total Violation        0.000ns
Hold  :           28  Failing Endpoints,  Worst Slack       -2.537ns,  Total Violation      -69.334ns
---------------------------------------------------------------------------------------------------


Max Delay Paths
--------------------------------------------------------------------------------------
Slack (MET) :             6.426ns  (required time - arrival time)
  Source:                 adc_dat_a_i[7]
                            (input port clocked by adc_clk  {rise@0.000ns fall@4.000ns period=8.000ns})
  Destination:            adc_dat_a_reg[5]/D
                            (rising edge-triggered cell FDRE clocked by pll_adc_clk  {rise@0.000ns fall@4.000ns period=8.000ns})
  Path Group:             pll_adc_clk
  Path Type:              Setup (Max at Fast Process Corner)
  Requirement:            8.000ns  (pll_adc_clk rise@8.000ns - adc_clk rise@0.000ns)
  Data Path Delay:        0.488ns  (logic 0.488ns (100.000%)  route 0.000ns (0.000%))
  Logic Levels:           1  (IBUF=1)
  Input Delay:            3.400ns
  Clock Path Skew:        2.481ns (DCD - SCD + CPR)
    Destination Clock Delay (DCD):    2.481ns = ( 10.481 - 8.000 ) 
    Source Clock Delay      (SCD):    0.000ns
    Clock Pessimism Removal (CPR):    0.000ns
  Clock Uncertainty:      0.166ns  ((TSJ^2 + DJ^2)^1/2) / 2 + PE
    Total System Jitter     (TSJ):    0.071ns
    Discrete Jitter          (DJ):    0.118ns
    Phase Error              (PE):    0.097ns

    Location             Delay type                Incr(ns)  Path(ns)    Netlist Resource(s)
  -------------------------------------------------------------------    -------------------
                         (clock adc_clk rise edge)    0.000     0.000 r  
                         input delay                  3.400     3.400    
    Y14                                               0.000     3.400 r  adc_dat_a_i[7] (IN)
                         net (fo=0)                   0.000     3.400    adc_dat_a_i[7]
    Y14                  IBUF (Prop_ibuf_I_O)         0.488     3.888 r  adc_dat_a_i_IBUF[7]_inst/O
                         net (fo=1, estimated)        0.000     3.888    adc_dat_a_i_IBUF[7]
    ILOGIC_X0Y33         FDRE                                         r  adc_dat_a_reg[5]/D
  -------------------------------------------------------------------    -------------------

                         (clock pll_adc_clk rise edge)
                                                      8.000     8.000 r  
    U18                                               0.000     8.000 r  adc_clk_p_i (IN)
                         net (fo=0)                   0.000     8.000    adc_clk_p_i
    U18                  IBUFDS (Prop_ibufds_I_O)     0.401     8.401 r  i_clk/O
                         net (fo=1, estimated)        0.551     8.952    pll/clk
    PLLE2_ADV_X0Y0       PLLE2_ADV (Prop_plle2_adv_CLKIN1_CLKOUT0)
                                                      0.051     9.003 r  pll/pll/CLKOUT0
                         net (fo=1, estimated)        0.739     9.742    pll_adc_clk
    BUFGCTRL_X0Y0        BUFG (Prop_bufg_I_O)         0.026     9.768 r  bufg_adc_clk/O
<<<<<<< HEAD
                         net (fo=14638, estimated)    0.713    10.481    adc_clk
=======
                         net (fo=13759, estimated)    0.713    10.481    adc_clk
>>>>>>> 5962ec55
    ILOGIC_X0Y33         FDRE                                         r  adc_dat_a_reg[5]/C
                         clock pessimism              0.000    10.481    
                         clock uncertainty           -0.166    10.315    
    ILOGIC_X0Y33         FDRE (Setup_fdre_C_D)       -0.001    10.314    adc_dat_a_reg[5]
  -------------------------------------------------------------------
                         required time                         10.314    
                         arrival time                          -3.888    
  -------------------------------------------------------------------
                         slack                                  6.426    





Min Delay Paths
--------------------------------------------------------------------------------------
Slack (VIOLATED) :        -2.537ns  (arrival time - required time)
  Source:                 adc_dat_b_i[3]
                            (input port clocked by adc_clk  {rise@0.000ns fall@4.000ns period=8.000ns})
  Destination:            adc_dat_b_reg[1]/D
                            (rising edge-triggered cell FDRE clocked by pll_adc_clk  {rise@0.000ns fall@4.000ns period=8.000ns})
  Path Group:             pll_adc_clk
  Path Type:              Hold (Min at Slow Process Corner)
  Requirement:            0.000ns  (pll_adc_clk rise@0.000ns - adc_clk rise@0.000ns)
  Data Path Delay:        0.805ns  (logic 0.805ns (100.000%)  route 0.000ns (0.000%))
  Logic Levels:           1  (IBUF=1)
  Input Delay:            3.400ns
  Clock Path Skew:        6.384ns (DCD - SCD - CPR)
    Destination Clock Delay (DCD):    6.384ns
    Source Clock Delay      (SCD):    0.000ns
    Clock Pessimism Removal (CPR):    -0.000ns
  Clock Uncertainty:      0.166ns  ((TSJ^2 + DJ^2)^1/2) / 2 + PE
    Total System Jitter     (TSJ):    0.071ns
    Discrete Jitter          (DJ):    0.118ns
    Phase Error              (PE):    0.097ns

    Location             Delay type                Incr(ns)  Path(ns)    Netlist Resource(s)
  -------------------------------------------------------------------    -------------------
                         (clock adc_clk rise edge)    0.000     0.000 r  
                         input delay                  3.400     3.400    
    P16                                               0.000     3.400 r  adc_dat_b_i[3] (IN)
                         net (fo=0)                   0.000     3.400    adc_dat_b_i[3]
    P16                  IBUF (Prop_ibuf_I_O)         0.805     4.205 r  adc_dat_b_i_IBUF[3]_inst/O
                         net (fo=1, estimated)        0.000     4.205    adc_dat_b_i_IBUF[3]
    ILOGIC_X0Y1          FDRE                                         r  adc_dat_b_reg[1]/D
  -------------------------------------------------------------------    -------------------

                         (clock pll_adc_clk rise edge)
                                                      0.000     0.000 r  
    U18                                               0.000     0.000 r  adc_clk_p_i (IN)
                         net (fo=0)                   0.000     0.000    adc_clk_p_i
    U18                  IBUFDS (Prop_ibufds_I_O)     0.983     0.983 r  i_clk/O
                         net (fo=1, estimated)        1.306     2.289    pll/clk
    PLLE2_ADV_X0Y0       PLLE2_ADV (Prop_plle2_adv_CLKIN1_CLKOUT0)
                                                      0.089     2.378 r  pll/pll/CLKOUT0
                         net (fo=1, estimated)        1.754     4.132    pll_adc_clk
    BUFGCTRL_X0Y0        BUFG (Prop_bufg_I_O)         0.101     4.233 r  bufg_adc_clk/O
<<<<<<< HEAD
                         net (fo=14638, estimated)    2.151     6.384    adc_clk
=======
                         net (fo=13759, estimated)    2.151     6.384    adc_clk
>>>>>>> 5962ec55
    ILOGIC_X0Y1          FDRE                                         r  adc_dat_b_reg[1]/C
                         clock pessimism              0.000     6.384    
                         clock uncertainty            0.166     6.550    
    ILOGIC_X0Y1          FDRE (Hold_fdre_C_D)         0.192     6.742    adc_dat_b_reg[1]
  -------------------------------------------------------------------
                         required time                         -6.742    
                         arrival time                           4.205    
  -------------------------------------------------------------------
                         slack                                 -2.537    





---------------------------------------------------------------------------------------------------
From Clock:  pll_adc_clk
  To Clock:  pll_dac_clk_1x

<<<<<<< HEAD
Setup :            0  Failing Endpoints,  Worst Slack        3.623ns,  Total Violation        0.000ns
Hold  :            0  Failing Endpoints,  Worst Slack        0.118ns,  Total Violation        0.000ns
=======
Setup :            0  Failing Endpoints,  Worst Slack        3.351ns,  Total Violation        0.000ns
Hold  :            0  Failing Endpoints,  Worst Slack        0.404ns,  Total Violation        0.000ns
>>>>>>> 5962ec55
---------------------------------------------------------------------------------------------------


Max Delay Paths
--------------------------------------------------------------------------------------
<<<<<<< HEAD
Slack (MET) :             3.623ns  (required time - arrival time)
  Source:                 i_dsp/sum2_reg[14]/C
                            (rising edge-triggered cell FDRE clocked by pll_adc_clk  {rise@0.000ns fall@4.000ns period=8.000ns})
  Destination:            dac_dat_b_reg[0]/D
=======
Slack (MET) :             3.351ns  (required time - arrival time)
  Source:                 i_dsp/sum1_reg[14]/C
                            (rising edge-triggered cell FDRE clocked by pll_adc_clk  {rise@0.000ns fall@4.000ns period=8.000ns})
  Destination:            dac_dat_a_reg[1]/D
>>>>>>> 5962ec55
                            (rising edge-triggered cell FDRE clocked by pll_dac_clk_1x  {rise@0.000ns fall@4.000ns period=8.000ns})
  Path Group:             pll_dac_clk_1x
  Path Type:              Setup (Max at Slow Process Corner)
  Requirement:            8.000ns  (pll_dac_clk_1x rise@8.000ns - pll_adc_clk rise@0.000ns)
<<<<<<< HEAD
  Data Path Delay:        3.867ns  (logic 0.718ns (18.567%)  route 3.149ns (81.433%))
  Logic Levels:           1  (LUT6=1)
  Clock Path Skew:        -0.218ns (DCD - SCD + CPR)
    Destination Clock Delay (DCD):    5.578ns = ( 13.578 - 8.000 ) 
    Source Clock Delay      (SCD):    5.909ns
=======
  Data Path Delay:        4.133ns  (logic 0.718ns (17.372%)  route 3.415ns (82.628%))
  Logic Levels:           1  (LUT6=1)
  Clock Path Skew:        -0.222ns (DCD - SCD + CPR)
    Destination Clock Delay (DCD):    5.573ns = ( 13.573 - 8.000 ) 
    Source Clock Delay      (SCD):    5.908ns
>>>>>>> 5962ec55
    Clock Pessimism Removal (CPR):    0.113ns
  Clock Uncertainty:      0.189ns  ((TSJ^2 + DJ^2)^1/2) / 2 + PE
    Total System Jitter     (TSJ):    0.071ns
    Discrete Jitter          (DJ):    0.118ns
    Phase Error              (PE):    0.120ns

    Location             Delay type                Incr(ns)  Path(ns)    Netlist Resource(s)
  -------------------------------------------------------------------    -------------------
                         (clock pll_adc_clk rise edge)
                                                      0.000     0.000 r  
    U18                                               0.000     0.000 r  adc_clk_p_i (IN)
                         net (fo=0)                   0.000     0.000    adc_clk_p_i
    U18                  IBUFDS (Prop_ibufds_I_O)     0.983     0.983 r  i_clk/O
                         net (fo=1, estimated)        1.306     2.289    pll/clk
    PLLE2_ADV_X0Y0       PLLE2_ADV (Prop_plle2_adv_CLKIN1_CLKOUT0)
                                                      0.089     2.378 r  pll/pll/CLKOUT0
                         net (fo=1, estimated)        1.754     4.132    pll_adc_clk
    BUFGCTRL_X0Y0        BUFG (Prop_bufg_I_O)         0.101     4.233 r  bufg_adc_clk/O
<<<<<<< HEAD
                         net (fo=14638, estimated)    1.676     5.909    i_dsp/clk_i
    SLICE_X27Y46         FDRE                                         r  i_dsp/sum2_reg[14]/C
  -------------------------------------------------------------------    -------------------
    SLICE_X27Y46         FDRE (Prop_fdre_C_Q)         0.419     6.328 f  i_dsp/sum2_reg[14]/Q
                         net (fo=14, estimated)       1.133     7.461    i_dsp/dac_saturate[1]/input_i[14]
    SLICE_X30Y44         LUT6 (Prop_lut6_I1_O)        0.299     7.760 r  i_dsp/dac_saturate[1]/output_o[0]_INST_0/O
                         net (fo=12, estimated)       2.016     9.776    dac_dat_b[0]_i_1_n_0
    SLICE_X36Y85         FDRE                                         r  dac_dat_b_reg[0]/D
=======
                         net (fo=13759, estimated)    1.675     5.908    i_dsp/clk_i
    SLICE_X35Y39         FDRE                                         r  i_dsp/sum1_reg[14]/C
  -------------------------------------------------------------------    -------------------
    SLICE_X35Y39         FDRE (Prop_fdre_C_Q)         0.419     6.327 f  i_dsp/sum1_reg[14]/Q
                         net (fo=14, estimated)       1.221     7.548    i_dsp/dac_saturate[0]/input_i[14]
    SLICE_X36Y37         LUT6 (Prop_lut6_I1_O)        0.299     7.847 r  i_dsp/dac_saturate[0]/output_o[1]_INST_0/O
                         net (fo=12, estimated)       2.194    10.041    dac_dat_a[1]_i_1_n_0
    SLICE_X43Y79         FDRE                                         r  dac_dat_a_reg[1]/D
>>>>>>> 5962ec55
  -------------------------------------------------------------------    -------------------

                         (clock pll_dac_clk_1x rise edge)
                                                      8.000     8.000 r  
    U18                                               0.000     8.000 r  adc_clk_p_i (IN)
                         net (fo=0)                   0.000     8.000    adc_clk_p_i
    U18                  IBUFDS (Prop_ibufds_I_O)     0.940     8.940 r  i_clk/O
                         net (fo=1, estimated)        1.241    10.181    pll/clk
    PLLE2_ADV_X0Y0       PLLE2_ADV (Prop_plle2_adv_CLKIN1_CLKOUT1)
                                                      0.084    10.265 r  pll/pll/CLKOUT1
                         net (fo=1, estimated)        1.666    11.931    pll_dac_clk_1x
    BUFGCTRL_X0Y3        BUFG (Prop_bufg_I_O)         0.091    12.022 r  bufg_dac_clk_1x/O
<<<<<<< HEAD
                         net (fo=45, estimated)       1.556    13.578    dac_clk_1x
    SLICE_X36Y85         FDRE                                         r  dac_dat_b_reg[0]/C
                         clock pessimism              0.113    13.691    
                         clock uncertainty           -0.189    13.503    
    SLICE_X36Y85         FDRE (Setup_fdre_C_D)       -0.103    13.400    dac_dat_b_reg[0]
  -------------------------------------------------------------------
                         required time                         13.400    
                         arrival time                          -9.776    
  -------------------------------------------------------------------
                         slack                                  3.623    
=======
                         net (fo=45, estimated)       1.551    13.573    dac_clk_1x
    SLICE_X43Y79         FDRE                                         r  dac_dat_a_reg[1]/C
                         clock pessimism              0.113    13.686    
                         clock uncertainty           -0.189    13.498    
    SLICE_X43Y79         FDRE (Setup_fdre_C_D)       -0.105    13.393    dac_dat_a_reg[1]
  -------------------------------------------------------------------
                         required time                         13.393    
                         arrival time                         -10.041    
  -------------------------------------------------------------------
                         slack                                  3.351    
>>>>>>> 5962ec55





Min Delay Paths
--------------------------------------------------------------------------------------
<<<<<<< HEAD
Slack (MET) :             0.118ns  (arrival time - required time)
  Source:                 i_dsp/sum2_reg[17]/C
                            (rising edge-triggered cell FDRE clocked by pll_adc_clk  {rise@0.000ns fall@4.000ns period=8.000ns})
  Destination:            dac_dat_b_reg[13]/D
=======
Slack (MET) :             0.404ns  (arrival time - required time)
  Source:                 i_dsp/sum2_reg[17]/C
                            (rising edge-triggered cell FDRE clocked by pll_adc_clk  {rise@0.000ns fall@4.000ns period=8.000ns})
  Destination:            dac_dat_b_reg[9]/D
>>>>>>> 5962ec55
                            (rising edge-triggered cell FDRE clocked by pll_dac_clk_1x  {rise@0.000ns fall@4.000ns period=8.000ns})
  Path Group:             pll_dac_clk_1x
  Path Type:              Hold (Min at Fast Process Corner)
  Requirement:            0.000ns  (pll_dac_clk_1x rise@0.000ns - pll_adc_clk rise@0.000ns)
<<<<<<< HEAD
  Data Path Delay:        0.657ns  (logic 0.128ns (19.470%)  route 0.529ns (80.530%))
  Logic Levels:           0  
  Clock Path Skew:        0.334ns (DCD - SCD - CPR)
    Destination Clock Delay (DCD):    2.730ns
    Source Clock Delay      (SCD):    2.332ns
=======
  Data Path Delay:        0.973ns  (logic 0.209ns (21.475%)  route 0.764ns (78.525%))
  Logic Levels:           1  (LUT6=1)
  Clock Path Skew:        0.308ns (DCD - SCD - CPR)
    Destination Clock Delay (DCD):    2.727ns
    Source Clock Delay      (SCD):    2.355ns
>>>>>>> 5962ec55
    Clock Pessimism Removal (CPR):    0.063ns
  Clock Uncertainty:      0.189ns  ((TSJ^2 + DJ^2)^1/2) / 2 + PE
    Total System Jitter     (TSJ):    0.071ns
    Discrete Jitter          (DJ):    0.118ns
    Phase Error              (PE):    0.120ns

    Location             Delay type                Incr(ns)  Path(ns)    Netlist Resource(s)
  -------------------------------------------------------------------    -------------------
                         (clock pll_adc_clk rise edge)
                                                      0.000     0.000 r  
    U18                                               0.000     0.000 r  adc_clk_p_i (IN)
                         net (fo=0)                   0.000     0.000    adc_clk_p_i
    U18                  IBUFDS (Prop_ibufds_I_O)     0.401     0.401 r  i_clk/O
                         net (fo=1, estimated)        0.551     0.952    pll/clk
    PLLE2_ADV_X0Y0       PLLE2_ADV (Prop_plle2_adv_CLKIN1_CLKOUT0)
                                                      0.051     1.003 r  pll/pll/CLKOUT0
                         net (fo=1, estimated)        0.739     1.742    pll_adc_clk
    BUFGCTRL_X0Y0        BUFG (Prop_bufg_I_O)         0.026     1.768 r  bufg_adc_clk/O
<<<<<<< HEAD
                         net (fo=14638, estimated)    0.564     2.332    i_dsp/clk_i
    SLICE_X27Y46         FDRE                                         r  i_dsp/sum2_reg[17]/C
  -------------------------------------------------------------------    -------------------
    SLICE_X27Y46         FDRE (Prop_fdre_C_Q)         0.128     2.460 r  i_dsp/sum2_reg[17]/Q
                         net (fo=28, estimated)       0.529     2.990    dac_b[13]
    SLICE_X43Y59         FDRE                                         r  dac_dat_b_reg[13]/D
=======
                         net (fo=13759, estimated)    0.587     2.355    i_dsp/clk_i
    SLICE_X38Y36         FDRE                                         r  i_dsp/sum2_reg[17]/C
  -------------------------------------------------------------------    -------------------
    SLICE_X38Y36         FDRE (Prop_fdre_C_Q)         0.164     2.519 r  i_dsp/sum2_reg[17]/Q
                         net (fo=28, estimated)       0.297     2.816    i_dsp/dac_saturate[1]/input_i[17]
    SLICE_X41Y43         LUT6 (Prop_lut6_I5_O)        0.045     2.861 r  i_dsp/dac_saturate[1]/output_o[9]_INST_0/O
                         net (fo=14, estimated)       0.467     3.329    dac_dat_b[9]_i_1_n_0
    SLICE_X41Y63         FDRE                                         r  dac_dat_b_reg[9]/D
>>>>>>> 5962ec55
  -------------------------------------------------------------------    -------------------

                         (clock pll_dac_clk_1x rise edge)
                                                      0.000     0.000 r  
    U18                                               0.000     0.000 r  adc_clk_p_i (IN)
                         net (fo=0)                   0.000     0.000    adc_clk_p_i
    U18                  IBUFDS (Prop_ibufds_I_O)     0.433     0.433 r  i_clk/O
                         net (fo=1, estimated)        0.579     1.012    pll/clk
    PLLE2_ADV_X0Y0       PLLE2_ADV (Prop_plle2_adv_CLKIN1_CLKOUT1)
                                                      0.054     1.066 r  pll/pll/CLKOUT1
                         net (fo=1, estimated)        0.778     1.845    pll_dac_clk_1x
    BUFGCTRL_X0Y3        BUFG (Prop_bufg_I_O)         0.029     1.874 r  bufg_dac_clk_1x/O
<<<<<<< HEAD
                         net (fo=45, estimated)       0.856     2.730    dac_clk_1x
    SLICE_X43Y59         FDRE                                         r  dac_dat_b_reg[13]/C
                         clock pessimism             -0.063     2.666    
                         clock uncertainty            0.189     2.855    
    SLICE_X43Y59         FDRE (Hold_fdre_C_D)         0.017     2.872    dac_dat_b_reg[13]
  -------------------------------------------------------------------
                         required time                         -2.872    
                         arrival time                           2.990    
  -------------------------------------------------------------------
                         slack                                  0.118    
=======
                         net (fo=45, estimated)       0.853     2.727    dac_clk_1x
    SLICE_X41Y63         FDRE                                         r  dac_dat_b_reg[9]/C
                         clock pessimism             -0.063     2.663    
                         clock uncertainty            0.189     2.852    
    SLICE_X41Y63         FDRE (Hold_fdre_C_D)         0.072     2.924    dac_dat_b_reg[9]
  -------------------------------------------------------------------
                         required time                         -2.924    
                         arrival time                           3.329    
  -------------------------------------------------------------------
                         slack                                  0.404    
>>>>>>> 5962ec55





---------------------------------------------------------------------------------------------------
From Clock:  pll_adc_clk
  To Clock:  pll_pwm_clk

<<<<<<< HEAD
Setup :            0  Failing Endpoints,  Worst Slack        0.371ns,  Total Violation        0.000ns
Hold  :           59  Failing Endpoints,  Worst Slack       -0.286ns,  Total Violation       -7.574ns
=======
Setup :            0  Failing Endpoints,  Worst Slack        1.085ns,  Total Violation        0.000ns
Hold  :           79  Failing Endpoints,  Worst Slack       -0.311ns,  Total Violation      -10.468ns
>>>>>>> 5962ec55
---------------------------------------------------------------------------------------------------


Max Delay Paths
--------------------------------------------------------------------------------------
<<<<<<< HEAD
Slack (MET) :             0.371ns  (required time - arrival time)
  Source:                 i_ams/dac_c_o_reg[15]/C
=======
Slack (MET) :             1.085ns  (required time - arrival time)
  Source:                 i_ams/dac_b_o_reg[14]/C
>>>>>>> 5962ec55
                            (rising edge-triggered cell FDRE clocked by pll_adc_clk  {rise@0.000ns fall@4.000ns period=8.000ns})
  Destination:            pwm[1]/b_reg[14]/D
                            (rising edge-triggered cell FDRE clocked by pll_pwm_clk  {rise@0.000ns fall@2.000ns period=4.000ns})
  Path Group:             pll_pwm_clk
  Path Type:              Setup (Max at Slow Process Corner)
  Requirement:            4.000ns  (pll_pwm_clk rise@4.000ns - pll_adc_clk rise@0.000ns)
<<<<<<< HEAD
  Data Path Delay:        3.052ns  (logic 0.642ns (21.035%)  route 2.410ns (78.965%))
  Logic Levels:           1  (LUT5=1)
  Clock Path Skew:        -0.341ns (DCD - SCD + CPR)
    Destination Clock Delay (DCD):    5.519ns = ( 9.519 - 4.000 ) 
    Source Clock Delay      (SCD):    5.973ns
=======
  Data Path Delay:        2.487ns  (logic 0.580ns (23.321%)  route 1.907ns (76.679%))
  Logic Levels:           1  (LUT5=1)
  Clock Path Skew:        -0.192ns (DCD - SCD + CPR)
    Destination Clock Delay (DCD):    5.586ns = ( 9.586 - 4.000 ) 
    Source Clock Delay      (SCD):    5.891ns
>>>>>>> 5962ec55
    Clock Pessimism Removal (CPR):    0.113ns
  Clock Uncertainty:      0.189ns  ((TSJ^2 + DJ^2)^1/2) / 2 + PE
    Total System Jitter     (TSJ):    0.071ns
    Discrete Jitter          (DJ):    0.118ns
    Phase Error              (PE):    0.120ns

    Location             Delay type                Incr(ns)  Path(ns)    Netlist Resource(s)
  -------------------------------------------------------------------    -------------------
                         (clock pll_adc_clk rise edge)
                                                      0.000     0.000 r  
    U18                                               0.000     0.000 r  adc_clk_p_i (IN)
                         net (fo=0)                   0.000     0.000    adc_clk_p_i
    U18                  IBUFDS (Prop_ibufds_I_O)     0.983     0.983 r  i_clk/O
                         net (fo=1, estimated)        1.306     2.289    pll/clk
    PLLE2_ADV_X0Y0       PLLE2_ADV (Prop_plle2_adv_CLKIN1_CLKOUT0)
                                                      0.089     2.378 r  pll/pll/CLKOUT0
                         net (fo=1, estimated)        1.754     4.132    pll_adc_clk
    BUFGCTRL_X0Y0        BUFG (Prop_bufg_I_O)         0.101     4.233 r  bufg_adc_clk/O
<<<<<<< HEAD
                         net (fo=14638, estimated)    1.740     5.973    i_ams/clk_i
    SLICE_X42Y22         FDRE                                         r  i_ams/dac_c_o_reg[15]/C
  -------------------------------------------------------------------    -------------------
    SLICE_X42Y22         FDRE (Prop_fdre_C_Q)         0.518     6.491 r  i_ams/dac_c_o_reg[15]/Q
                         net (fo=2, estimated)        1.126     7.617    pwm[2]/cfg[15]
    SLICE_X38Y19         LUT5 (Prop_lut5_I0_O)        0.124     7.741 r  pwm[2]/b[15]_i_2/O
                         net (fo=1, estimated)        1.284     9.025    pwm[2]/b[15]_i_2_n_0
    SLICE_X22Y8          FDRE                                         r  pwm[2]/b_reg[15]/D
=======
                         net (fo=13759, estimated)    1.658     5.891    i_ams/clk_i
    SLICE_X26Y23         FDRE                                         r  i_ams/dac_b_o_reg[14]/C
  -------------------------------------------------------------------    -------------------
    SLICE_X26Y23         FDRE (Prop_fdre_C_Q)         0.456     6.347 r  i_ams/dac_b_o_reg[14]/Q
                         net (fo=2, estimated)        1.441     7.788    pwm[1]/cfg[14]
    SLICE_X41Y27         LUT5 (Prop_lut5_I0_O)        0.124     7.912 r  pwm[1]/b[14]_i_2/O
                         net (fo=1, estimated)        0.466     8.378    pwm[1]/b[14]_i_2_n_0
    SLICE_X43Y26         FDRE                                         r  pwm[1]/b_reg[14]/D
>>>>>>> 5962ec55
  -------------------------------------------------------------------    -------------------

                         (clock pll_pwm_clk rise edge)
                                                      4.000     4.000 r  
    U18                                               0.000     4.000 r  adc_clk_p_i (IN)
                         net (fo=0)                   0.000     4.000    adc_clk_p_i
    U18                  IBUFDS (Prop_ibufds_I_O)     0.940     4.940 r  i_clk/O
                         net (fo=1, estimated)        1.241     6.181    pll/clk
    PLLE2_ADV_X0Y0       PLLE2_ADV (Prop_plle2_adv_CLKIN1_CLKOUT5)
                                                      0.084     6.265 r  pll/pll/CLKOUT5
                         net (fo=1, estimated)        1.666     7.931    pll_pwm_clk
    BUFGCTRL_X0Y2        BUFG (Prop_bufg_I_O)         0.091     8.022 r  bufg_pwm_clk/O
<<<<<<< HEAD
                         net (fo=215, estimated)      1.497     9.519    pwm[2]/clk
    SLICE_X22Y8          FDRE                                         r  pwm[2]/b_reg[15]/C
                         clock pessimism              0.113     9.632    
                         clock uncertainty           -0.189     9.444    
    SLICE_X22Y8          FDRE (Setup_fdre_C_D)       -0.047     9.397    pwm[2]/b_reg[15]
  -------------------------------------------------------------------
                         required time                          9.397    
                         arrival time                          -9.025    
  -------------------------------------------------------------------
                         slack                                  0.371    
=======
                         net (fo=215, estimated)      1.564     9.586    pwm[1]/clk
    SLICE_X43Y26         FDRE                                         r  pwm[1]/b_reg[14]/C
                         clock pessimism              0.113     9.699    
                         clock uncertainty           -0.189     9.511    
    SLICE_X43Y26         FDRE (Setup_fdre_C_D)       -0.047     9.464    pwm[1]/b_reg[14]
  -------------------------------------------------------------------
                         required time                          9.464    
                         arrival time                          -8.378    
  -------------------------------------------------------------------
                         slack                                  1.085    
>>>>>>> 5962ec55





Min Delay Paths
--------------------------------------------------------------------------------------
<<<<<<< HEAD
Slack (VIOLATED) :        -0.286ns  (arrival time - required time)
  Source:                 i_ams/dac_d_o_reg[22]/C
                            (rising edge-triggered cell FDRE clocked by pll_adc_clk  {rise@0.000ns fall@4.000ns period=8.000ns})
  Destination:            pwm[3]/v_reg[6]/D
=======
Slack (VIOLATED) :        -0.311ns  (arrival time - required time)
  Source:                 i_ams/dac_c_o_reg[13]/C
                            (rising edge-triggered cell FDRE clocked by pll_adc_clk  {rise@0.000ns fall@4.000ns period=8.000ns})
  Destination:            pwm[2]/b_reg[13]/D
>>>>>>> 5962ec55
                            (rising edge-triggered cell FDRE clocked by pll_pwm_clk  {rise@0.000ns fall@2.000ns period=4.000ns})
  Path Group:             pll_pwm_clk
  Path Type:              Hold (Min at Fast Process Corner)
  Requirement:            0.000ns  (pll_pwm_clk rise@0.000ns - pll_adc_clk rise@0.000ns)
<<<<<<< HEAD
  Data Path Delay:        0.286ns  (logic 0.141ns (49.300%)  route 0.145ns (50.700%))
  Logic Levels:           0  
  Clock Path Skew:        0.312ns (DCD - SCD - CPR)
    Destination Clock Delay (DCD):    2.735ns
    Source Clock Delay      (SCD):    2.359ns
=======
  Data Path Delay:        0.279ns  (logic 0.209ns (75.031%)  route 0.070ns (24.969%))
  Logic Levels:           1  (LUT6=1)
  Clock Path Skew:        0.309ns (DCD - SCD - CPR)
    Destination Clock Delay (DCD):    2.724ns
    Source Clock Delay      (SCD):    2.351ns
>>>>>>> 5962ec55
    Clock Pessimism Removal (CPR):    0.063ns
  Clock Uncertainty:      0.189ns  ((TSJ^2 + DJ^2)^1/2) / 2 + PE
    Total System Jitter     (TSJ):    0.071ns
    Discrete Jitter          (DJ):    0.118ns
    Phase Error              (PE):    0.120ns

    Location             Delay type                Incr(ns)  Path(ns)    Netlist Resource(s)
  -------------------------------------------------------------------    -------------------
                         (clock pll_adc_clk rise edge)
                                                      0.000     0.000 r  
    U18                                               0.000     0.000 r  adc_clk_p_i (IN)
                         net (fo=0)                   0.000     0.000    adc_clk_p_i
    U18                  IBUFDS (Prop_ibufds_I_O)     0.401     0.401 r  i_clk/O
                         net (fo=1, estimated)        0.551     0.952    pll/clk
    PLLE2_ADV_X0Y0       PLLE2_ADV (Prop_plle2_adv_CLKIN1_CLKOUT0)
                                                      0.051     1.003 r  pll/pll/CLKOUT0
                         net (fo=1, estimated)        0.739     1.742    pll_adc_clk
    BUFGCTRL_X0Y0        BUFG (Prop_bufg_I_O)         0.026     1.768 r  bufg_adc_clk/O
<<<<<<< HEAD
                         net (fo=14638, estimated)    0.591     2.359    i_ams/clk_i
    SLICE_X39Y43         FDRE                                         r  i_ams/dac_d_o_reg[22]/C
  -------------------------------------------------------------------    -------------------
    SLICE_X39Y43         FDRE (Prop_fdre_C_Q)         0.141     2.500 r  i_ams/dac_d_o_reg[22]/Q
                         net (fo=2, estimated)        0.145     2.645    pwm[3]/cfg[22]
    SLICE_X39Y44         FDRE                                         r  pwm[3]/v_reg[6]/D
=======
                         net (fo=13759, estimated)    0.583     2.351    i_ams/clk_i
    SLICE_X42Y22         FDRE                                         r  i_ams/dac_c_o_reg[13]/C
  -------------------------------------------------------------------    -------------------
    SLICE_X42Y22         FDRE (Prop_fdre_C_Q)         0.164     2.515 r  i_ams/dac_c_o_reg[13]/Q
                         net (fo=2, estimated)        0.070     2.585    pwm[2]/cfg[13]
    SLICE_X43Y22         LUT6 (Prop_lut6_I5_O)        0.045     2.630 r  pwm[2]/b[13]_i_1/O
                         net (fo=1, routed)           0.000     2.630    pwm[2]/b[13]_i_1_n_0
    SLICE_X43Y22         FDRE                                         r  pwm[2]/b_reg[13]/D
>>>>>>> 5962ec55
  -------------------------------------------------------------------    -------------------

                         (clock pll_pwm_clk rise edge)
                                                      0.000     0.000 r  
    U18                                               0.000     0.000 r  adc_clk_p_i (IN)
                         net (fo=0)                   0.000     0.000    adc_clk_p_i
    U18                  IBUFDS (Prop_ibufds_I_O)     0.433     0.433 r  i_clk/O
                         net (fo=1, estimated)        0.579     1.012    pll/clk
    PLLE2_ADV_X0Y0       PLLE2_ADV (Prop_plle2_adv_CLKIN1_CLKOUT5)
                                                      0.054     1.066 r  pll/pll/CLKOUT5
                         net (fo=1, estimated)        0.778     1.845    pll_pwm_clk
    BUFGCTRL_X0Y2        BUFG (Prop_bufg_I_O)         0.029     1.874 r  bufg_pwm_clk/O
<<<<<<< HEAD
                         net (fo=215, estimated)      0.861     2.735    pwm[3]/clk
    SLICE_X39Y44         FDRE                                         r  pwm[3]/v_reg[6]/C
                         clock pessimism             -0.063     2.671    
                         clock uncertainty            0.189     2.860    
    SLICE_X39Y44         FDRE (Hold_fdre_C_D)         0.071     2.931    pwm[3]/v_reg[6]
  -------------------------------------------------------------------
                         required time                         -2.931    
                         arrival time                           2.645    
  -------------------------------------------------------------------
                         slack                                 -0.286    
=======
                         net (fo=215, estimated)      0.850     2.724    pwm[2]/clk
    SLICE_X43Y22         FDRE                                         r  pwm[2]/b_reg[13]/C
                         clock pessimism             -0.063     2.660    
                         clock uncertainty            0.189     2.849    
    SLICE_X43Y22         FDRE (Hold_fdre_C_D)         0.092     2.941    pwm[2]/b_reg[13]
  -------------------------------------------------------------------
                         required time                         -2.941    
                         arrival time                           2.630    
  -------------------------------------------------------------------
                         slack                                 -0.311    
>>>>>>> 5962ec55




<|MERGE_RESOLUTION|>--- conflicted
+++ resolved
@@ -1,11 +1,7 @@
 Copyright 1986-2015 Xilinx, Inc. All Rights Reserved.
 ------------------------------------------------------------------------------------
 | Tool Version : Vivado v.2015.4 (lin64) Build 1412921 Wed Nov 18 09:44:32 MST 2015
-<<<<<<< HEAD
-| Date         : Fri Jul 15 19:00:25 2016
-=======
-| Date         : Thu Jul 14 20:47:43 2016
->>>>>>> 5962ec55
+| Date         : Fri Jul 15 21:14:36 2016
 | Host         : ubuntu running 64-bit Ubuntu 14.04.4 LTS
 | Command      : report_timing_summary -file out/post_place_timing_summary.rpt
 | Design       : red_pitaya_top
@@ -130,11 +126,7 @@
 
     WNS(ns)      TNS(ns)  TNS Failing Endpoints  TNS Total Endpoints      WHS(ns)      THS(ns)  THS Failing Endpoints  THS Total Endpoints     WPWS(ns)     TPWS(ns)  TPWS Failing Endpoints  TPWS Total Endpoints  
     -------      -------  ---------------------  -------------------      -------      -------  ---------------------  -------------------     --------     --------  ----------------------  --------------------  
-<<<<<<< HEAD
-     -5.280    -6898.754                   6590                39197       -2.537      -77.560                     94                39197        1.000        0.000                       0                 15754  
-=======
-     -5.734    -8109.778                   6609                37140       -2.537      -80.163                    116                37140        1.000        0.000                       0                 14876  
->>>>>>> 5962ec55
+     -5.560    -9046.393                   7399                39133       -2.537      -78.259                    111                39133        1.000        0.000                       0                 15713  
 
 
 Timing constraints are not met.
@@ -170,21 +162,12 @@
 -----                 -------      -------  ---------------------  -------------------      -------      -------  ---------------------  -------------------     --------     --------  ----------------------  --------------------  
 adc_clk                                                                                                                                                             2.000        0.000                       0                     1  
   clk_fb                                                                                                                                                            6.751        0.000                       0                     2  
-<<<<<<< HEAD
-  pll_adc_clk          -5.280    -6551.911                   6195                36813        0.030        0.000                      0                36813        2.750        0.000                       0                 14630  
-  pll_dac_clk_1x        1.276        0.000                      0                   45       -0.215       -0.653                      7                   45        3.500        0.000                       0                    47  
+  pll_adc_clk          -5.560    -8796.142                   7102                36749       -0.030       -0.116                      6                36749        2.750        0.000                       0                 14589  
+  pll_dac_clk_1x        0.852        0.000                      0                   45       -0.243       -1.409                     10                   45        3.500        0.000                       0                    47  
   pll_dac_clk_2p                                                                                                                                                    1.845        0.000                       0                     3  
   pll_dac_clk_2x                                                                                                                                                    1.845        0.000                       0                     3  
-  pll_pwm_clk          -0.178       -2.106                     16                  412        0.130        0.000                      0                  412        1.500        0.000                       0                   217  
-clk_fpga_3             -3.065     -344.737                    379                 1839        0.136        0.000                      0                 1839        1.000        0.000                       0                   851  
-=======
-  pll_adc_clk          -5.734    -7988.332                   6400                34756       -0.033       -0.133                      5                34756        2.750        0.000                       0                 13752  
-  pll_dac_clk_1x        1.162        0.000                      0                   45       -0.126       -0.228                      4                   45        3.500        0.000                       0                    47  
-  pll_dac_clk_2p                                                                                                                                                    1.845        0.000                       0                     3  
-  pll_dac_clk_2x                                                                                                                                                    1.845        0.000                       0                     3  
-  pll_pwm_clk          -0.139       -0.222                      2                  412        0.196        0.000                      0                  412        1.500        0.000                       0                   217  
-clk_fpga_3             -1.952     -121.224                    207                 1839        0.169        0.000                      0                 1839        1.000        0.000                       0                   851  
->>>>>>> 5962ec55
+  pll_pwm_clk          -0.151       -0.604                      7                  412        0.214        0.000                      0                  412        1.500        0.000                       0                   217  
+clk_fpga_3             -2.259     -249.647                    290                 1839        0.136        0.000                      0                 1839        1.000        0.000                       0                   851  
 
 
 ------------------------------------------------------------------------------------------------
@@ -195,13 +178,8 @@
 From Clock      To Clock            WNS(ns)      TNS(ns)  TNS Failing Endpoints  TNS Total Endpoints      WHS(ns)      THS(ns)  THS Failing Endpoints  THS Total Endpoints  
 ----------      --------            -------      -------  ---------------------  -------------------      -------      -------  ---------------------  -------------------  
 adc_clk         pll_adc_clk           6.426        0.000                      0                   28       -2.537      -69.334                     28                   28  
-<<<<<<< HEAD
-pll_adc_clk     pll_dac_clk_1x        3.623        0.000                      0                   28        0.118        0.000                      0                   28  
-pll_adc_clk     pll_pwm_clk           0.371        0.000                      0                   94       -0.286       -7.574                     59                   94  
-=======
-pll_adc_clk     pll_dac_clk_1x        3.351        0.000                      0                   28        0.404        0.000                      0                   28  
-pll_adc_clk     pll_pwm_clk           1.085        0.000                      0                   94       -0.311      -10.468                     79                   94  
->>>>>>> 5962ec55
+pll_adc_clk     pll_dac_clk_1x        3.634        0.000                      0                   28        0.353        0.000                      0                   28  
+pll_adc_clk     pll_pwm_clk           0.830        0.000                      0                   94       -0.312       -7.400                     67                   94  
 
 
 ------------------------------------------------------------------------------------------------
@@ -271,45 +249,27 @@
 From Clock:  pll_adc_clk
   To Clock:  pll_adc_clk
 
-<<<<<<< HEAD
-Setup :         6195  Failing Endpoints,  Worst Slack       -5.280ns,  Total Violation    -6551.911ns
-Hold  :            0  Failing Endpoints,  Worst Slack        0.030ns,  Total Violation        0.000ns
-=======
-Setup :         6400  Failing Endpoints,  Worst Slack       -5.734ns,  Total Violation    -7988.332ns
-Hold  :            5  Failing Endpoints,  Worst Slack       -0.033ns,  Total Violation       -0.133ns
->>>>>>> 5962ec55
+Setup :         7102  Failing Endpoints,  Worst Slack       -5.560ns,  Total Violation    -8796.142ns
+Hold  :            6  Failing Endpoints,  Worst Slack       -0.030ns,  Total Violation       -0.116ns
 PW    :            0  Failing Endpoints,  Worst Slack        2.750ns,  Total Violation        0.000ns
 ---------------------------------------------------------------------------------------------------
 
 
 Max Delay Paths
 --------------------------------------------------------------------------------------
-<<<<<<< HEAD
-Slack (VIOLATED) :        -5.280ns  (required time - arrival time)
-  Source:                 i_dsp/genblk3[4].iir/y2a_reg[4]/C
-=======
-Slack (VIOLATED) :        -5.734ns  (required time - arrival time)
-  Source:                 i_dsp/genblk3[4].iir/y1b_reg[7]/C
->>>>>>> 5962ec55
+Slack (VIOLATED) :        -5.560ns  (required time - arrival time)
+  Source:                 i_dsp/genblk3[4].iir/y1a_reg[3]/C
                             (rising edge-triggered cell FDRE clocked by pll_adc_clk  {rise@0.000ns fall@4.000ns period=8.000ns})
-  Destination:            i_dsp/genblk3[4].iir/overflow_reg[1]/D
+  Destination:            i_dsp/genblk3[4].iir/overflow_reg[0]/D
                             (rising edge-triggered cell FDRE clocked by pll_adc_clk  {rise@0.000ns fall@4.000ns period=8.000ns})
   Path Group:             pll_adc_clk
   Path Type:              Setup (Max at Slow Process Corner)
   Requirement:            8.000ns  (pll_adc_clk rise@8.000ns - pll_adc_clk rise@0.000ns)
-<<<<<<< HEAD
-  Data Path Delay:        13.218ns  (logic 9.859ns (74.588%)  route 3.359ns (25.412%))
-  Logic Levels:           21  (CARRY4=15 DSP48E1=2 LUT1=1 LUT2=2 LUT4=1)
-  Clock Path Skew:        -0.072ns (DCD - SCD + CPR)
-    Destination Clock Delay (DCD):    5.500ns = ( 13.500 - 8.000 ) 
+  Data Path Delay:        13.500ns  (logic 9.920ns (73.481%)  route 3.580ns (26.519%))
+  Logic Levels:           21  (CARRY4=16 DSP48E1=2 LUT2=2 LUT4=1)
+  Clock Path Skew:        -0.066ns (DCD - SCD + CPR)
+    Destination Clock Delay (DCD):    5.506ns = ( 13.506 - 8.000 ) 
     Source Clock Delay      (SCD):    5.898ns
-=======
-  Data Path Delay:        13.681ns  (logic 9.584ns (70.053%)  route 4.097ns (29.947%))
-  Logic Levels:           21  (CARRY4=15 DSP48E1=2 LUT1=1 LUT2=2 LUT4=1)
-  Clock Path Skew:        -0.065ns (DCD - SCD + CPR)
-    Destination Clock Delay (DCD):    5.497ns = ( 13.497 - 8.000 ) 
-    Source Clock Delay      (SCD):    5.888ns
->>>>>>> 5962ec55
     Clock Pessimism Removal (CPR):    0.326ns
   Clock Uncertainty:      0.069ns  ((TSJ^2 + DJ^2)^1/2) / 2 + PE
     Total System Jitter     (TSJ):    0.071ns
@@ -328,139 +288,72 @@
                                                       0.089     2.378 r  pll/pll/CLKOUT0
                          net (fo=1, estimated)        1.754     4.132    pll_adc_clk
     BUFGCTRL_X0Y0        BUFG (Prop_bufg_I_O)         0.101     4.233 r  bufg_adc_clk/O
-<<<<<<< HEAD
-                         net (fo=14638, estimated)    1.665     5.898    i_dsp/genblk3[4].iir/clk_i
-    SLICE_X10Y57         FDRE                                         r  i_dsp/genblk3[4].iir/y2a_reg[4]/C
-  -------------------------------------------------------------------    -------------------
-    SLICE_X10Y57         FDRE (Prop_fdre_C_Q)         0.478     6.376 r  i_dsp/genblk3[4].iir/y2a_reg[4]/Q
-                         net (fo=1, estimated)        0.405     6.781    i_dsp/genblk3[4].iir/p_ay2_module/factor1_i[4]
-    DSP48_X0Y22          DSP48E1 (Prop_dsp48e1_A[4]_PCOUT[47])
-                                                      4.208    10.989 r  i_dsp/genblk3[4].iir/p_ay2_module/product0__1/PCOUT[47]
-                         net (fo=1, estimated)        0.000    10.989    i_dsp/genblk3[4].iir/p_ay2_module/product0__1_n_106
+                         net (fo=14596, estimated)    1.665     5.898    i_dsp/genblk3[4].iir/clk_i
+    SLICE_X11Y58         FDRE                                         r  i_dsp/genblk3[4].iir/y1a_reg[3]/C
+  -------------------------------------------------------------------    -------------------
+    SLICE_X11Y58         FDRE (Prop_fdre_C_Q)         0.419     6.317 r  i_dsp/genblk3[4].iir/y1a_reg[3]/Q
+                         net (fo=1, estimated)        0.562     6.879    i_dsp/genblk3[4].iir/p_ay1_module/factor1_i[3]
+    DSP48_X0Y22          DSP48E1 (Prop_dsp48e1_A[3]_PCOUT[47])
+                                                      4.209    11.088 r  i_dsp/genblk3[4].iir/p_ay1_module/product0__1/PCOUT[47]
+                         net (fo=1, estimated)        0.000    11.088    i_dsp/genblk3[4].iir/p_ay1_module/product0__1_n_106
     DSP48_X0Y23          DSP48E1 (Prop_dsp48e1_PCIN[47]_P[0])
-                                                      1.518    12.507 r  i_dsp/genblk3[4].iir/p_ay2_module/product0__2/P[0]
-                         net (fo=2, estimated)        0.972    13.479    i_dsp/genblk3[4].iir/p_ay2_module/product0__2_n_105
-    SLICE_X8Y51          LUT2 (Prop_lut2_I0_O)        0.124    13.603 r  i_dsp/genblk3[4].iir/p_ay2_module/product_o[1]_INST_0_i_24/O
-                         net (fo=1, routed)           0.000    13.603    i_dsp/genblk3[4].iir/p_ay2_module/product_o[1]_INST_0_i_24_n_0
-    SLICE_X8Y51          CARRY4 (Prop_carry4_S[1]_CO[3])
-                                                      0.533    14.136 r  i_dsp/genblk3[4].iir/p_ay2_module/product_o[1]_INST_0_i_17/CO[3]
-                         net (fo=1, estimated)        0.000    14.136    i_dsp/genblk3[4].iir/p_ay2_module/product_o[1]_INST_0_i_17_n_0
+                                                      1.518    12.606 r  i_dsp/genblk3[4].iir/p_ay1_module/product0__2/P[0]
+                         net (fo=2, estimated)        0.973    13.579    i_dsp/genblk3[4].iir/p_ay1_module/product0__2_n_105
+    SLICE_X8Y50          LUT2 (Prop_lut2_I0_O)        0.124    13.703 r  i_dsp/genblk3[4].iir/p_ay1_module/product_o[1]_INST_0_i_24/O
+                         net (fo=1, routed)           0.000    13.703    i_dsp/genblk3[4].iir/p_ay1_module/product_o[1]_INST_0_i_24_n_0
+    SLICE_X8Y50          CARRY4 (Prop_carry4_S[1]_CO[3])
+                                                      0.533    14.236 r  i_dsp/genblk3[4].iir/p_ay1_module/product_o[1]_INST_0_i_17/CO[3]
+                         net (fo=1, estimated)        0.000    14.236    i_dsp/genblk3[4].iir/p_ay1_module/product_o[1]_INST_0_i_17_n_0
+    SLICE_X8Y51          CARRY4 (Prop_carry4_CI_CO[3])
+                                                      0.117    14.353 r  i_dsp/genblk3[4].iir/p_ay1_module/product_o[1]_INST_0_i_12/CO[3]
+                         net (fo=1, estimated)        0.000    14.353    i_dsp/genblk3[4].iir/p_ay1_module/product_o[1]_INST_0_i_12_n_0
     SLICE_X8Y52          CARRY4 (Prop_carry4_CI_CO[3])
-                                                      0.117    14.253 r  i_dsp/genblk3[4].iir/p_ay2_module/product_o[1]_INST_0_i_12/CO[3]
-                         net (fo=1, estimated)        0.000    14.253    i_dsp/genblk3[4].iir/p_ay2_module/product_o[1]_INST_0_i_12_n_0
+                                                      0.117    14.470 r  i_dsp/genblk3[4].iir/p_ay1_module/product_o[1]_INST_0_i_7/CO[3]
+                         net (fo=1, estimated)        0.000    14.470    i_dsp/genblk3[4].iir/p_ay1_module/product_o[1]_INST_0_i_7_n_0
     SLICE_X8Y53          CARRY4 (Prop_carry4_CI_CO[3])
-                                                      0.117    14.370 r  i_dsp/genblk3[4].iir/p_ay2_module/product_o[1]_INST_0_i_7/CO[3]
-                         net (fo=1, estimated)        0.000    14.370    i_dsp/genblk3[4].iir/p_ay2_module/product_o[1]_INST_0_i_7_n_0
-    SLICE_X8Y54          CARRY4 (Prop_carry4_CI_O[0])
-                                                      0.219    14.589 f  i_dsp/genblk3[4].iir/p_ay2_module/product_o[1]_INST_0_i_2/O[0]
-                         net (fo=2, estimated)        0.596    15.185    i_dsp/genblk3[4].iir/p_ay2_module/product_o[1]_INST_0_i_2_n_7
-    SLICE_X6Y54          LUT1 (Prop_lut1_I0_O)        0.295    15.480 r  i_dsp/genblk3[4].iir/p_ay2_module/product_o[1]_INST_0_i_5/O
-                         net (fo=1, routed)           0.000    15.480    i_dsp/genblk3[4].iir/p_ay2_module/product_o[1]_INST_0_i_5_n_0
-    SLICE_X6Y54          CARRY4 (Prop_carry4_S[1]_CO[3])
-                                                      0.533    16.013 r  i_dsp/genblk3[4].iir/p_ay2_module/product_o[1]_INST_0_i_1/CO[3]
-                         net (fo=1, estimated)        0.000    16.013    i_dsp/genblk3[4].iir/p_ay2_module/product_o[1]_INST_0_i_1_n_0
-    SLICE_X6Y55          CARRY4 (Prop_carry4_CI_CO[3])
-                                                      0.117    16.130 r  i_dsp/genblk3[4].iir/p_ay2_module/product_o[5]_INST_0_i_1/CO[3]
-                         net (fo=1, estimated)        0.000    16.130    i_dsp/genblk3[4].iir/p_ay2_module/product_o[5]_INST_0_i_1_n_0
-    SLICE_X6Y56          CARRY4 (Prop_carry4_CI_CO[3])
-                                                      0.117    16.247 r  i_dsp/genblk3[4].iir/p_ay2_module/product_o[9]_INST_0_i_1/CO[3]
-                         net (fo=1, estimated)        0.000    16.247    i_dsp/genblk3[4].iir/p_ay2_module/product_o[9]_INST_0_i_1_n_0
-    SLICE_X6Y57          CARRY4 (Prop_carry4_CI_CO[3])
-                                                      0.117    16.364 r  i_dsp/genblk3[4].iir/p_ay2_module/product_o[13]_INST_0_i_1/CO[3]
-                         net (fo=1, estimated)        0.000    16.364    i_dsp/genblk3[4].iir/p_ay2_module/product_o[13]_INST_0_i_1_n_0
-    SLICE_X6Y58          CARRY4 (Prop_carry4_CI_CO[3])
-                                                      0.117    16.481 r  i_dsp/genblk3[4].iir/p_ay2_module/product_o[17]_INST_0_i_1/CO[3]
-                         net (fo=1, estimated)        0.000    16.481    i_dsp/genblk3[4].iir/p_ay2_module/product_o[17]_INST_0_i_1_n_0
-    SLICE_X6Y59          CARRY4 (Prop_carry4_CI_CO[3])
-                                                      0.117    16.598 r  i_dsp/genblk3[4].iir/p_ay2_module/product_o[21]_INST_0_i_1/CO[3]
-                         net (fo=1, estimated)        0.000    16.598    i_dsp/genblk3[4].iir/p_ay2_module/product_o[21]_INST_0_i_1_n_0
-    SLICE_X6Y60          CARRY4 (Prop_carry4_CI_CO[3])
-                                                      0.117    16.715 r  i_dsp/genblk3[4].iir/p_ay2_module/product_o[25]_INST_0_i_1/CO[3]
-                         net (fo=1, estimated)        0.000    16.715    i_dsp/genblk3[4].iir/p_ay2_module/product_o[25]_INST_0_i_1_n_0
-    SLICE_X6Y61          CARRY4 (Prop_carry4_CI_CO[3])
-                                                      0.117    16.832 r  i_dsp/genblk3[4].iir/p_ay2_module/product_o[29]_INST_0_i_1/CO[3]
-                         net (fo=1, estimated)        0.000    16.832    i_dsp/genblk3[4].iir/p_ay2_module/product_o[29]_INST_0_i_1_n_0
-    SLICE_X6Y62          CARRY4 (Prop_carry4_CI_CO[3])
-                                                      0.117    16.949 r  i_dsp/genblk3[4].iir/p_ay2_module/product_o[33]_INST_0_i_1/CO[3]
-                         net (fo=1, estimated)        0.000    16.949    i_dsp/genblk3[4].iir/p_ay2_module/product_o[33]_INST_0_i_1_n_0
-    SLICE_X6Y63          CARRY4 (Prop_carry4_CI_CO[3])
-                                                      0.117    17.066 r  i_dsp/genblk3[4].iir/p_ay2_module/product_o[37]_INST_0_i_1/CO[3]
-                         net (fo=1, estimated)        0.000    17.066    i_dsp/genblk3[4].iir/p_ay2_module/product_o[37]_INST_0_i_1_n_0
-    SLICE_X6Y64          CARRY4 (Prop_carry4_CI_O[2])
-                                                      0.239    17.305 r  i_dsp/genblk3[4].iir/p_ay2_module/product_o[38]_INST_0_i_1/O[2]
-                         net (fo=40, estimated)       1.083    18.388    i_dsp/genblk3[4].iir/p_ay2_module/p_0_in[1]
-    SLICE_X6Y71          LUT4 (Prop_lut4_I0_O)        0.301    18.689 r  i_dsp/genblk3[4].iir/p_ay2_module/overflow_INST_0/O
-                         net (fo=1, estimated)        0.303    18.992    i_dsp/genblk3[4].iir/overflow_i[1]
-    SLICE_X6Y72          LUT2 (Prop_lut2_I0_O)        0.124    19.116 r  i_dsp/genblk3[4].iir/overflow[1]_i_1/O
-                         net (fo=1, routed)           0.000    19.116    i_dsp/genblk3[4].iir/overflow[1]_i_1_n_0
-    SLICE_X6Y72          FDRE                                         r  i_dsp/genblk3[4].iir/overflow_reg[1]/D
-=======
-                         net (fo=13759, estimated)    1.655     5.888    i_dsp/genblk3[4].iir/clk_i
-    SLICE_X8Y68          FDRE                                         r  i_dsp/genblk3[4].iir/y1b_reg[7]/C
-  -------------------------------------------------------------------    -------------------
-    SLICE_X8Y68          FDRE (Prop_fdre_C_Q)         0.518     6.406 r  i_dsp/genblk3[4].iir/y1b_reg[7]/Q
-                         net (fo=1, estimated)        0.524     6.930    i_dsp/genblk3[4].iir/p_by1_module/factor1_i[7]
-    DSP48_X0Y26          DSP48E1 (Prop_dsp48e1_A[7]_PCOUT[47])
-                                                      4.036    10.966 r  i_dsp/genblk3[4].iir/p_by1_module/product0__1/PCOUT[47]
-                         net (fo=1, estimated)        0.000    10.966    i_dsp/genblk3[4].iir/p_by1_module/product0__1_n_106
-    DSP48_X0Y27          DSP48E1 (Prop_dsp48e1_PCIN[47]_P[1])
-                                                      1.518    12.484 r  i_dsp/genblk3[4].iir/p_by1_module/product0__2/P[1]
-                         net (fo=2, estimated)        0.989    13.473    i_dsp/genblk3[4].iir/p_by1_module/product0__2_n_104
-    SLICE_X7Y61          LUT2 (Prop_lut2_I0_O)        0.124    13.597 r  i_dsp/genblk3[4].iir/p_by1_module/product_o[1]_INST_0_i_23/O
-                         net (fo=1, routed)           0.000    13.597    i_dsp/genblk3[4].iir/p_by1_module/product_o[1]_INST_0_i_23_n_0
-    SLICE_X7Y61          CARRY4 (Prop_carry4_S[2]_CO[3])
-                                                      0.398    13.995 r  i_dsp/genblk3[4].iir/p_by1_module/product_o[1]_INST_0_i_17/CO[3]
-                         net (fo=1, estimated)        0.000    13.995    i_dsp/genblk3[4].iir/p_by1_module/product_o[1]_INST_0_i_17_n_0
-    SLICE_X7Y62          CARRY4 (Prop_carry4_CI_CO[3])
-                                                      0.114    14.109 r  i_dsp/genblk3[4].iir/p_by1_module/product_o[1]_INST_0_i_12/CO[3]
-                         net (fo=1, estimated)        0.000    14.109    i_dsp/genblk3[4].iir/p_by1_module/product_o[1]_INST_0_i_12_n_0
-    SLICE_X7Y63          CARRY4 (Prop_carry4_CI_CO[3])
-                                                      0.114    14.223 r  i_dsp/genblk3[4].iir/p_by1_module/product_o[1]_INST_0_i_7/CO[3]
-                         net (fo=1, estimated)        0.000    14.223    i_dsp/genblk3[4].iir/p_by1_module/product_o[1]_INST_0_i_7_n_0
-    SLICE_X7Y64          CARRY4 (Prop_carry4_CI_O[0])
-                                                      0.222    14.445 f  i_dsp/genblk3[4].iir/p_by1_module/product_o[1]_INST_0_i_2/O[0]
-                         net (fo=2, estimated)        0.778    15.223    i_dsp/genblk3[4].iir/p_by1_module/product_o[1]_INST_0_i_2_n_7
-    SLICE_X3Y64          LUT1 (Prop_lut1_I0_O)        0.299    15.522 r  i_dsp/genblk3[4].iir/p_by1_module/product_o[1]_INST_0_i_5/O
-                         net (fo=1, routed)           0.000    15.522    i_dsp/genblk3[4].iir/p_by1_module/product_o[1]_INST_0_i_5_n_0
-    SLICE_X3Y64          CARRY4 (Prop_carry4_S[1]_CO[3])
-                                                      0.550    16.072 r  i_dsp/genblk3[4].iir/p_by1_module/product_o[1]_INST_0_i_1/CO[3]
-                         net (fo=1, estimated)        0.000    16.072    i_dsp/genblk3[4].iir/p_by1_module/product_o[1]_INST_0_i_1_n_0
-    SLICE_X3Y65          CARRY4 (Prop_carry4_CI_CO[3])
-                                                      0.114    16.186 r  i_dsp/genblk3[4].iir/p_by1_module/product_o[5]_INST_0_i_1/CO[3]
-                         net (fo=1, estimated)        0.000    16.186    i_dsp/genblk3[4].iir/p_by1_module/product_o[5]_INST_0_i_1_n_0
-    SLICE_X3Y66          CARRY4 (Prop_carry4_CI_CO[3])
-                                                      0.114    16.300 r  i_dsp/genblk3[4].iir/p_by1_module/product_o[9]_INST_0_i_1/CO[3]
-                         net (fo=1, estimated)        0.000    16.300    i_dsp/genblk3[4].iir/p_by1_module/product_o[9]_INST_0_i_1_n_0
-    SLICE_X3Y67          CARRY4 (Prop_carry4_CI_CO[3])
-                                                      0.114    16.414 r  i_dsp/genblk3[4].iir/p_by1_module/product_o[13]_INST_0_i_1/CO[3]
-                         net (fo=1, estimated)        0.000    16.414    i_dsp/genblk3[4].iir/p_by1_module/product_o[13]_INST_0_i_1_n_0
-    SLICE_X3Y68          CARRY4 (Prop_carry4_CI_CO[3])
-                                                      0.114    16.528 r  i_dsp/genblk3[4].iir/p_by1_module/product_o[17]_INST_0_i_1/CO[3]
-                         net (fo=1, estimated)        0.000    16.528    i_dsp/genblk3[4].iir/p_by1_module/product_o[17]_INST_0_i_1_n_0
-    SLICE_X3Y69          CARRY4 (Prop_carry4_CI_CO[3])
-                                                      0.114    16.642 r  i_dsp/genblk3[4].iir/p_by1_module/product_o[21]_INST_0_i_1/CO[3]
-                         net (fo=1, estimated)        0.000    16.642    i_dsp/genblk3[4].iir/p_by1_module/product_o[21]_INST_0_i_1_n_0
-    SLICE_X3Y70          CARRY4 (Prop_carry4_CI_CO[3])
-                                                      0.114    16.756 r  i_dsp/genblk3[4].iir/p_by1_module/product_o[25]_INST_0_i_1/CO[3]
-                         net (fo=1, estimated)        0.000    16.756    i_dsp/genblk3[4].iir/p_by1_module/product_o[25]_INST_0_i_1_n_0
-    SLICE_X3Y71          CARRY4 (Prop_carry4_CI_CO[3])
-                                                      0.114    16.870 r  i_dsp/genblk3[4].iir/p_by1_module/product_o[29]_INST_0_i_1/CO[3]
-                         net (fo=1, estimated)        0.000    16.870    i_dsp/genblk3[4].iir/p_by1_module/product_o[29]_INST_0_i_1_n_0
-    SLICE_X3Y72          CARRY4 (Prop_carry4_CI_CO[3])
-                                                      0.114    16.984 r  i_dsp/genblk3[4].iir/p_by1_module/product_o[33]_INST_0_i_1/CO[3]
-                         net (fo=1, estimated)        0.000    16.984    i_dsp/genblk3[4].iir/p_by1_module/product_o[33]_INST_0_i_1_n_0
-    SLICE_X3Y73          CARRY4 (Prop_carry4_CI_CO[3])
-                                                      0.114    17.098 r  i_dsp/genblk3[4].iir/p_by1_module/product_o[37]_INST_0_i_1/CO[3]
-                         net (fo=1, estimated)        0.000    17.098    i_dsp/genblk3[4].iir/p_by1_module/product_o[37]_INST_0_i_1_n_0
-    SLICE_X3Y74          CARRY4 (Prop_carry4_CI_O[2])
-                                                      0.239    17.337 r  i_dsp/genblk3[4].iir/p_by1_module/product_o[38]_INST_0_i_1/O[2]
-                         net (fo=40, estimated)       1.483    18.820    i_dsp/genblk3[4].iir/p_by1_module/p_0_in[1]
-    SLICE_X14Y71         LUT4 (Prop_lut4_I0_O)        0.302    19.122 r  i_dsp/genblk3[4].iir/p_by1_module/overflow_INST_0/O
-                         net (fo=1, estimated)        0.323    19.445    i_dsp/genblk3[4].iir/overflow_i[4]
-    SLICE_X16Y70         LUT2 (Prop_lut2_I0_O)        0.124    19.569 r  i_dsp/genblk3[4].iir/overflow[4]_i_1/O
-                         net (fo=1, routed)           0.000    19.569    i_dsp/genblk3[4].iir/overflow[4]_i_1_n_0
-    SLICE_X16Y70         FDRE                                         r  i_dsp/genblk3[4].iir/overflow_reg[4]/D
->>>>>>> 5962ec55
+                                                      0.117    14.587 r  i_dsp/genblk3[4].iir/p_ay1_module/product_o[1]_INST_0_i_2/CO[3]
+                         net (fo=1, estimated)        0.000    14.587    i_dsp/genblk3[4].iir/p_ay1_module/product_o[1]_INST_0_i_2_n_0
+    SLICE_X8Y54          CARRY4 (Prop_carry4_CI_CO[3])
+                                                      0.117    14.704 r  i_dsp/genblk3[4].iir/p_ay1_module/product_o[9]_INST_0_i_6/CO[3]
+                         net (fo=1, estimated)        0.000    14.704    i_dsp/genblk3[4].iir/p_ay1_module/product_o[9]_INST_0_i_6_n_0
+    SLICE_X8Y55          CARRY4 (Prop_carry4_CI_CO[3])
+                                                      0.117    14.821 r  i_dsp/genblk3[4].iir/p_ay1_module/product_o[13]_INST_0_i_6/CO[3]
+                         net (fo=1, estimated)        0.000    14.821    i_dsp/genblk3[4].iir/p_ay1_module/product_o[13]_INST_0_i_6_n_0
+    SLICE_X8Y56          CARRY4 (Prop_carry4_CI_CO[3])
+                                                      0.117    14.938 r  i_dsp/genblk3[4].iir/p_ay1_module/product_o[17]_INST_0_i_6/CO[3]
+                         net (fo=1, estimated)        0.000    14.938    i_dsp/genblk3[4].iir/p_ay1_module/product_o[17]_INST_0_i_6_n_0
+    SLICE_X8Y57          CARRY4 (Prop_carry4_CI_CO[3])
+                                                      0.117    15.055 r  i_dsp/genblk3[4].iir/p_ay1_module/product_o[21]_INST_0_i_6/CO[3]
+                         net (fo=1, estimated)        0.000    15.055    i_dsp/genblk3[4].iir/p_ay1_module/product_o[21]_INST_0_i_6_n_0
+    SLICE_X8Y58          CARRY4 (Prop_carry4_CI_CO[3])
+                                                      0.117    15.172 r  i_dsp/genblk3[4].iir/p_ay1_module/product_o[25]_INST_0_i_6/CO[3]
+                         net (fo=1, estimated)        0.000    15.172    i_dsp/genblk3[4].iir/p_ay1_module/product_o[25]_INST_0_i_6_n_0
+    SLICE_X8Y59          CARRY4 (Prop_carry4_CI_CO[3])
+                                                      0.117    15.289 r  i_dsp/genblk3[4].iir/p_ay1_module/product_o[29]_INST_0_i_6/CO[3]
+                         net (fo=1, estimated)        0.000    15.289    i_dsp/genblk3[4].iir/p_ay1_module/product_o[29]_INST_0_i_6_n_0
+    SLICE_X8Y60          CARRY4 (Prop_carry4_CI_CO[3])
+                                                      0.117    15.406 r  i_dsp/genblk3[4].iir/p_ay1_module/product_o[33]_INST_0_i_6/CO[3]
+                         net (fo=1, estimated)        0.000    15.406    i_dsp/genblk3[4].iir/p_ay1_module/product_o[33]_INST_0_i_6_n_0
+    SLICE_X8Y61          CARRY4 (Prop_carry4_CI_CO[3])
+                                                      0.117    15.523 r  i_dsp/genblk3[4].iir/p_ay1_module/product_o[37]_INST_0_i_6/CO[3]
+                         net (fo=1, estimated)        0.000    15.523    i_dsp/genblk3[4].iir/p_ay1_module/product_o[37]_INST_0_i_6_n_0
+    SLICE_X8Y62          CARRY4 (Prop_carry4_CI_O[0])
+                                                      0.219    15.742 r  i_dsp/genblk3[4].iir/p_ay1_module/product_o[38]_INST_0_i_6/O[0]
+                         net (fo=1, estimated)        0.600    16.342    i_dsp/genblk3[4].iir/p_ay1_module/product_o[38]_INST_0_i_6_n_7
+    SLICE_X9Y62          CARRY4 (Prop_carry4_S[1]_CO[3])
+                                                      0.845    17.187 r  i_dsp/genblk3[4].iir/p_ay1_module/product_o[37]_INST_0_i_1/CO[3]
+                         net (fo=1, estimated)        0.000    17.187    i_dsp/genblk3[4].iir/p_ay1_module/product_o[37]_INST_0_i_1_n_0
+    SLICE_X9Y63          CARRY4 (Prop_carry4_CI_CO[3])
+                                                      0.114    17.301 r  i_dsp/genblk3[4].iir/p_ay1_module/product_o[38]_INST_0_i_1/CO[3]
+                         net (fo=1, estimated)        0.000    17.301    i_dsp/genblk3[4].iir/p_ay1_module/product_o[38]_INST_0_i_1_n_0
+    SLICE_X9Y64          CARRY4 (Prop_carry4_CI_O[0])
+                                                      0.235    17.536 r  i_dsp/genblk3[4].iir/p_ay1_module/product_o[39]_INST_0_i_1/O[0]
+                         net (fo=41, estimated)       1.041    18.577    i_dsp/genblk3[4].iir/p_ay1_module/product_o[39]_INST_0_i_1_n_7
+    SLICE_X7Y66          LUT4 (Prop_lut4_I3_O)        0.299    18.876 r  i_dsp/genblk3[4].iir/p_ay1_module/overflow_INST_0/O
+                         net (fo=1, estimated)        0.404    19.280    i_dsp/genblk3[4].iir/overflow_i[0]
+    SLICE_X7Y67          LUT2 (Prop_lut2_I0_O)        0.118    19.398 r  i_dsp/genblk3[4].iir/overflow[0]_i_1/O
+                         net (fo=1, routed)           0.000    19.398    i_dsp/genblk3[4].iir/overflow[0]_i_1_n_0
+    SLICE_X7Y67          FDRE                                         r  i_dsp/genblk3[4].iir/overflow_reg[0]/D
   -------------------------------------------------------------------    -------------------
 
                          (clock pll_adc_clk rise edge)
@@ -473,29 +366,16 @@
                                                       0.084    10.265 r  pll/pll/CLKOUT0
                          net (fo=1, estimated)        1.666    11.931    pll_adc_clk
     BUFGCTRL_X0Y0        BUFG (Prop_bufg_I_O)         0.091    12.022 r  bufg_adc_clk/O
-<<<<<<< HEAD
-                         net (fo=14638, estimated)    1.478    13.500    i_dsp/genblk3[4].iir/clk_i
-    SLICE_X6Y72          FDRE                                         r  i_dsp/genblk3[4].iir/overflow_reg[1]/C
-                         clock pessimism              0.326    13.826    
-                         clock uncertainty           -0.069    13.757    
-    SLICE_X6Y72          FDRE (Setup_fdre_C_D)        0.079    13.836    i_dsp/genblk3[4].iir/overflow_reg[1]
-  -------------------------------------------------------------------
-                         required time                         13.836    
-                         arrival time                         -19.116    
-  -------------------------------------------------------------------
-                         slack                                 -5.280    
-=======
-                         net (fo=13759, estimated)    1.475    13.497    i_dsp/genblk3[4].iir/clk_i
-    SLICE_X16Y70         FDRE                                         r  i_dsp/genblk3[4].iir/overflow_reg[4]/C
-                         clock pessimism              0.326    13.823    
-                         clock uncertainty           -0.069    13.754    
-    SLICE_X16Y70         FDRE (Setup_fdre_C_D)        0.081    13.835    i_dsp/genblk3[4].iir/overflow_reg[4]
-  -------------------------------------------------------------------
-                         required time                         13.835    
-                         arrival time                         -19.569    
-  -------------------------------------------------------------------
-                         slack                                 -5.734    
->>>>>>> 5962ec55
+                         net (fo=14596, estimated)    1.484    13.506    i_dsp/genblk3[4].iir/clk_i
+    SLICE_X7Y67          FDRE                                         r  i_dsp/genblk3[4].iir/overflow_reg[0]/C
+                         clock pessimism              0.326    13.832    
+                         clock uncertainty           -0.069    13.763    
+    SLICE_X7Y67          FDRE (Setup_fdre_C_D)        0.075    13.838    i_dsp/genblk3[4].iir/overflow_reg[0]
+  -------------------------------------------------------------------
+                         required time                         13.838    
+                         arrival time                         -19.398    
+  -------------------------------------------------------------------
+                         slack                                 -5.560    
 
 
 
@@ -503,34 +383,19 @@
 
 Min Delay Paths
 --------------------------------------------------------------------------------------
-<<<<<<< HEAD
-Slack (MET) :             0.030ns  (arrival time - required time)
-  Source:                 i_dsp/genblk5[7].iq_2_outputs/iq_fgen/invertsignal3_reg_reg/C
+Slack (VIOLATED) :        -0.030ns  (arrival time - required time)
+  Source:                 i_asg/ch[1]/buf_rpnt_o_reg[7]/C
                             (rising edge-triggered cell FDRE clocked by pll_adc_clk  {rise@0.000ns fall@4.000ns period=8.000ns})
-  Destination:            i_dsp/genblk5[7].iq_2_outputs/iq_fgen/invertsignal3_reg_reg_reg/D
-                            (rising edge-triggered cell FDRE clocked by pll_adc_clk  {rise@0.000ns fall@4.000ns period=8.000ns})
+  Destination:            i_asg/trigbuf_rp_b_reg[7]/D
+                            (rising edge-triggered cell FDSE clocked by pll_adc_clk  {rise@0.000ns fall@4.000ns period=8.000ns})
   Path Group:             pll_adc_clk
   Path Type:              Hold (Min at Fast Process Corner)
   Requirement:            0.000ns  (pll_adc_clk rise@0.000ns - pll_adc_clk rise@0.000ns)
-  Data Path Delay:        0.362ns  (logic 0.164ns (45.290%)  route 0.198ns (54.710%))
+  Data Path Delay:        0.306ns  (logic 0.164ns (53.586%)  route 0.142ns (46.414%))
   Logic Levels:           0  
-  Clock Path Skew:        0.262ns (DCD - SCD - CPR)
-    Destination Clock Delay (DCD):    2.697ns
-=======
-Slack (VIOLATED) :        -0.033ns  (arrival time - required time)
-  Source:                 i_asg/ch[1]/dac_pnt_reg[17]/C
-                            (rising edge-triggered cell FDRE clocked by pll_adc_clk  {rise@0.000ns fall@4.000ns period=8.000ns})
-  Destination:            i_asg/ch[1]/dac_buf_reg_5/ADDRBWRADDR[2]
-                            (rising edge-triggered cell RAMB36E1 clocked by pll_adc_clk  {rise@0.000ns fall@4.000ns period=8.000ns})
-  Path Group:             pll_adc_clk
-  Path Type:              Hold (Min at Fast Process Corner)
-  Requirement:            0.000ns  (pll_adc_clk rise@0.000ns - pll_adc_clk rise@0.000ns)
-  Data Path Delay:        0.458ns  (logic 0.141ns (30.759%)  route 0.317ns (69.241%))
-  Logic Levels:           0  
-  Clock Path Skew:        0.308ns (DCD - SCD - CPR)
-    Destination Clock Delay (DCD):    2.743ns
->>>>>>> 5962ec55
-    Source Clock Delay      (SCD):    2.324ns
+  Clock Path Skew:        0.264ns (DCD - SCD - CPR)
+    Destination Clock Delay (DCD):    2.698ns
+    Source Clock Delay      (SCD):    2.323ns
     Clock Pessimism Removal (CPR):    0.110ns
 
     Location             Delay type                Incr(ns)  Path(ns)    Netlist Resource(s)
@@ -545,21 +410,12 @@
                                                       0.051     1.003 r  pll/pll/CLKOUT0
                          net (fo=1, estimated)        0.739     1.742    pll_adc_clk
     BUFGCTRL_X0Y0        BUFG (Prop_bufg_I_O)         0.026     1.768 r  bufg_adc_clk/O
-<<<<<<< HEAD
-                         net (fo=14638, estimated)    0.556     2.324    i_dsp/genblk5[7].iq_2_outputs/iq_fgen/clk_i
-    SLICE_X20Y16         FDRE                                         r  i_dsp/genblk5[7].iq_2_outputs/iq_fgen/invertsignal3_reg_reg/C
-  -------------------------------------------------------------------    -------------------
-    SLICE_X20Y16         FDRE (Prop_fdre_C_Q)         0.164     2.488 r  i_dsp/genblk5[7].iq_2_outputs/iq_fgen/invertsignal3_reg_reg/Q
-                         net (fo=1, estimated)        0.198     2.686    i_dsp/genblk5[7].iq_2_outputs/iq_fgen/invertsignal3_reg
-    SLICE_X25Y16         FDRE                                         r  i_dsp/genblk5[7].iq_2_outputs/iq_fgen/invertsignal3_reg_reg_reg/D
-=======
-                         net (fo=13759, estimated)    0.556     2.324    i_asg/ch[1]/dac_clk_i
-    SLICE_X21Y97         FDRE                                         r  i_asg/ch[1]/dac_pnt_reg[17]/C
-  -------------------------------------------------------------------    -------------------
-    SLICE_X21Y97         FDRE (Prop_fdre_C_Q)         0.141     2.465 r  i_asg/ch[1]/dac_pnt_reg[17]/Q
-                         net (fo=13, estimated)       0.317     2.783    i_asg/ch[1]/dac_pnt[17]
-    RAMB36_X1Y19         RAMB36E1                                     r  i_asg/ch[1]/dac_buf_reg_5/ADDRBWRADDR[2]
->>>>>>> 5962ec55
+                         net (fo=14596, estimated)    0.555     2.323    i_asg/ch[1]/dac_clk_i
+    SLICE_X20Y94         FDRE                                         r  i_asg/ch[1]/buf_rpnt_o_reg[7]/C
+  -------------------------------------------------------------------    -------------------
+    SLICE_X20Y94         FDRE (Prop_fdre_C_Q)         0.164     2.487 r  i_asg/ch[1]/buf_rpnt_o_reg[7]/Q
+                         net (fo=1, estimated)        0.142     2.629    i_asg/buf_b_rpnt[7]
+    SLICE_X23Y94         FDSE                                         r  i_asg/trigbuf_rp_b_reg[7]/D
   -------------------------------------------------------------------    -------------------
 
                          (clock pll_adc_clk rise edge)
@@ -572,28 +428,15 @@
                                                       0.054     1.066 r  pll/pll/CLKOUT0
                          net (fo=1, estimated)        0.778     1.845    pll_adc_clk
     BUFGCTRL_X0Y0        BUFG (Prop_bufg_I_O)         0.029     1.874 r  bufg_adc_clk/O
-<<<<<<< HEAD
-                         net (fo=14638, estimated)    0.823     2.697    i_dsp/genblk5[7].iq_2_outputs/iq_fgen/clk_i
-    SLICE_X25Y16         FDRE                                         r  i_dsp/genblk5[7].iq_2_outputs/iq_fgen/invertsignal3_reg_reg_reg/C
-                         clock pessimism             -0.110     2.586    
-    SLICE_X25Y16         FDRE (Hold_fdre_C_D)         0.070     2.656    i_dsp/genblk5[7].iq_2_outputs/iq_fgen/invertsignal3_reg_reg_reg
-  -------------------------------------------------------------------
-                         required time                         -2.656    
-                         arrival time                           2.686    
-  -------------------------------------------------------------------
-                         slack                                  0.030    
-=======
-                         net (fo=13759, estimated)    0.869     2.743    i_asg/ch[1]/dac_clk_i
-    RAMB36_X1Y19         RAMB36E1                                     r  i_asg/ch[1]/dac_buf_reg_5/CLKBWRCLK
-                         clock pessimism             -0.110     2.633    
-    RAMB36_X1Y19         RAMB36E1 (Hold_ramb36e1_CLKBWRCLK_ADDRBWRADDR[2])
-                                                      0.183     2.816    i_asg/ch[1]/dac_buf_reg_5
-  -------------------------------------------------------------------
-                         required time                         -2.816    
-                         arrival time                           2.783    
-  -------------------------------------------------------------------
-                         slack                                 -0.033    
->>>>>>> 5962ec55
+                         net (fo=14596, estimated)    0.824     2.698    i_asg/dac_clk_i
+    SLICE_X23Y94         FDSE                                         r  i_asg/trigbuf_rp_b_reg[7]/C
+                         clock pessimism             -0.110     2.587    
+    SLICE_X23Y94         FDSE (Hold_fdse_C_D)         0.072     2.659    i_asg/trigbuf_rp_b_reg[7]
+  -------------------------------------------------------------------
+                         required time                         -2.659    
+                         arrival time                           2.629    
+  -------------------------------------------------------------------
+                         slack                                 -0.030    
 
 
 
@@ -607,17 +450,10 @@
 Sources:            { pll/pll/CLKOUT0 }
 
 Check Type        Corner  Lib Pin            Reference Pin  Required(ns)  Actual(ns)  Slack(ns)  Location        Pin
-<<<<<<< HEAD
-Min Period        n/a     DSP48E1/CLK        n/a            3.884         8.000       4.116      DSP48_X1Y27     i_dsp/genblk2[0].i_pid/kp_mult/CLK
+Min Period        n/a     DSP48E1/CLK        n/a            3.884         8.000       4.116      DSP48_X1Y26     i_dsp/genblk2[0].i_pid/kp_mult/CLK
 Max Period        n/a     PLLE2_ADV/CLKOUT0  n/a            160.000       8.000       152.000    PLLE2_ADV_X0Y0  pll/pll/CLKOUT0
-Low Pulse Width   Slow    RAMD32/CLK         n/a            1.250         4.000       2.750      SLICE_X4Y0      i_ps/axi_master[0]/axi_wfifo_reg_0_15_60_65/RAMA/CLK
+Low Pulse Width   Fast    RAMD32/CLK         n/a            1.250         4.000       2.750      SLICE_X4Y13     i_ps/axi_master[1]/axi_awfifo_reg_0_15_30_35/RAMA/CLK
 High Pulse Width  Slow    RAMD32/CLK         n/a            1.250         4.000       2.750      SLICE_X0Y3      i_ps/axi_master[0]/axi_awfifo_reg_0_15_30_35/RAMA/CLK
-=======
-Min Period        n/a     DSP48E1/CLK        n/a            3.884         8.000       4.116      DSP48_X1Y29     i_dsp/genblk2[0].i_pid/kp_mult/CLK
-Max Period        n/a     PLLE2_ADV/CLKOUT0  n/a            160.000       8.000       152.000    PLLE2_ADV_X0Y0  pll/pll/CLKOUT0
-Low Pulse Width   Fast    RAMD32/CLK         n/a            1.250         4.000       2.750      SLICE_X0Y16     i_ps/axi_master[1]/axi_awfifo_reg_0_15_36_36/RAMA/CLK
-High Pulse Width  Slow    RAMD32/CLK         n/a            1.250         4.000       2.750      SLICE_X0Y3      i_ps/axi_master[0]/axi_awfifo_reg_0_15_36_36/RAMA/CLK
->>>>>>> 5962ec55
 
 
 
@@ -625,28 +461,28 @@
 From Clock:  pll_dac_clk_1x
   To Clock:  pll_dac_clk_1x
 
-Setup :            0  Failing Endpoints,  Worst Slack        1.162ns,  Total Violation        0.000ns
-Hold  :            4  Failing Endpoints,  Worst Slack       -0.126ns,  Total Violation       -0.228ns
+Setup :            0  Failing Endpoints,  Worst Slack        0.852ns,  Total Violation        0.000ns
+Hold  :           10  Failing Endpoints,  Worst Slack       -0.243ns,  Total Violation       -1.409ns
 PW    :            0  Failing Endpoints,  Worst Slack        3.500ns,  Total Violation        0.000ns
 ---------------------------------------------------------------------------------------------------
 
 
 Max Delay Paths
 --------------------------------------------------------------------------------------
-Slack (MET) :             1.162ns  (required time - arrival time)
+Slack (MET) :             0.852ns  (required time - arrival time)
   Source:                 dac_rst_reg/C
                             (rising edge-triggered cell FDRE clocked by pll_dac_clk_1x  {rise@0.000ns fall@4.000ns period=8.000ns})
-  Destination:            oddr_dac_dat[12]/R
+  Destination:            oddr_dac_dat[13]/R
                             (falling edge-triggered cell ODDR clocked by pll_dac_clk_1x  {rise@0.000ns fall@4.000ns period=8.000ns})
   Path Group:             pll_dac_clk_1x
   Path Type:              Setup (Max at Slow Process Corner)
   Requirement:            4.000ns  (pll_dac_clk_1x fall@4.000ns - pll_dac_clk_1x rise@0.000ns)
-  Data Path Delay:        2.293ns  (logic 0.456ns (19.887%)  route 1.837ns (80.113%))
+  Data Path Delay:        2.473ns  (logic 0.518ns (20.946%)  route 1.955ns (79.054%))
   Logic Levels:           0  
-  Clock Path Skew:        0.322ns (DCD - SCD + CPR)
+  Clock Path Skew:        0.192ns (DCD - SCD + CPR)
     Destination Clock Delay (DCD):    5.970ns = ( 9.970 - 4.000 ) 
-    Source Clock Delay      (SCD):    5.974ns
-    Clock Pessimism Removal (CPR):    0.326ns
+    Source Clock Delay      (SCD):    5.989ns
+    Clock Pessimism Removal (CPR):    0.211ns
   Clock Uncertainty:      0.069ns  ((TSJ^2 + DJ^2)^1/2) / 2 + PE
     Total System Jitter     (TSJ):    0.071ns
     Discrete Jitter          (DJ):    0.118ns
@@ -664,12 +500,12 @@
                                                       0.089     2.378 r  pll/pll/CLKOUT1
                          net (fo=1, estimated)        1.754     4.132    pll_dac_clk_1x
     BUFGCTRL_X0Y3        BUFG (Prop_bufg_I_O)         0.101     4.233 r  bufg_dac_clk_1x/O
-                         net (fo=45, estimated)       1.741     5.974    dac_clk_1x
-    SLICE_X43Y50         FDRE                                         r  dac_rst_reg/C
-  -------------------------------------------------------------------    -------------------
-    SLICE_X43Y50         FDRE (Prop_fdre_C_Q)         0.456     6.430 r  dac_rst_reg/Q
-                         net (fo=17, estimated)       1.837     8.267    dac_rst
-    OLOGIC_X0Y91         ODDR                                         r  oddr_dac_dat[12]/R
+                         net (fo=45, estimated)       1.756     5.989    dac_clk_1x
+    SLICE_X38Y47         FDRE                                         r  dac_rst_reg/C
+  -------------------------------------------------------------------    -------------------
+    SLICE_X38Y47         FDRE (Prop_fdre_C_Q)         0.518     6.507 r  dac_rst_reg/Q
+                         net (fo=17, estimated)       1.955     8.462    dac_rst
+    OLOGIC_X0Y92         ODDR                                         r  oddr_dac_dat[13]/R
   -------------------------------------------------------------------    -------------------
 
                          (clock pll_dac_clk_1x fall edge)
@@ -683,15 +519,15 @@
                          net (fo=1, estimated)        1.666     7.931    pll_dac_clk_1x
     BUFGCTRL_X0Y3        BUFG (Prop_bufg_I_O)         0.091     8.022 f  bufg_dac_clk_1x/O
                          net (fo=45, estimated)       1.948     9.970    dac_clk_1x
-    OLOGIC_X0Y91         ODDR                                         f  oddr_dac_dat[12]/C
-                         clock pessimism              0.326    10.296    
-                         clock uncertainty           -0.069    10.227    
-    OLOGIC_X0Y91         ODDR (Setup_oddr_C_R)       -0.798     9.429    oddr_dac_dat[12]
-  -------------------------------------------------------------------
-                         required time                          9.429    
-                         arrival time                          -8.267    
-  -------------------------------------------------------------------
-                         slack                                  1.162    
+    OLOGIC_X0Y92         ODDR                                         f  oddr_dac_dat[13]/C
+                         clock pessimism              0.211    10.181    
+                         clock uncertainty           -0.069    10.112    
+    OLOGIC_X0Y92         ODDR (Setup_oddr_C_R)       -0.798     9.314    oddr_dac_dat[13]
+  -------------------------------------------------------------------
+                         required time                          9.314    
+                         arrival time                          -8.462    
+  -------------------------------------------------------------------
+                         slack                                  0.852    
 
 
 
@@ -699,7 +535,7 @@
 
 Min Delay Paths
 --------------------------------------------------------------------------------------
-Slack (VIOLATED) :        -0.126ns  (arrival time - required time)
+Slack (VIOLATED) :        -0.243ns  (arrival time - required time)
   Source:                 dac_rst_reg/C
                             (rising edge-triggered cell FDRE clocked by pll_dac_clk_1x  {rise@0.000ns fall@4.000ns period=8.000ns})
   Destination:            oddr_dac_sel/R
@@ -707,12 +543,12 @@
   Path Group:             pll_dac_clk_1x
   Path Type:              Hold (Min at Fast Process Corner)
   Requirement:            0.000ns  (pll_dac_clk_1x rise@0.000ns - pll_dac_clk_1x rise@0.000ns)
-  Data Path Delay:        0.527ns  (logic 0.141ns (26.771%)  route 0.386ns (73.229%))
+  Data Path Delay:        0.641ns  (logic 0.164ns (25.579%)  route 0.477ns (74.421%))
   Logic Levels:           0  
-  Clock Path Skew:        0.177ns (DCD - SCD - CPR)
+  Clock Path Skew:        0.408ns (DCD - SCD - CPR)
     Destination Clock Delay (DCD):    2.874ns
-    Source Clock Delay      (SCD):    2.356ns
-    Clock Pessimism Removal (CPR):    0.340ns
+    Source Clock Delay      (SCD):    2.360ns
+    Clock Pessimism Removal (CPR):    0.105ns
 
     Location             Delay type                Incr(ns)  Path(ns)    Netlist Resource(s)
   -------------------------------------------------------------------    -------------------
@@ -726,11 +562,11 @@
                                                       0.051     1.003 r  pll/pll/CLKOUT1
                          net (fo=1, estimated)        0.739     1.742    pll_dac_clk_1x
     BUFGCTRL_X0Y3        BUFG (Prop_bufg_I_O)         0.026     1.768 r  bufg_dac_clk_1x/O
-                         net (fo=45, estimated)       0.588     2.356    dac_clk_1x
-    SLICE_X43Y50         FDRE                                         r  dac_rst_reg/C
-  -------------------------------------------------------------------    -------------------
-    SLICE_X43Y50         FDRE (Prop_fdre_C_Q)         0.141     2.497 r  dac_rst_reg/Q
-                         net (fo=17, estimated)       0.386     2.883    dac_rst
+                         net (fo=45, estimated)       0.592     2.360    dac_clk_1x
+    SLICE_X38Y47         FDRE                                         r  dac_rst_reg/C
+  -------------------------------------------------------------------    -------------------
+    SLICE_X38Y47         FDRE (Prop_fdre_C_Q)         0.164     2.524 r  dac_rst_reg/Q
+                         net (fo=17, estimated)       0.477     3.001    dac_rst
     OLOGIC_X0Y57         ODDR                                         r  oddr_dac_sel/R
   -------------------------------------------------------------------    -------------------
 
@@ -746,13 +582,13 @@
     BUFGCTRL_X0Y3        BUFG (Prop_bufg_I_O)         0.029     1.874 r  bufg_dac_clk_1x/O
                          net (fo=45, estimated)       1.000     2.874    dac_clk_1x
     OLOGIC_X0Y57         ODDR                                         r  oddr_dac_sel/C
-                         clock pessimism             -0.340     2.533    
-    OLOGIC_X0Y57         ODDR (Hold_oddr_C_R)         0.476     3.009    oddr_dac_sel
-  -------------------------------------------------------------------
-                         required time                         -3.009    
-                         arrival time                           2.883    
-  -------------------------------------------------------------------
-                         slack                                 -0.126    
+                         clock pessimism             -0.105     2.768    
+    OLOGIC_X0Y57         ODDR (Hold_oddr_C_R)         0.476     3.244    oddr_dac_sel
+  -------------------------------------------------------------------
+                         required time                         -3.244    
+                         arrival time                           3.001    
+  -------------------------------------------------------------------
+                         slack                                 -0.243    
 
 
 
@@ -768,13 +604,8 @@
 Check Type        Corner  Lib Pin            Reference Pin  Required(ns)  Actual(ns)  Slack(ns)  Location        Pin
 Min Period        n/a     BUFG/I             n/a            2.155         8.000       5.845      BUFGCTRL_X0Y3   bufg_dac_clk_1x/I
 Max Period        n/a     PLLE2_ADV/CLKOUT1  n/a            160.000       8.000       152.000    PLLE2_ADV_X0Y0  pll/pll/CLKOUT1
-<<<<<<< HEAD
-Low Pulse Width   Slow    FDRE/C             n/a            0.500         4.000       3.500      SLICE_X42Y66    dac_dat_a_reg[6]/C
-High Pulse Width  Slow    FDRE/C             n/a            0.500         4.000       3.500      SLICE_X42Y65    dac_dat_a_reg[7]/C
-=======
-Low Pulse Width   Fast    FDRE/C             n/a            0.500         4.000       3.500      SLICE_X42Y78    dac_dat_a_reg[3]/C
-High Pulse Width  Slow    FDRE/C             n/a            0.500         4.000       3.500      SLICE_X43Y64    dac_dat_a_reg[10]/C
->>>>>>> 5962ec55
+Low Pulse Width   Fast    FDRE/C             n/a            0.500         4.000       3.500      SLICE_X38Y69    dac_dat_a_reg[10]/C
+High Pulse Width  Slow    FDRE/C             n/a            0.500         4.000       3.500      SLICE_X38Y69    dac_dat_a_reg[10]/C
 
 
 
@@ -828,49 +659,28 @@
 From Clock:  pll_pwm_clk
   To Clock:  pll_pwm_clk
 
-<<<<<<< HEAD
-Setup :           16  Failing Endpoints,  Worst Slack       -0.178ns,  Total Violation       -2.106ns
-Hold  :            0  Failing Endpoints,  Worst Slack        0.130ns,  Total Violation        0.000ns
-=======
-Setup :            2  Failing Endpoints,  Worst Slack       -0.139ns,  Total Violation       -0.222ns
-Hold  :            0  Failing Endpoints,  Worst Slack        0.196ns,  Total Violation        0.000ns
->>>>>>> 5962ec55
+Setup :            7  Failing Endpoints,  Worst Slack       -0.151ns,  Total Violation       -0.604ns
+Hold  :            0  Failing Endpoints,  Worst Slack        0.214ns,  Total Violation        0.000ns
 PW    :            0  Failing Endpoints,  Worst Slack        1.500ns,  Total Violation        0.000ns
 ---------------------------------------------------------------------------------------------------
 
 
 Max Delay Paths
 --------------------------------------------------------------------------------------
-<<<<<<< HEAD
-Slack (VIOLATED) :        -0.178ns  (required time - arrival time)
-  Source:                 pwm[2]/vcnt_reg[4]/C
-                            (rising edge-triggered cell FDRE clocked by pll_pwm_clk  {rise@0.000ns fall@2.000ns period=4.000ns})
-  Destination:            pwm[2]/b_reg[0]/CE
-=======
-Slack (VIOLATED) :        -0.139ns  (required time - arrival time)
-  Source:                 pwm[0]/v_r_reg[3]/C
+Slack (VIOLATED) :        -0.151ns  (required time - arrival time)
+  Source:                 pwm[0]/v_r_reg[1]/C
                             (rising edge-triggered cell FDRE clocked by pll_pwm_clk  {rise@0.000ns fall@2.000ns period=4.000ns})
   Destination:            pwm[0]/pwm_o_reg/D
->>>>>>> 5962ec55
                             (rising edge-triggered cell FDRE clocked by pll_pwm_clk  {rise@0.000ns fall@2.000ns period=4.000ns})
   Path Group:             pll_pwm_clk
   Path Type:              Setup (Max at Slow Process Corner)
   Requirement:            4.000ns  (pll_pwm_clk rise@4.000ns - pll_pwm_clk rise@0.000ns)
-<<<<<<< HEAD
-  Data Path Delay:        3.793ns  (logic 0.897ns (23.649%)  route 2.896ns (76.351%))
-  Logic Levels:           2  (LUT4=1 LUT6=1)
-  Clock Path Skew:        -0.153ns (DCD - SCD + CPR)
-    Destination Clock Delay (DCD):    5.523ns = ( 9.523 - 4.000 ) 
-    Source Clock Delay      (SCD):    5.901ns
-    Clock Pessimism Removal (CPR):    0.225ns
-=======
-  Data Path Delay:        3.327ns  (logic 1.560ns (46.889%)  route 1.767ns (53.111%))
+  Data Path Delay:        3.335ns  (logic 1.582ns (47.436%)  route 1.753ns (52.564%))
   Logic Levels:           3  (CARRY4=2 LUT4=1)
-  Clock Path Skew:        0.328ns (DCD - SCD + CPR)
+  Clock Path Skew:        0.330ns (DCD - SCD + CPR)
     Destination Clock Delay (DCD):    5.989ns = ( 9.989 - 4.000 ) 
-    Source Clock Delay      (SCD):    5.987ns
+    Source Clock Delay      (SCD):    5.985ns
     Clock Pessimism Removal (CPR):    0.326ns
->>>>>>> 5962ec55
   Clock Uncertainty:      0.063ns  ((TSJ^2 + DJ^2)^1/2) / 2 + PE
     Total System Jitter     (TSJ):    0.071ns
     Discrete Jitter          (DJ):    0.104ns
@@ -888,33 +698,20 @@
                                                       0.089     2.378 r  pll/pll/CLKOUT5
                          net (fo=1, estimated)        1.754     4.132    pll_pwm_clk
     BUFGCTRL_X0Y2        BUFG (Prop_bufg_I_O)         0.101     4.233 r  bufg_pwm_clk/O
-<<<<<<< HEAD
-                         net (fo=215, estimated)      1.668     5.901    pwm[2]/clk
-    SLICE_X32Y17         FDRE                                         r  pwm[2]/vcnt_reg[4]/C
-  -------------------------------------------------------------------    -------------------
-    SLICE_X32Y17         FDRE (Prop_fdre_C_Q)         0.478     6.379 r  pwm[2]/vcnt_reg[4]/Q
-                         net (fo=4, estimated)        1.139     7.518    pwm[2]/vcnt_reg__0[4]
-    SLICE_X28Y17         LUT6 (Prop_lut6_I0_O)        0.295     7.813 f  pwm[2]/b[15]_i_3/O
-                         net (fo=5, estimated)        1.182     8.995    pwm[2]/b[15]_i_3_n_0
-    SLICE_X21Y8          LUT4 (Prop_lut4_I3_O)        0.124     9.119 r  pwm[2]/b[15]_i_1/O
-                         net (fo=16, estimated)       0.575     9.694    pwm[2]/b
-    SLICE_X20Y8          FDRE                                         r  pwm[2]/b_reg[0]/CE
-=======
-                         net (fo=215, estimated)      1.754     5.987    pwm[0]/clk
-    SLICE_X42Y38         FDRE                                         r  pwm[0]/v_r_reg[3]/C
-  -------------------------------------------------------------------    -------------------
-    SLICE_X42Y38         FDRE (Prop_fdre_C_Q)         0.478     6.465 r  pwm[0]/v_r_reg[3]/Q
-                         net (fo=2, estimated)        0.795     7.260    pwm[0]/v_r[3]
-    SLICE_X42Y36         LUT4 (Prop_lut4_I2_O)        0.295     7.555 r  pwm[0]/pwm_o_i_11/O
-                         net (fo=1, routed)           0.000     7.555    pwm[0]/pwm_o_i_11_n_0
-    SLICE_X42Y36         CARRY4 (Prop_carry4_S[1]_CO[3])
-                                                      0.533     8.088 r  pwm[0]/pwm_o_reg_i_3/CO[3]
-                         net (fo=1, estimated)        0.000     8.088    pwm[0]/pwm_o_reg_i_3_n_0
-    SLICE_X42Y37         CARRY4 (Prop_carry4_CI_CO[0])
-                                                      0.254     8.342 r  pwm[0]/pwm_o_reg_i_2/CO[0]
-                         net (fo=1, estimated)        0.972     9.314    pwm[0]/p_1_in
+                         net (fo=215, estimated)      1.752     5.985    pwm[0]/clk
+    SLICE_X42Y35         FDRE                                         r  pwm[0]/v_r_reg[1]/C
+  -------------------------------------------------------------------    -------------------
+    SLICE_X42Y35         FDRE (Prop_fdre_C_Q)         0.478     6.463 r  pwm[0]/v_r_reg[1]/Q
+                         net (fo=2, estimated)        0.780     7.243    pwm[0]/v_r[1]
+    SLICE_X43Y36         LUT4 (Prop_lut4_I2_O)        0.301     7.544 r  pwm[0]/pwm_o_i_12/O
+                         net (fo=1, routed)           0.000     7.544    pwm[0]/pwm_o_i_12_n_0
+    SLICE_X43Y36         CARRY4 (Prop_carry4_S[0]_CO[3])
+                                                      0.532     8.076 r  pwm[0]/pwm_o_reg_i_3/CO[3]
+                         net (fo=1, estimated)        0.000     8.076    pwm[0]/pwm_o_reg_i_3_n_0
+    SLICE_X43Y37         CARRY4 (Prop_carry4_CI_CO[0])
+                                                      0.271     8.347 r  pwm[0]/pwm_o_reg_i_2/CO[0]
+                         net (fo=1, estimated)        0.973     9.320    pwm[0]/p_1_in
     OLOGIC_X0Y47         FDRE                                         r  pwm[0]/pwm_o_reg/D
->>>>>>> 5962ec55
   -------------------------------------------------------------------    -------------------
 
                          (clock pll_pwm_clk rise edge)
@@ -927,29 +724,16 @@
                                                       0.084     6.265 r  pll/pll/CLKOUT5
                          net (fo=1, estimated)        1.666     7.931    pll_pwm_clk
     BUFGCTRL_X0Y2        BUFG (Prop_bufg_I_O)         0.091     8.022 r  bufg_pwm_clk/O
-<<<<<<< HEAD
-                         net (fo=215, estimated)      1.501     9.523    pwm[2]/clk
-    SLICE_X20Y8          FDRE                                         r  pwm[2]/b_reg[0]/C
-                         clock pessimism              0.225     9.748    
-                         clock uncertainty           -0.063     9.685    
-    SLICE_X20Y8          FDRE (Setup_fdre_C_CE)      -0.169     9.516    pwm[2]/b_reg[0]
-  -------------------------------------------------------------------
-                         required time                          9.516    
-                         arrival time                          -9.694    
-  -------------------------------------------------------------------
-                         slack                                 -0.178    
-=======
                          net (fo=215, estimated)      1.967     9.989    pwm[0]/clk
     OLOGIC_X0Y47         FDRE                                         r  pwm[0]/pwm_o_reg/C
                          clock pessimism              0.326    10.315    
                          clock uncertainty           -0.063    10.252    
-    OLOGIC_X0Y47         FDRE (Setup_fdre_C_D)       -1.077     9.175    pwm[0]/pwm_o_reg
-  -------------------------------------------------------------------
-                         required time                          9.175    
-                         arrival time                          -9.314    
-  -------------------------------------------------------------------
-                         slack                                 -0.139    
->>>>>>> 5962ec55
+    OLOGIC_X0Y47         FDRE (Setup_fdre_C_D)       -1.083     9.169    pwm[0]/pwm_o_reg
+  -------------------------------------------------------------------
+                         required time                          9.169    
+                         arrival time                          -9.320    
+  -------------------------------------------------------------------
+                         slack                                 -0.151    
 
 
 
@@ -957,34 +741,20 @@
 
 Min Delay Paths
 --------------------------------------------------------------------------------------
-<<<<<<< HEAD
-Slack (MET) :             0.130ns  (arrival time - required time)
-  Source:                 pwm[3]/bcnt_reg[3]/C
-=======
-Slack (MET) :             0.196ns  (arrival time - required time)
-  Source:                 pwm_rstn_reg/C
->>>>>>> 5962ec55
+Slack (MET) :             0.214ns  (arrival time - required time)
+  Source:                 pwm[3]/vcnt_reg[5]/C
                             (rising edge-triggered cell FDRE clocked by pll_pwm_clk  {rise@0.000ns fall@2.000ns period=4.000ns})
-  Destination:            pwm[3]/b_reg[2]/D
+  Destination:            pwm[3]/vcnt_reg[5]/D
                             (rising edge-triggered cell FDRE clocked by pll_pwm_clk  {rise@0.000ns fall@2.000ns period=4.000ns})
   Path Group:             pll_pwm_clk
   Path Type:              Hold (Min at Fast Process Corner)
   Requirement:            0.000ns  (pll_pwm_clk rise@0.000ns - pll_pwm_clk rise@0.000ns)
-<<<<<<< HEAD
-  Data Path Delay:        0.515ns  (logic 0.226ns (43.870%)  route 0.289ns (56.130%))
+  Data Path Delay:        0.319ns  (logic 0.186ns (58.348%)  route 0.133ns (41.652%))
   Logic Levels:           1  (LUT6=1)
-  Clock Path Skew:        0.265ns (DCD - SCD - CPR)
-    Destination Clock Delay (DCD):    2.730ns
-    Source Clock Delay      (SCD):    2.359ns
-    Clock Pessimism Removal (CPR):    0.105ns
-=======
-  Data Path Delay:        0.888ns  (logic 0.186ns (20.950%)  route 0.702ns (79.050%))
-  Logic Levels:           1  (LUT1=1)
-  Clock Path Skew:        0.216ns (DCD - SCD - CPR)
-    Destination Clock Delay (DCD):    2.881ns
-    Source Clock Delay      (SCD):    2.325ns
-    Clock Pessimism Removal (CPR):    0.339ns
->>>>>>> 5962ec55
+  Clock Path Skew:        0.014ns (DCD - SCD - CPR)
+    Destination Clock Delay (DCD):    2.698ns
+    Source Clock Delay      (SCD):    2.324ns
+    Clock Pessimism Removal (CPR):    0.359ns
 
     Location             Delay type                Incr(ns)  Path(ns)    Netlist Resource(s)
   -------------------------------------------------------------------    -------------------
@@ -998,25 +768,14 @@
                                                       0.051     1.003 r  pll/pll/CLKOUT5
                          net (fo=1, estimated)        0.739     1.742    pll_pwm_clk
     BUFGCTRL_X0Y2        BUFG (Prop_bufg_I_O)         0.026     1.768 r  bufg_pwm_clk/O
-<<<<<<< HEAD
-                         net (fo=215, estimated)      0.591     2.359    pwm[3]/clk
-    SLICE_X39Y46         FDRE                                         r  pwm[3]/bcnt_reg[3]/C
-  -------------------------------------------------------------------    -------------------
-    SLICE_X39Y46         FDRE (Prop_fdre_C_Q)         0.128     2.487 r  pwm[3]/bcnt_reg[3]/Q
-                         net (fo=18, estimated)       0.289     2.776    pwm[3]/bcnt_reg__0[3]
-    SLICE_X38Y52         LUT6 (Prop_lut6_I4_O)        0.098     2.874 r  pwm[3]/b[2]_i_1/O
-                         net (fo=1, routed)           0.000     2.874    pwm[3]/b[2]_i_1_n_0
-    SLICE_X38Y52         FDRE                                         r  pwm[3]/b_reg[2]/D
-=======
-                         net (fo=215, estimated)      0.557     2.325    pwm_clk
-    SLICE_X35Y31         FDRE                                         r  pwm_rstn_reg/C
-  -------------------------------------------------------------------    -------------------
-    SLICE_X35Y31         FDRE (Prop_fdre_C_Q)         0.141     2.466 f  pwm_rstn_reg/Q
-                         net (fo=80, estimated)       0.291     2.757    pwm[3]/rstn
-    SLICE_X37Y36         LUT1 (Prop_lut1_I0_O)        0.045     2.802 r  pwm[3]/pwm_o_i_1/O
-                         net (fo=13, estimated)       0.411     3.213    pwm[3]/clear
-    OLOGIC_X0Y44         FDRE                                         r  pwm[3]/pwm_o_reg/R
->>>>>>> 5962ec55
+                         net (fo=215, estimated)      0.556     2.324    pwm[3]/clk
+    SLICE_X35Y30         FDRE                                         r  pwm[3]/vcnt_reg[5]/C
+  -------------------------------------------------------------------    -------------------
+    SLICE_X35Y30         FDRE (Prop_fdre_C_Q)         0.141     2.465 r  pwm[3]/vcnt_reg[5]/Q
+                         net (fo=3, estimated)        0.133     2.598    pwm[3]/vcnt_reg__0[5]
+    SLICE_X35Y30         LUT6 (Prop_lut6_I5_O)        0.045     2.643 r  pwm[3]/vcnt[5]_i_1/O
+                         net (fo=1, routed)           0.000     2.643    pwm[3]/p_0_in[5]
+    SLICE_X35Y30         FDRE                                         r  pwm[3]/vcnt_reg[5]/D
   -------------------------------------------------------------------    -------------------
 
                          (clock pll_pwm_clk rise edge)
@@ -1029,22 +788,15 @@
                                                       0.054     1.066 r  pll/pll/CLKOUT5
                          net (fo=1, estimated)        0.778     1.845    pll_pwm_clk
     BUFGCTRL_X0Y2        BUFG (Prop_bufg_I_O)         0.029     1.874 r  bufg_pwm_clk/O
-                         net (fo=215, estimated)      0.856     2.730    pwm[3]/clk
-    SLICE_X38Y52         FDRE                                         r  pwm[3]/b_reg[2]/C
-                         clock pessimism             -0.105     2.624    
-    SLICE_X38Y52         FDRE (Hold_fdre_C_D)         0.120     2.744    pwm[3]/b_reg[2]
-  -------------------------------------------------------------------
-<<<<<<< HEAD
-                         required time                         -2.744    
-                         arrival time                           2.874    
-  -------------------------------------------------------------------
-                         slack                                  0.130    
-=======
-                         required time                         -3.017    
-                         arrival time                           3.213    
-  -------------------------------------------------------------------
-                         slack                                  0.196    
->>>>>>> 5962ec55
+                         net (fo=215, estimated)      0.824     2.698    pwm[3]/clk
+    SLICE_X35Y30         FDRE                                         r  pwm[3]/vcnt_reg[5]/C
+                         clock pessimism             -0.359     2.338    
+    SLICE_X35Y30         FDRE (Hold_fdre_C_D)         0.091     2.429    pwm[3]/vcnt_reg[5]
+  -------------------------------------------------------------------
+                         required time                         -2.429    
+                         arrival time                           2.643    
+  -------------------------------------------------------------------
+                         slack                                  0.214    
 
 
 
@@ -1060,13 +812,8 @@
 Check Type        Corner  Lib Pin            Reference Pin  Required(ns)  Actual(ns)  Slack(ns)  Location        Pin
 Min Period        n/a     BUFG/I             n/a            2.155         4.000       1.845      BUFGCTRL_X0Y2   bufg_pwm_clk/I
 Max Period        n/a     PLLE2_ADV/CLKOUT5  n/a            160.000       4.000       156.000    PLLE2_ADV_X0Y0  pll/pll/CLKOUT5
-<<<<<<< HEAD
-Low Pulse Width   Slow    FDRE/C             n/a            0.500         2.000       1.500      SLICE_X41Y43    pwm[0]/vcnt_r_reg[1]/C
-High Pulse Width  Fast    FDRE/C             n/a            0.500         2.000       1.500      SLICE_X35Y40    pwm[0]/b_reg[0]/C
-=======
-Low Pulse Width   Slow    FDRE/C             n/a            0.500         2.000       1.500      SLICE_X41Y25    pwm[0]/b_reg[4]/C
-High Pulse Width  Slow    FDRE/C             n/a            0.500         2.000       1.500      SLICE_X41Y27    pwm[0]/b_reg[0]/C
->>>>>>> 5962ec55
+Low Pulse Width   Slow    FDRE/C             n/a            0.500         2.000       1.500      SLICE_X37Y24    pwm[0]/b_reg[14]/C
+High Pulse Width  Slow    FDRE/C             n/a            0.500         2.000       1.500      SLICE_X37Y22    pwm[0]/b_reg[0]/C
 
 
 
@@ -1074,47 +821,28 @@
 From Clock:  clk_fpga_3
   To Clock:  clk_fpga_3
 
-<<<<<<< HEAD
-Setup :          379  Failing Endpoints,  Worst Slack       -3.065ns,  Total Violation     -344.737ns
+Setup :          290  Failing Endpoints,  Worst Slack       -2.259ns,  Total Violation     -249.647ns
 Hold  :            0  Failing Endpoints,  Worst Slack        0.136ns,  Total Violation        0.000ns
-=======
-Setup :          207  Failing Endpoints,  Worst Slack       -1.952ns,  Total Violation     -121.224ns
-Hold  :            0  Failing Endpoints,  Worst Slack        0.169ns,  Total Violation        0.000ns
->>>>>>> 5962ec55
 PW    :            0  Failing Endpoints,  Worst Slack        1.000ns,  Total Violation        0.000ns
 ---------------------------------------------------------------------------------------------------
 
 
 Max Delay Paths
 --------------------------------------------------------------------------------------
-<<<<<<< HEAD
-Slack (VIOLATED) :        -3.065ns  (required time - arrival time)
-  Source:                 i_ps/system_i/system_i/xadc/inst/INTR_CTRLR_GEN_I.ip2bus_wrack_reg/C
-=======
-Slack (VIOLATED) :        -1.952ns  (required time - arrival time)
-  Source:                 i_ps/system_i/system_i/axi_protocol_converter_0/inst/gen_axilite.gen_b2s_conv.axilite_b2s/WR.aw_channel_0/aw_cmd_fsm_0/state_reg[0]/C
->>>>>>> 5962ec55
-                            (rising edge-triggered cell FDRE clocked by clk_fpga_3  {rise@0.000ns fall@2.500ns period=5.000ns})
-  Destination:            i_ps/system_i/system_i/axi_protocol_converter_0/inst/gen_axilite.gen_b2s_conv.axilite_b2s/WR.aw_channel_0/cmd_translator_0/wrap_cmd_0/wrap_second_len_r_reg[0]/D
-                            (rising edge-triggered cell FDRE clocked by clk_fpga_3  {rise@0.000ns fall@2.500ns period=5.000ns})
+Slack (VIOLATED) :        -2.259ns  (required time - arrival time)
+  Source:                 i_ps/system_i/system_i/axi_protocol_converter_0/inst/gen_axilite.gen_b2s_conv.axilite_b2s/RD.r_channel_0/rd_data_fifo_0/cnt_read_reg[4]_rep__2/C
+                            (rising edge-triggered cell FDSE clocked by clk_fpga_3  {rise@0.000ns fall@2.500ns period=5.000ns})
+  Destination:            i_ps/system_i/system_i/axi_protocol_converter_0/inst/gen_axilite.gen_b2s_conv.axilite_b2s/RD.r_channel_0/rd_data_fifo_0/cnt_read_reg[4]_rep__2/D
+                            (rising edge-triggered cell FDSE clocked by clk_fpga_3  {rise@0.000ns fall@2.500ns period=5.000ns})
   Path Group:             clk_fpga_3
   Path Type:              Setup (Max at Slow Process Corner)
   Requirement:            5.000ns  (clk_fpga_3 rise@5.000ns - clk_fpga_3 rise@0.000ns)
-<<<<<<< HEAD
-  Data Path Delay:        7.754ns  (logic 3.213ns (41.437%)  route 4.541ns (58.563%))
-  Logic Levels:           8  (CARRY4=4 LUT2=1 LUT3=1 LUT4=1 LUT5=1)
-  Clock Path Skew:        -0.016ns (DCD - SCD + CPR)
-    Destination Clock Delay (DCD):    2.760ns = ( 7.760 - 5.000 ) 
+  Data Path Delay:        7.088ns  (logic 1.468ns (20.711%)  route 5.620ns (79.289%))
+  Logic Levels:           4  (LUT2=1 LUT4=1 LUT5=2)
+  Clock Path Skew:        -0.023ns (DCD - SCD + CPR)
+    Destination Clock Delay (DCD):    2.719ns = ( 7.719 - 5.000 ) 
     Source Clock Delay      (SCD):    2.961ns
-    Clock Pessimism Removal (CPR):    0.185ns
-=======
-  Data Path Delay:        6.591ns  (logic 1.538ns (23.335%)  route 5.053ns (76.665%))
-  Logic Levels:           5  (LUT2=2 LUT4=2 LUT6=1)
-  Clock Path Skew:        -0.024ns (DCD - SCD + CPR)
-    Destination Clock Delay (DCD):    2.767ns = ( 7.767 - 5.000 ) 
-    Source Clock Delay      (SCD):    3.013ns
-    Clock Pessimism Removal (CPR):    0.222ns
->>>>>>> 5962ec55
+    Clock Pessimism Removal (CPR):    0.219ns
   Clock Uncertainty:      0.083ns  ((TSJ^2 + TIJ^2)^1/2 + DJ) / 2 + PE
     Total System Jitter     (TSJ):    0.071ns
     Total Input Jitter      (TIJ):    0.150ns
@@ -1128,51 +856,20 @@
     PS7_X0Y0             PS7                          0.000     0.000 r  i_ps/system_i/system_i/processing_system7/inst/PS7_i/FCLKCLK[3]
                          net (fo=1, estimated)        1.207     1.207    i_ps/system_i/system_i/processing_system7/inst/FCLK_CLK_unbuffered[3]
     BUFGCTRL_X0Y1        BUFG (Prop_bufg_I_O)         0.101     1.308 r  i_ps/system_i/system_i/processing_system7/inst/buffer_fclk_clk_3.FCLK_CLK_3_BUFG/O
-<<<<<<< HEAD
-                         net (fo=851, estimated)      1.653     2.961    i_ps/system_i/system_i/xadc/inst/bus2ip_clk
-    SLICE_X9Y78          FDRE                                         r  i_ps/system_i/system_i/xadc/inst/INTR_CTRLR_GEN_I.ip2bus_wrack_reg/C
-  -------------------------------------------------------------------    -------------------
-    SLICE_X9Y78          FDRE (Prop_fdre_C_Q)         0.456     3.417 r  i_ps/system_i/system_i/xadc/inst/INTR_CTRLR_GEN_I.ip2bus_wrack_reg/Q
-                         net (fo=4, estimated)        0.988     4.405    i_ps/system_i/system_i/xadc/inst/AXI_LITE_IPIF_I/I_SLAVE_ATTACHMENT/IP2Bus_WrAck
-    SLICE_X10Y82         LUT2 (Prop_lut2_I0_O)        0.153     4.558 r  i_ps/system_i/system_i/xadc/inst/AXI_LITE_IPIF_I/I_SLAVE_ATTACHMENT/s_axi_wready_INST_0/O
-                         net (fo=5, estimated)        1.118     5.676    i_ps/system_i/system_i/axi_protocol_converter_0/inst/gen_axilite.gen_b2s_conv.axilite_b2s/WR.aw_channel_0/aw_cmd_fsm_0/m_awready
-    SLICE_X15Y83         LUT5 (Prop_lut5_I2_O)        0.361     6.037 r  i_ps/system_i/system_i/axi_protocol_converter_0/inst/gen_axilite.gen_b2s_conv.axilite_b2s/WR.aw_channel_0/aw_cmd_fsm_0/next_INST_0/O
-                         net (fo=26, estimated)       1.343     7.380    i_ps/system_i/system_i/axi_protocol_converter_0/inst/gen_axilite.gen_b2s_conv.axilite_b2s/WR.aw_channel_0/cmd_translator_0/incr_cmd_0/next
-    SLICE_X2Y72          LUT4 (Prop_lut4_I3_O)        0.327     7.707 r  i_ps/system_i/system_i/axi_protocol_converter_0/inst/gen_axilite.gen_b2s_conv.axilite_b2s/WR.aw_channel_0/cmd_translator_0/incr_cmd_0/axaddr_incr[0]_i_17/O
-                         net (fo=1, routed)           0.000     7.707    i_ps/system_i/system_i/axi_protocol_converter_0/inst/gen_axilite.gen_b2s_conv.axilite_b2s/WR.aw_channel_0/cmd_translator_0/incr_cmd_0/axaddr_incr[0]_i_17_n_0
-    SLICE_X2Y72          CARRY4 (Prop_carry4_S[1]_CO[3])
-                                                      0.550     8.257 r  i_ps/system_i/system_i/axi_protocol_converter_0/inst/gen_axilite.gen_b2s_conv.axilite_b2s/WR.aw_channel_0/cmd_translator_0/incr_cmd_0/axaddr_incr_reg[0]_i_11/CO[3]
-                         net (fo=1, estimated)        0.000     8.257    i_ps/system_i/system_i/axi_protocol_converter_0/inst/gen_axilite.gen_b2s_conv.axilite_b2s/WR.aw_channel_0/cmd_translator_0/incr_cmd_0/axaddr_incr_reg[0]_i_11_n_0
-    SLICE_X2Y73          CARRY4 (Prop_carry4_CI_O[0])
-                                                      0.222     8.479 r  i_ps/system_i/system_i/axi_protocol_converter_0/inst/gen_axilite.gen_b2s_conv.axilite_b2s/WR.aw_channel_0/cmd_translator_0/incr_cmd_0/axaddr_incr_reg[4]_i_6/O[0]
-                         net (fo=1, estimated)        0.471     8.950    i_ps/system_i/system_i/axi_protocol_converter_0/inst/gen_axilite.gen_b2s_conv.axilite_b2s/WR.aw_channel_0/cmd_translator_0/incr_cmd_0/C[4]
-    SLICE_X1Y73          LUT3 (Prop_lut3_I0_O)        0.299     9.249 r  i_ps/system_i/system_i/axi_protocol_converter_0/inst/gen_axilite.gen_b2s_conv.axilite_b2s/WR.aw_channel_0/cmd_translator_0/incr_cmd_0/axaddr_incr[4]_i_5/O
-                         net (fo=1, routed)           0.000     9.249    i_ps/system_i/system_i/axi_protocol_converter_0/inst/gen_axilite.gen_b2s_conv.axilite_b2s/WR.aw_channel_0/cmd_translator_0/incr_cmd_0/axaddr_incr[4]_i_5_n_0
-    SLICE_X1Y73          CARRY4 (Prop_carry4_S[0]_CO[3])
-                                                      0.532     9.781 r  i_ps/system_i/system_i/axi_protocol_converter_0/inst/gen_axilite.gen_b2s_conv.axilite_b2s/WR.aw_channel_0/cmd_translator_0/incr_cmd_0/axaddr_incr_reg[4]_i_1/CO[3]
-                         net (fo=1, estimated)        0.000     9.781    i_ps/system_i/system_i/axi_protocol_converter_0/inst/gen_axilite.gen_b2s_conv.axilite_b2s/WR.aw_channel_0/cmd_translator_0/incr_cmd_0/axaddr_incr_reg[4]_i_1_n_0
-    SLICE_X1Y74          CARRY4 (Prop_carry4_CI_O[3])
-                                                      0.313    10.094 r  i_ps/system_i/system_i/axi_protocol_converter_0/inst/gen_axilite.gen_b2s_conv.axilite_b2s/WR.aw_channel_0/cmd_translator_0/incr_cmd_0/axaddr_incr_reg[8]_i_1/O[3]
-                         net (fo=1, estimated)        0.621    10.715    i_ps/system_i/system_i/axi_protocol_converter_0/inst/gen_axilite.gen_b2s_conv.axilite_b2s/WR.aw_channel_0/cmd_translator_0/incr_cmd_0/axaddr_incr_reg[8]_i_1_n_4
-    SLICE_X0Y79          FDRE                                         r  i_ps/system_i/system_i/axi_protocol_converter_0/inst/gen_axilite.gen_b2s_conv.axilite_b2s/WR.aw_channel_0/cmd_translator_0/incr_cmd_0/axaddr_incr_reg[11]/D
-=======
-                         net (fo=851, estimated)      1.705     3.013    i_ps/system_i/system_i/axi_protocol_converter_0/inst/gen_axilite.gen_b2s_conv.axilite_b2s/WR.aw_channel_0/aw_cmd_fsm_0/clk
-    SLICE_X3Y82          FDRE                                         r  i_ps/system_i/system_i/axi_protocol_converter_0/inst/gen_axilite.gen_b2s_conv.axilite_b2s/WR.aw_channel_0/aw_cmd_fsm_0/state_reg[0]/C
-  -------------------------------------------------------------------    -------------------
-    SLICE_X3Y82          FDRE (Prop_fdre_C_Q)         0.456     3.469 f  i_ps/system_i/system_i/axi_protocol_converter_0/inst/gen_axilite.gen_b2s_conv.axilite_b2s/WR.aw_channel_0/aw_cmd_fsm_0/state_reg[0]/Q
-                         net (fo=6, estimated)        0.742     4.211    i_ps/system_i/system_i/axi_protocol_converter_0/inst/gen_axilite.gen_b2s_conv.axilite_b2s/WR.aw_channel_0/aw_cmd_fsm_0/state[0]
-    SLICE_X5Y84          LUT2 (Prop_lut2_I0_O)        0.124     4.335 r  i_ps/system_i/system_i/axi_protocol_converter_0/inst/gen_axilite.gen_b2s_conv.axilite_b2s/WR.aw_channel_0/aw_cmd_fsm_0/a_push_INST_0/O
-                         net (fo=1, estimated)        0.920     5.255    i_ps/system_i/system_i/axi_protocol_converter_0/inst/gen_axilite.gen_b2s_conv.axilite_b2s/WR.aw_channel_0/a_push
-    SLICE_X5Y87          LUT2 (Prop_lut2_I1_O)        0.149     5.404 r  i_ps/system_i/system_i/axi_protocol_converter_0/inst/gen_axilite.gen_b2s_conv.axilite_b2s/WR.aw_channel_0/cmd_translator_0_i_1/O
-                         net (fo=52, estimated)       0.718     6.122    i_ps/system_i/system_i/axi_protocol_converter_0/inst/gen_axilite.gen_b2s_conv.axilite_b2s/WR.aw_channel_0/cmd_translator_0/wrap_cmd_0/axhandshake
-    SLICE_X3Y92          LUT6 (Prop_lut6_I4_O)        0.332     6.454 r  i_ps/system_i/system_i/axi_protocol_converter_0/inst/gen_axilite.gen_b2s_conv.axilite_b2s/WR.aw_channel_0/cmd_translator_0/wrap_cmd_0/axaddr_offset_r[2]_i_1/O
-                         net (fo=6, estimated)        1.360     7.814    i_ps/system_i/system_i/axi_protocol_converter_0/inst/gen_axilite.gen_b2s_conv.axilite_b2s/WR.aw_channel_0/cmd_translator_0/wrap_cmd_0/axaddr_offset[2]
-    SLICE_X4Y88          LUT4 (Prop_lut4_I2_O)        0.153     7.967 f  i_ps/system_i/system_i/axi_protocol_converter_0/inst/gen_axilite.gen_b2s_conv.axilite_b2s/WR.aw_channel_0/cmd_translator_0/wrap_cmd_0/wrap_second_len_r[0]_i_2/O
-                         net (fo=2, estimated)        0.978     8.945    i_ps/system_i/system_i/axi_protocol_converter_0/inst/gen_axilite.gen_b2s_conv.axilite_b2s/WR.aw_channel_0/cmd_translator_0/wrap_cmd_0/wrap_second_len_r[0]_i_2_n_0
-    SLICE_X4Y82          LUT4 (Prop_lut4_I0_O)        0.324     9.269 r  i_ps/system_i/system_i/axi_protocol_converter_0/inst/gen_axilite.gen_b2s_conv.axilite_b2s/WR.aw_channel_0/cmd_translator_0/wrap_cmd_0/wrap_second_len_r[0]_i_1/O
-                         net (fo=1, estimated)        0.335     9.604    i_ps/system_i/system_i/axi_protocol_converter_0/inst/gen_axilite.gen_b2s_conv.axilite_b2s/WR.aw_channel_0/cmd_translator_0/wrap_cmd_0/wrap_second_len[0]
-    SLICE_X2Y82          FDRE                                         r  i_ps/system_i/system_i/axi_protocol_converter_0/inst/gen_axilite.gen_b2s_conv.axilite_b2s/WR.aw_channel_0/cmd_translator_0/wrap_cmd_0/wrap_second_len_r_reg[0]/D
->>>>>>> 5962ec55
+                         net (fo=851, estimated)      1.653     2.961    i_ps/system_i/system_i/axi_protocol_converter_0/inst/gen_axilite.gen_b2s_conv.axilite_b2s/RD.r_channel_0/rd_data_fifo_0/clk
+    SLICE_X10Y78         FDSE                                         r  i_ps/system_i/system_i/axi_protocol_converter_0/inst/gen_axilite.gen_b2s_conv.axilite_b2s/RD.r_channel_0/rd_data_fifo_0/cnt_read_reg[4]_rep__2/C
+  -------------------------------------------------------------------    -------------------
+    SLICE_X10Y78         FDSE (Prop_fdse_C_Q)         0.518     3.479 f  i_ps/system_i/system_i/axi_protocol_converter_0/inst/gen_axilite.gen_b2s_conv.axilite_b2s/RD.r_channel_0/rd_data_fifo_0/cnt_read_reg[4]_rep__2/Q
+                         net (fo=3, estimated)        1.503     4.982    i_ps/system_i/system_i/axi_protocol_converter_0/inst/gen_axilite.gen_b2s_conv.axilite_b2s/RD.r_channel_0/rd_data_fifo_0/cnt_read_reg[4]_rep__2_n_0
+    SLICE_X10Y62         LUT5 (Prop_lut5_I2_O)        0.146     5.128 r  i_ps/system_i/system_i/axi_protocol_converter_0/inst/gen_axilite.gen_b2s_conv.axilite_b2s/RD.r_channel_0/rd_data_fifo_0/a_full_INST_0/O
+                         net (fo=4, estimated)        0.912     6.040    i_ps/system_i/system_i/axi_protocol_converter_0/inst/gen_axilite.gen_b2s_conv.axilite_b2s/RD.r_channel_0/m_rready
+    SLICE_X4Y58          LUT2 (Prop_lut2_I1_O)        0.328     6.368 r  i_ps/system_i/system_i/axi_protocol_converter_0/inst/gen_axilite.gen_b2s_conv.axilite_b2s/RD.r_channel_0/rd_data_fifo_0_i_1/O
+                         net (fo=39, estimated)       0.933     7.301    i_ps/system_i/system_i/axi_protocol_converter_0/inst/gen_axilite.gen_b2s_conv.axilite_b2s/RD.r_channel_0/rd_data_fifo_0/wr_en
+    SLICE_X5Y62          LUT5 (Prop_lut5_I1_O)        0.150     7.451 r  i_ps/system_i/system_i/axi_protocol_converter_0/inst/gen_axilite.gen_b2s_conv.axilite_b2s/RD.r_channel_0/rd_data_fifo_0/cnt_read[4]_i_2/O
+                         net (fo=1, estimated)        0.836     8.287    i_ps/system_i/system_i/axi_protocol_converter_0/inst/gen_axilite.gen_b2s_conv.axilite_b2s/RD.r_channel_0/rd_data_fifo_0/cnt_read[4]_i_2_n_0
+    SLICE_X10Y61         LUT4 (Prop_lut4_I1_O)        0.326     8.613 r  i_ps/system_i/system_i/axi_protocol_converter_0/inst/gen_axilite.gen_b2s_conv.axilite_b2s/RD.r_channel_0/rd_data_fifo_0/cnt_read[4]_i_1/O
+                         net (fo=5, estimated)        1.436    10.049    i_ps/system_i/system_i/axi_protocol_converter_0/inst/gen_axilite.gen_b2s_conv.axilite_b2s/RD.r_channel_0/rd_data_fifo_0/cnt_read__0[4]
+    SLICE_X10Y78         FDSE                                         r  i_ps/system_i/system_i/axi_protocol_converter_0/inst/gen_axilite.gen_b2s_conv.axilite_b2s/RD.r_channel_0/rd_data_fifo_0/cnt_read_reg[4]_rep__2/D
   -------------------------------------------------------------------    -------------------
 
                          (clock clk_fpga_3 rise edge)
@@ -1180,29 +877,16 @@
     PS7_X0Y0             PS7                          0.000     5.000 r  i_ps/system_i/system_i/processing_system7/inst/PS7_i/FCLKCLK[3]
                          net (fo=1, estimated)        1.147     6.147    i_ps/system_i/system_i/processing_system7/inst/FCLK_CLK_unbuffered[3]
     BUFGCTRL_X0Y1        BUFG (Prop_bufg_I_O)         0.091     6.238 r  i_ps/system_i/system_i/processing_system7/inst/buffer_fclk_clk_3.FCLK_CLK_3_BUFG/O
-<<<<<<< HEAD
-                         net (fo=851, estimated)      1.522     7.760    i_ps/system_i/system_i/axi_protocol_converter_0/inst/gen_axilite.gen_b2s_conv.axilite_b2s/WR.aw_channel_0/cmd_translator_0/incr_cmd_0/clk
-    SLICE_X0Y79          FDRE                                         r  i_ps/system_i/system_i/axi_protocol_converter_0/inst/gen_axilite.gen_b2s_conv.axilite_b2s/WR.aw_channel_0/cmd_translator_0/incr_cmd_0/axaddr_incr_reg[11]/C
-                         clock pessimism              0.185     7.945    
-                         clock uncertainty           -0.083     7.862    
-    SLICE_X0Y79          FDRE (Setup_fdre_C_D)       -0.212     7.650    i_ps/system_i/system_i/axi_protocol_converter_0/inst/gen_axilite.gen_b2s_conv.axilite_b2s/WR.aw_channel_0/cmd_translator_0/incr_cmd_0/axaddr_incr_reg[11]
-  -------------------------------------------------------------------
-                         required time                          7.650    
-                         arrival time                         -10.715    
-  -------------------------------------------------------------------
-                         slack                                 -3.065    
-=======
-                         net (fo=851, estimated)      1.529     7.767    i_ps/system_i/system_i/axi_protocol_converter_0/inst/gen_axilite.gen_b2s_conv.axilite_b2s/WR.aw_channel_0/cmd_translator_0/wrap_cmd_0/clk
-    SLICE_X2Y82          FDRE                                         r  i_ps/system_i/system_i/axi_protocol_converter_0/inst/gen_axilite.gen_b2s_conv.axilite_b2s/WR.aw_channel_0/cmd_translator_0/wrap_cmd_0/wrap_second_len_r_reg[0]/C
-                         clock pessimism              0.222     7.989    
-                         clock uncertainty           -0.083     7.906    
-    SLICE_X2Y82          FDRE (Setup_fdre_C_D)       -0.254     7.652    i_ps/system_i/system_i/axi_protocol_converter_0/inst/gen_axilite.gen_b2s_conv.axilite_b2s/WR.aw_channel_0/cmd_translator_0/wrap_cmd_0/wrap_second_len_r_reg[0]
-  -------------------------------------------------------------------
-                         required time                          7.652    
-                         arrival time                          -9.604    
-  -------------------------------------------------------------------
-                         slack                                 -1.952    
->>>>>>> 5962ec55
+                         net (fo=851, estimated)      1.481     7.719    i_ps/system_i/system_i/axi_protocol_converter_0/inst/gen_axilite.gen_b2s_conv.axilite_b2s/RD.r_channel_0/rd_data_fifo_0/clk
+    SLICE_X10Y78         FDSE                                         r  i_ps/system_i/system_i/axi_protocol_converter_0/inst/gen_axilite.gen_b2s_conv.axilite_b2s/RD.r_channel_0/rd_data_fifo_0/cnt_read_reg[4]_rep__2/C
+                         clock pessimism              0.219     7.938    
+                         clock uncertainty           -0.083     7.855    
+    SLICE_X10Y78         FDSE (Setup_fdse_C_D)       -0.065     7.790    i_ps/system_i/system_i/axi_protocol_converter_0/inst/gen_axilite.gen_b2s_conv.axilite_b2s/RD.r_channel_0/rd_data_fifo_0/cnt_read_reg[4]_rep__2
+  -------------------------------------------------------------------
+                         required time                          7.790    
+                         arrival time                         -10.049    
+  -------------------------------------------------------------------
+                         slack                                 -2.259    
 
 
 
@@ -1210,36 +894,20 @@
 
 Min Delay Paths
 --------------------------------------------------------------------------------------
-<<<<<<< HEAD
 Slack (MET) :             0.136ns  (arrival time - required time)
-  Source:                 i_ps/system_i/system_i/xadc/inst/INTR_CTRLR_GEN_I.INTERRUPT_CONTROL_I/DO_IRPT_INPUT[7].GEN_POS_EDGE_DETECT.irpt_dly1_reg/C
-                            (rising edge-triggered cell FDSE clocked by clk_fpga_3  {rise@0.000ns fall@2.500ns period=5.000ns})
-  Destination:            i_ps/system_i/system_i/xadc/inst/INTR_CTRLR_GEN_I.INTERRUPT_CONTROL_I/DO_IRPT_INPUT[7].GEN_POS_EDGE_DETECT.irpt_dly2_reg/D
-                            (rising edge-triggered cell FDSE clocked by clk_fpga_3  {rise@0.000ns fall@2.500ns period=5.000ns})
+  Source:                 i_ps/system_i/system_i/xadc/inst/AXI_XADC_CORE_I/drdy_wr_ack_i_d1_reg/C
+                            (rising edge-triggered cell FDRE clocked by clk_fpga_3  {rise@0.000ns fall@2.500ns period=5.000ns})
+  Destination:            i_ps/system_i/system_i/xadc/inst/AXI_XADC_CORE_I/drdy_wr_ack_i_d2_reg/D
+                            (rising edge-triggered cell FDRE clocked by clk_fpga_3  {rise@0.000ns fall@2.500ns period=5.000ns})
   Path Group:             clk_fpga_3
   Path Type:              Hold (Min at Fast Process Corner)
   Requirement:            0.000ns  (clk_fpga_3 rise@0.000ns - clk_fpga_3 rise@0.000ns)
   Data Path Delay:        0.227ns  (logic 0.141ns (62.117%)  route 0.086ns (37.883%))
   Logic Levels:           0  
   Clock Path Skew:        0.013ns (DCD - SCD - CPR)
-    Destination Clock Delay (DCD):    1.402ns
-    Source Clock Delay      (SCD):    1.105ns
-=======
-Slack (MET) :             0.169ns  (arrival time - required time)
-  Source:                 i_ps/system_i/system_i/proc_sys_reset/U0/EXT_LPF/ACTIVE_LOW_EXT.ACT_LO_EXT/GENERATE_LEVEL_P_S_CDC.SINGLE_BIT.CROSS_PLEVEL_IN2SCNDRY_IN_cdc_to/C
-                            (rising edge-triggered cell FDRE clocked by clk_fpga_3  {rise@0.000ns fall@2.500ns period=5.000ns})
-  Destination:            i_ps/system_i/system_i/proc_sys_reset/U0/EXT_LPF/ACTIVE_LOW_EXT.ACT_LO_EXT/GENERATE_LEVEL_P_S_CDC.SINGLE_BIT.CROSS_PLEVEL_IN2SCNDRY_s_level_out_d2/D
-                            (rising edge-triggered cell FDRE clocked by clk_fpga_3  {rise@0.000ns fall@2.500ns period=5.000ns})
-  Path Group:             clk_fpga_3
-  Path Type:              Hold (Min at Fast Process Corner)
-  Requirement:            0.000ns  (clk_fpga_3 rise@0.000ns - clk_fpga_3 rise@0.000ns)
-  Data Path Delay:        0.245ns  (logic 0.164ns (66.842%)  route 0.081ns (33.158%))
-  Logic Levels:           0  
-  Clock Path Skew:        0.016ns (DCD - SCD - CPR)
-    Destination Clock Delay (DCD):    1.412ns
-    Source Clock Delay      (SCD):    1.112ns
->>>>>>> 5962ec55
-    Clock Pessimism Removal (CPR):    0.284ns
+    Destination Clock Delay (DCD):    1.379ns
+    Source Clock Delay      (SCD):    1.083ns
+    Clock Pessimism Removal (CPR):    0.283ns
 
     Location             Delay type                Incr(ns)  Path(ns)    Netlist Resource(s)
   -------------------------------------------------------------------    -------------------
@@ -1248,21 +916,12 @@
     PS7_X0Y0             PS7                          0.000     0.000 r  i_ps/system_i/system_i/processing_system7/inst/PS7_i/FCLKCLK[3]
                          net (fo=1, estimated)        0.509     0.509    i_ps/system_i/system_i/processing_system7/inst/FCLK_CLK_unbuffered[3]
     BUFGCTRL_X0Y1        BUFG (Prop_bufg_I_O)         0.026     0.535 r  i_ps/system_i/system_i/processing_system7/inst/buffer_fclk_clk_3.FCLK_CLK_3_BUFG/O
-<<<<<<< HEAD
-                         net (fo=851, estimated)      0.570     1.105    i_ps/system_i/system_i/xadc/inst/INTR_CTRLR_GEN_I.INTERRUPT_CONTROL_I/Bus2IP_Clk
-    SLICE_X5Y72          FDSE                                         r  i_ps/system_i/system_i/xadc/inst/INTR_CTRLR_GEN_I.INTERRUPT_CONTROL_I/DO_IRPT_INPUT[7].GEN_POS_EDGE_DETECT.irpt_dly1_reg/C
-  -------------------------------------------------------------------    -------------------
-    SLICE_X5Y72          FDSE (Prop_fdse_C_Q)         0.141     1.246 r  i_ps/system_i/system_i/xadc/inst/INTR_CTRLR_GEN_I.INTERRUPT_CONTROL_I/DO_IRPT_INPUT[7].GEN_POS_EDGE_DETECT.irpt_dly1_reg/Q
-                         net (fo=2, estimated)        0.086     1.332    i_ps/system_i/system_i/xadc/inst/INTR_CTRLR_GEN_I.INTERRUPT_CONTROL_I/DO_IRPT_INPUT[7].GEN_POS_EDGE_DETECT.irpt_dly1_reg_n_0
-    SLICE_X5Y72          FDSE                                         r  i_ps/system_i/system_i/xadc/inst/INTR_CTRLR_GEN_I.INTERRUPT_CONTROL_I/DO_IRPT_INPUT[7].GEN_POS_EDGE_DETECT.irpt_dly2_reg/D
-=======
-                         net (fo=851, estimated)      0.577     1.112    i_ps/system_i/system_i/proc_sys_reset/U0/EXT_LPF/ACTIVE_LOW_EXT.ACT_LO_EXT/scndry_aclk
-    SLICE_X0Y90          FDRE                                         r  i_ps/system_i/system_i/proc_sys_reset/U0/EXT_LPF/ACTIVE_LOW_EXT.ACT_LO_EXT/GENERATE_LEVEL_P_S_CDC.SINGLE_BIT.CROSS_PLEVEL_IN2SCNDRY_IN_cdc_to/C
-  -------------------------------------------------------------------    -------------------
-    SLICE_X0Y90          FDRE (Prop_fdre_C_Q)         0.164     1.276 r  i_ps/system_i/system_i/proc_sys_reset/U0/EXT_LPF/ACTIVE_LOW_EXT.ACT_LO_EXT/GENERATE_LEVEL_P_S_CDC.SINGLE_BIT.CROSS_PLEVEL_IN2SCNDRY_IN_cdc_to/Q
-                         net (fo=1, estimated)        0.081     1.357    i_ps/system_i/system_i/proc_sys_reset/U0/EXT_LPF/ACTIVE_LOW_EXT.ACT_LO_EXT/D
-    SLICE_X0Y90          FDRE                                         r  i_ps/system_i/system_i/proc_sys_reset/U0/EXT_LPF/ACTIVE_LOW_EXT.ACT_LO_EXT/GENERATE_LEVEL_P_S_CDC.SINGLE_BIT.CROSS_PLEVEL_IN2SCNDRY_s_level_out_d2/D
->>>>>>> 5962ec55
+                         net (fo=851, estimated)      0.548     1.083    i_ps/system_i/system_i/xadc/inst/AXI_XADC_CORE_I/Bus2IP_Clk
+    SLICE_X7Y74          FDRE                                         r  i_ps/system_i/system_i/xadc/inst/AXI_XADC_CORE_I/drdy_wr_ack_i_d1_reg/C
+  -------------------------------------------------------------------    -------------------
+    SLICE_X7Y74          FDRE (Prop_fdre_C_Q)         0.141     1.224 r  i_ps/system_i/system_i/xadc/inst/AXI_XADC_CORE_I/drdy_wr_ack_i_d1_reg/Q
+                         net (fo=2, estimated)        0.086     1.310    i_ps/system_i/system_i/xadc/inst/AXI_XADC_CORE_I/drdy_wr_ack_i_d1
+    SLICE_X7Y74          FDRE                                         r  i_ps/system_i/system_i/xadc/inst/AXI_XADC_CORE_I/drdy_wr_ack_i_d2_reg/D
   -------------------------------------------------------------------    -------------------
 
                          (clock clk_fpga_3 rise edge)
@@ -1270,27 +929,15 @@
     PS7_X0Y0             PS7                          0.000     0.000 r  i_ps/system_i/system_i/processing_system7/inst/PS7_i/FCLKCLK[3]
                          net (fo=1, estimated)        0.536     0.536    i_ps/system_i/system_i/processing_system7/inst/FCLK_CLK_unbuffered[3]
     BUFGCTRL_X0Y1        BUFG (Prop_bufg_I_O)         0.029     0.565 r  i_ps/system_i/system_i/processing_system7/inst/buffer_fclk_clk_3.FCLK_CLK_3_BUFG/O
-<<<<<<< HEAD
-                         net (fo=851, estimated)      0.837     1.402    i_ps/system_i/system_i/xadc/inst/INTR_CTRLR_GEN_I.INTERRUPT_CONTROL_I/Bus2IP_Clk
-    SLICE_X5Y72          FDSE                                         r  i_ps/system_i/system_i/xadc/inst/INTR_CTRLR_GEN_I.INTERRUPT_CONTROL_I/DO_IRPT_INPUT[7].GEN_POS_EDGE_DETECT.irpt_dly2_reg/C
-                         clock pessimism             -0.284     1.118    
-    SLICE_X5Y72          FDSE (Hold_fdse_C_D)         0.078     1.196    i_ps/system_i/system_i/xadc/inst/INTR_CTRLR_GEN_I.INTERRUPT_CONTROL_I/DO_IRPT_INPUT[7].GEN_POS_EDGE_DETECT.irpt_dly2_reg
-  -------------------------------------------------------------------
-                         required time                         -1.196    
-                         arrival time                           1.332    
+                         net (fo=851, estimated)      0.814     1.379    i_ps/system_i/system_i/xadc/inst/AXI_XADC_CORE_I/Bus2IP_Clk
+    SLICE_X7Y74          FDRE                                         r  i_ps/system_i/system_i/xadc/inst/AXI_XADC_CORE_I/drdy_wr_ack_i_d2_reg/C
+                         clock pessimism             -0.283     1.096    
+    SLICE_X7Y74          FDRE (Hold_fdre_C_D)         0.078     1.174    i_ps/system_i/system_i/xadc/inst/AXI_XADC_CORE_I/drdy_wr_ack_i_d2_reg
+  -------------------------------------------------------------------
+                         required time                         -1.174    
+                         arrival time                           1.310    
   -------------------------------------------------------------------
                          slack                                  0.136    
-=======
-                         net (fo=851, estimated)      0.847     1.412    i_ps/system_i/system_i/proc_sys_reset/U0/EXT_LPF/ACTIVE_LOW_EXT.ACT_LO_EXT/scndry_aclk
-    SLICE_X0Y90          FDRE                                         r  i_ps/system_i/system_i/proc_sys_reset/U0/EXT_LPF/ACTIVE_LOW_EXT.ACT_LO_EXT/GENERATE_LEVEL_P_S_CDC.SINGLE_BIT.CROSS_PLEVEL_IN2SCNDRY_s_level_out_d2/C
-                         clock pessimism             -0.284     1.128    
-    SLICE_X0Y90          FDRE (Hold_fdre_C_D)         0.060     1.188    i_ps/system_i/system_i/proc_sys_reset/U0/EXT_LPF/ACTIVE_LOW_EXT.ACT_LO_EXT/GENERATE_LEVEL_P_S_CDC.SINGLE_BIT.CROSS_PLEVEL_IN2SCNDRY_s_level_out_d2
-  -------------------------------------------------------------------
-                         required time                         -1.188    
-                         arrival time                           1.357    
-  -------------------------------------------------------------------
-                         slack                                  0.169    
->>>>>>> 5962ec55
 
 
 
@@ -1305,13 +952,8 @@
 
 Check Type        Corner  Lib Pin      Reference Pin  Required(ns)  Actual(ns)  Slack(ns)  Location     Pin
 Min Period        n/a     XADC/DCLK    n/a            4.000         5.000       1.000      XADC_X0Y0    i_ps/system_i/system_i/xadc/inst/AXI_XADC_CORE_I/XADC_INST/DCLK
-<<<<<<< HEAD
-Low Pulse Width   Slow    SRLC32E/CLK  n/a            0.980         2.500       1.520      SLICE_X0Y61  i_ps/system_i/system_i/axi_protocol_converter_0/inst/gen_axilite.gen_b2s_conv.axilite_b2s/RD.r_channel_0/rd_data_fifo_0/memory_reg[31][13]_srl32/CLK
-High Pulse Width  Fast    SRLC32E/CLK  n/a            0.980         2.500       1.520      SLICE_X0Y57  i_ps/system_i/system_i/axi_protocol_converter_0/inst/gen_axilite.gen_b2s_conv.axilite_b2s/RD.r_channel_0/rd_data_fifo_0/memory_reg[31][27]_srl32/CLK
-=======
-Low Pulse Width   Slow    SRLC32E/CLK  n/a            0.980         2.500       1.520      SLICE_X4Y67  i_ps/system_i/system_i/axi_protocol_converter_0/inst/gen_axilite.gen_b2s_conv.axilite_b2s/RD.r_channel_0/rd_data_fifo_0/memory_reg[31][17]_srl32/CLK
-High Pulse Width  Fast    SRLC32E/CLK  n/a            0.980         2.500       1.520      SLICE_X0Y57  i_ps/system_i/system_i/axi_protocol_converter_0/inst/gen_axilite.gen_b2s_conv.axilite_b2s/RD.r_channel_0/rd_data_fifo_0/memory_reg[31][24]_srl32/CLK
->>>>>>> 5962ec55
+Low Pulse Width   Slow    SRL16E/CLK   n/a            0.980         2.500       1.520      SLICE_X0Y61  i_ps/system_i/system_i/axi_protocol_converter_0/inst/gen_axilite.gen_b2s_conv.axilite_b2s/WR.b_channel_0/bid_fifo_0/memory_reg[3][10]_srl4/CLK
+High Pulse Width  Fast    SRLC32E/CLK  n/a            0.980         2.500       1.520      SLICE_X0Y57  i_ps/system_i/system_i/axi_protocol_converter_0/inst/gen_axilite.gen_b2s_conv.axilite_b2s/RD.r_channel_0/rd_data_fifo_0/memory_reg[31][13]_srl32/CLK
 
 
 
@@ -1367,11 +1009,7 @@
                                                       0.051     9.003 r  pll/pll/CLKOUT0
                          net (fo=1, estimated)        0.739     9.742    pll_adc_clk
     BUFGCTRL_X0Y0        BUFG (Prop_bufg_I_O)         0.026     9.768 r  bufg_adc_clk/O
-<<<<<<< HEAD
-                         net (fo=14638, estimated)    0.713    10.481    adc_clk
-=======
-                         net (fo=13759, estimated)    0.713    10.481    adc_clk
->>>>>>> 5962ec55
+                         net (fo=14596, estimated)    0.713    10.481    adc_clk
     ILOGIC_X0Y33         FDRE                                         r  adc_dat_a_reg[5]/C
                          clock pessimism              0.000    10.481    
                          clock uncertainty           -0.166    10.315    
@@ -1429,11 +1067,7 @@
                                                       0.089     2.378 r  pll/pll/CLKOUT0
                          net (fo=1, estimated)        1.754     4.132    pll_adc_clk
     BUFGCTRL_X0Y0        BUFG (Prop_bufg_I_O)         0.101     4.233 r  bufg_adc_clk/O
-<<<<<<< HEAD
-                         net (fo=14638, estimated)    2.151     6.384    adc_clk
-=======
-                         net (fo=13759, estimated)    2.151     6.384    adc_clk
->>>>>>> 5962ec55
+                         net (fo=14596, estimated)    2.151     6.384    adc_clk
     ILOGIC_X0Y1          FDRE                                         r  adc_dat_b_reg[1]/C
                          clock pessimism              0.000     6.384    
                          clock uncertainty            0.166     6.550    
@@ -1452,46 +1086,26 @@
 From Clock:  pll_adc_clk
   To Clock:  pll_dac_clk_1x
 
-<<<<<<< HEAD
-Setup :            0  Failing Endpoints,  Worst Slack        3.623ns,  Total Violation        0.000ns
-Hold  :            0  Failing Endpoints,  Worst Slack        0.118ns,  Total Violation        0.000ns
-=======
-Setup :            0  Failing Endpoints,  Worst Slack        3.351ns,  Total Violation        0.000ns
-Hold  :            0  Failing Endpoints,  Worst Slack        0.404ns,  Total Violation        0.000ns
->>>>>>> 5962ec55
+Setup :            0  Failing Endpoints,  Worst Slack        3.634ns,  Total Violation        0.000ns
+Hold  :            0  Failing Endpoints,  Worst Slack        0.353ns,  Total Violation        0.000ns
 ---------------------------------------------------------------------------------------------------
 
 
 Max Delay Paths
 --------------------------------------------------------------------------------------
-<<<<<<< HEAD
-Slack (MET) :             3.623ns  (required time - arrival time)
-  Source:                 i_dsp/sum2_reg[14]/C
-                            (rising edge-triggered cell FDRE clocked by pll_adc_clk  {rise@0.000ns fall@4.000ns period=8.000ns})
-  Destination:            dac_dat_b_reg[0]/D
-=======
-Slack (MET) :             3.351ns  (required time - arrival time)
+Slack (MET) :             3.634ns  (required time - arrival time)
   Source:                 i_dsp/sum1_reg[14]/C
                             (rising edge-triggered cell FDRE clocked by pll_adc_clk  {rise@0.000ns fall@4.000ns period=8.000ns})
-  Destination:            dac_dat_a_reg[1]/D
->>>>>>> 5962ec55
+  Destination:            dac_dat_a_reg[4]/D
                             (rising edge-triggered cell FDRE clocked by pll_dac_clk_1x  {rise@0.000ns fall@4.000ns period=8.000ns})
   Path Group:             pll_dac_clk_1x
   Path Type:              Setup (Max at Slow Process Corner)
   Requirement:            8.000ns  (pll_dac_clk_1x rise@8.000ns - pll_adc_clk rise@0.000ns)
-<<<<<<< HEAD
-  Data Path Delay:        3.867ns  (logic 0.718ns (18.567%)  route 3.149ns (81.433%))
+  Data Path Delay:        3.925ns  (logic 0.715ns (18.217%)  route 3.210ns (81.783%))
   Logic Levels:           1  (LUT6=1)
-  Clock Path Skew:        -0.218ns (DCD - SCD + CPR)
-    Destination Clock Delay (DCD):    5.578ns = ( 13.578 - 8.000 ) 
-    Source Clock Delay      (SCD):    5.909ns
-=======
-  Data Path Delay:        4.133ns  (logic 0.718ns (17.372%)  route 3.415ns (82.628%))
-  Logic Levels:           1  (LUT6=1)
-  Clock Path Skew:        -0.222ns (DCD - SCD + CPR)
-    Destination Clock Delay (DCD):    5.573ns = ( 13.573 - 8.000 ) 
-    Source Clock Delay      (SCD):    5.908ns
->>>>>>> 5962ec55
+  Clock Path Skew:        -0.224ns (DCD - SCD + CPR)
+    Destination Clock Delay (DCD):    5.567ns = ( 13.567 - 8.000 ) 
+    Source Clock Delay      (SCD):    5.904ns
     Clock Pessimism Removal (CPR):    0.113ns
   Clock Uncertainty:      0.189ns  ((TSJ^2 + DJ^2)^1/2) / 2 + PE
     Total System Jitter     (TSJ):    0.071ns
@@ -1510,25 +1124,14 @@
                                                       0.089     2.378 r  pll/pll/CLKOUT0
                          net (fo=1, estimated)        1.754     4.132    pll_adc_clk
     BUFGCTRL_X0Y0        BUFG (Prop_bufg_I_O)         0.101     4.233 r  bufg_adc_clk/O
-<<<<<<< HEAD
-                         net (fo=14638, estimated)    1.676     5.909    i_dsp/clk_i
-    SLICE_X27Y46         FDRE                                         r  i_dsp/sum2_reg[14]/C
-  -------------------------------------------------------------------    -------------------
-    SLICE_X27Y46         FDRE (Prop_fdre_C_Q)         0.419     6.328 f  i_dsp/sum2_reg[14]/Q
-                         net (fo=14, estimated)       1.133     7.461    i_dsp/dac_saturate[1]/input_i[14]
-    SLICE_X30Y44         LUT6 (Prop_lut6_I1_O)        0.299     7.760 r  i_dsp/dac_saturate[1]/output_o[0]_INST_0/O
-                         net (fo=12, estimated)       2.016     9.776    dac_dat_b[0]_i_1_n_0
-    SLICE_X36Y85         FDRE                                         r  dac_dat_b_reg[0]/D
-=======
-                         net (fo=13759, estimated)    1.675     5.908    i_dsp/clk_i
-    SLICE_X35Y39         FDRE                                         r  i_dsp/sum1_reg[14]/C
-  -------------------------------------------------------------------    -------------------
-    SLICE_X35Y39         FDRE (Prop_fdre_C_Q)         0.419     6.327 f  i_dsp/sum1_reg[14]/Q
-                         net (fo=14, estimated)       1.221     7.548    i_dsp/dac_saturate[0]/input_i[14]
-    SLICE_X36Y37         LUT6 (Prop_lut6_I1_O)        0.299     7.847 r  i_dsp/dac_saturate[0]/output_o[1]_INST_0/O
-                         net (fo=12, estimated)       2.194    10.041    dac_dat_a[1]_i_1_n_0
-    SLICE_X43Y79         FDRE                                         r  dac_dat_a_reg[1]/D
->>>>>>> 5962ec55
+                         net (fo=14596, estimated)    1.671     5.904    i_dsp/clk_i
+    SLICE_X27Y36         FDRE                                         r  i_dsp/sum1_reg[14]/C
+  -------------------------------------------------------------------    -------------------
+    SLICE_X27Y36         FDRE (Prop_fdre_C_Q)         0.419     6.323 f  i_dsp/sum1_reg[14]/Q
+                         net (fo=14, estimated)       1.335     7.658    i_dsp/dac_saturate[0]/input_i[14]
+    SLICE_X35Y39         LUT6 (Prop_lut6_I1_O)        0.296     7.954 r  i_dsp/dac_saturate[0]/output_o[4]_INST_0/O
+                         net (fo=14, estimated)       1.875     9.829    dac_dat_a[4]_i_1_n_0
+    SLICE_X42Y75         FDRE                                         r  dac_dat_a_reg[4]/D
   -------------------------------------------------------------------    -------------------
 
                          (clock pll_dac_clk_1x rise edge)
@@ -1541,29 +1144,16 @@
                                                       0.084    10.265 r  pll/pll/CLKOUT1
                          net (fo=1, estimated)        1.666    11.931    pll_dac_clk_1x
     BUFGCTRL_X0Y3        BUFG (Prop_bufg_I_O)         0.091    12.022 r  bufg_dac_clk_1x/O
-<<<<<<< HEAD
-                         net (fo=45, estimated)       1.556    13.578    dac_clk_1x
-    SLICE_X36Y85         FDRE                                         r  dac_dat_b_reg[0]/C
-                         clock pessimism              0.113    13.691    
-                         clock uncertainty           -0.189    13.503    
-    SLICE_X36Y85         FDRE (Setup_fdre_C_D)       -0.103    13.400    dac_dat_b_reg[0]
-  -------------------------------------------------------------------
-                         required time                         13.400    
-                         arrival time                          -9.776    
-  -------------------------------------------------------------------
-                         slack                                  3.623    
-=======
-                         net (fo=45, estimated)       1.551    13.573    dac_clk_1x
-    SLICE_X43Y79         FDRE                                         r  dac_dat_a_reg[1]/C
-                         clock pessimism              0.113    13.686    
-                         clock uncertainty           -0.189    13.498    
-    SLICE_X43Y79         FDRE (Setup_fdre_C_D)       -0.105    13.393    dac_dat_a_reg[1]
-  -------------------------------------------------------------------
-                         required time                         13.393    
-                         arrival time                         -10.041    
-  -------------------------------------------------------------------
-                         slack                                  3.351    
->>>>>>> 5962ec55
+                         net (fo=45, estimated)       1.545    13.567    dac_clk_1x
+    SLICE_X42Y75         FDRE                                         r  dac_dat_a_reg[4]/C
+                         clock pessimism              0.113    13.680    
+                         clock uncertainty           -0.189    13.492    
+    SLICE_X42Y75         FDRE (Setup_fdre_C_D)       -0.028    13.464    dac_dat_a_reg[4]
+  -------------------------------------------------------------------
+                         required time                         13.464    
+                         arrival time                          -9.829    
+  -------------------------------------------------------------------
+                         slack                                  3.634    
 
 
 
@@ -1571,34 +1161,19 @@
 
 Min Delay Paths
 --------------------------------------------------------------------------------------
-<<<<<<< HEAD
-Slack (MET) :             0.118ns  (arrival time - required time)
-  Source:                 i_dsp/sum2_reg[17]/C
+Slack (MET) :             0.353ns  (arrival time - required time)
+  Source:                 i_dsp/sum1_reg[17]/C
                             (rising edge-triggered cell FDRE clocked by pll_adc_clk  {rise@0.000ns fall@4.000ns period=8.000ns})
-  Destination:            dac_dat_b_reg[13]/D
-=======
-Slack (MET) :             0.404ns  (arrival time - required time)
-  Source:                 i_dsp/sum2_reg[17]/C
-                            (rising edge-triggered cell FDRE clocked by pll_adc_clk  {rise@0.000ns fall@4.000ns period=8.000ns})
-  Destination:            dac_dat_b_reg[9]/D
->>>>>>> 5962ec55
+  Destination:            dac_dat_a_reg[13]/D
                             (rising edge-triggered cell FDRE clocked by pll_dac_clk_1x  {rise@0.000ns fall@4.000ns period=8.000ns})
   Path Group:             pll_dac_clk_1x
   Path Type:              Hold (Min at Fast Process Corner)
   Requirement:            0.000ns  (pll_dac_clk_1x rise@0.000ns - pll_adc_clk rise@0.000ns)
-<<<<<<< HEAD
-  Data Path Delay:        0.657ns  (logic 0.128ns (19.470%)  route 0.529ns (80.530%))
+  Data Path Delay:        0.926ns  (logic 0.141ns (15.229%)  route 0.785ns (84.771%))
   Logic Levels:           0  
-  Clock Path Skew:        0.334ns (DCD - SCD - CPR)
-    Destination Clock Delay (DCD):    2.730ns
-    Source Clock Delay      (SCD):    2.332ns
-=======
-  Data Path Delay:        0.973ns  (logic 0.209ns (21.475%)  route 0.764ns (78.525%))
-  Logic Levels:           1  (LUT6=1)
-  Clock Path Skew:        0.308ns (DCD - SCD - CPR)
-    Destination Clock Delay (DCD):    2.727ns
-    Source Clock Delay      (SCD):    2.355ns
->>>>>>> 5962ec55
+  Clock Path Skew:        0.325ns (DCD - SCD - CPR)
+    Destination Clock Delay (DCD):    2.717ns
+    Source Clock Delay      (SCD):    2.328ns
     Clock Pessimism Removal (CPR):    0.063ns
   Clock Uncertainty:      0.189ns  ((TSJ^2 + DJ^2)^1/2) / 2 + PE
     Total System Jitter     (TSJ):    0.071ns
@@ -1617,23 +1192,12 @@
                                                       0.051     1.003 r  pll/pll/CLKOUT0
                          net (fo=1, estimated)        0.739     1.742    pll_adc_clk
     BUFGCTRL_X0Y0        BUFG (Prop_bufg_I_O)         0.026     1.768 r  bufg_adc_clk/O
-<<<<<<< HEAD
-                         net (fo=14638, estimated)    0.564     2.332    i_dsp/clk_i
-    SLICE_X27Y46         FDRE                                         r  i_dsp/sum2_reg[17]/C
-  -------------------------------------------------------------------    -------------------
-    SLICE_X27Y46         FDRE (Prop_fdre_C_Q)         0.128     2.460 r  i_dsp/sum2_reg[17]/Q
-                         net (fo=28, estimated)       0.529     2.990    dac_b[13]
-    SLICE_X43Y59         FDRE                                         r  dac_dat_b_reg[13]/D
-=======
-                         net (fo=13759, estimated)    0.587     2.355    i_dsp/clk_i
-    SLICE_X38Y36         FDRE                                         r  i_dsp/sum2_reg[17]/C
-  -------------------------------------------------------------------    -------------------
-    SLICE_X38Y36         FDRE (Prop_fdre_C_Q)         0.164     2.519 r  i_dsp/sum2_reg[17]/Q
-                         net (fo=28, estimated)       0.297     2.816    i_dsp/dac_saturate[1]/input_i[17]
-    SLICE_X41Y43         LUT6 (Prop_lut6_I5_O)        0.045     2.861 r  i_dsp/dac_saturate[1]/output_o[9]_INST_0/O
-                         net (fo=14, estimated)       0.467     3.329    dac_dat_b[9]_i_1_n_0
-    SLICE_X41Y63         FDRE                                         r  dac_dat_b_reg[9]/D
->>>>>>> 5962ec55
+                         net (fo=14596, estimated)    0.560     2.328    i_dsp/clk_i
+    SLICE_X27Y36         FDRE                                         r  i_dsp/sum1_reg[17]/C
+  -------------------------------------------------------------------    -------------------
+    SLICE_X27Y36         FDRE (Prop_fdre_C_Q)         0.141     2.469 r  i_dsp/sum1_reg[17]/Q
+                         net (fo=28, estimated)       0.785     3.254    dac_a[13]
+    SLICE_X42Y73         FDRE                                         r  dac_dat_a_reg[13]/D
   -------------------------------------------------------------------    -------------------
 
                          (clock pll_dac_clk_1x rise edge)
@@ -1646,29 +1210,16 @@
                                                       0.054     1.066 r  pll/pll/CLKOUT1
                          net (fo=1, estimated)        0.778     1.845    pll_dac_clk_1x
     BUFGCTRL_X0Y3        BUFG (Prop_bufg_I_O)         0.029     1.874 r  bufg_dac_clk_1x/O
-<<<<<<< HEAD
-                         net (fo=45, estimated)       0.856     2.730    dac_clk_1x
-    SLICE_X43Y59         FDRE                                         r  dac_dat_b_reg[13]/C
-                         clock pessimism             -0.063     2.666    
-                         clock uncertainty            0.189     2.855    
-    SLICE_X43Y59         FDRE (Hold_fdre_C_D)         0.017     2.872    dac_dat_b_reg[13]
-  -------------------------------------------------------------------
-                         required time                         -2.872    
-                         arrival time                           2.990    
-  -------------------------------------------------------------------
-                         slack                                  0.118    
-=======
-                         net (fo=45, estimated)       0.853     2.727    dac_clk_1x
-    SLICE_X41Y63         FDRE                                         r  dac_dat_b_reg[9]/C
-                         clock pessimism             -0.063     2.663    
-                         clock uncertainty            0.189     2.852    
-    SLICE_X41Y63         FDRE (Hold_fdre_C_D)         0.072     2.924    dac_dat_b_reg[9]
-  -------------------------------------------------------------------
-                         required time                         -2.924    
-                         arrival time                           3.329    
-  -------------------------------------------------------------------
-                         slack                                  0.404    
->>>>>>> 5962ec55
+                         net (fo=45, estimated)       0.843     2.717    dac_clk_1x
+    SLICE_X42Y73         FDRE                                         r  dac_dat_a_reg[13]/C
+                         clock pessimism             -0.063     2.653    
+                         clock uncertainty            0.189     2.842    
+    SLICE_X42Y73         FDRE (Hold_fdre_C_D)         0.059     2.901    dac_dat_a_reg[13]
+  -------------------------------------------------------------------
+                         required time                         -2.901    
+                         arrival time                           3.254    
+  -------------------------------------------------------------------
+                         slack                                  0.353    
 
 
 
@@ -1678,44 +1229,26 @@
 From Clock:  pll_adc_clk
   To Clock:  pll_pwm_clk
 
-<<<<<<< HEAD
-Setup :            0  Failing Endpoints,  Worst Slack        0.371ns,  Total Violation        0.000ns
-Hold  :           59  Failing Endpoints,  Worst Slack       -0.286ns,  Total Violation       -7.574ns
-=======
-Setup :            0  Failing Endpoints,  Worst Slack        1.085ns,  Total Violation        0.000ns
-Hold  :           79  Failing Endpoints,  Worst Slack       -0.311ns,  Total Violation      -10.468ns
->>>>>>> 5962ec55
+Setup :            0  Failing Endpoints,  Worst Slack        0.830ns,  Total Violation        0.000ns
+Hold  :           67  Failing Endpoints,  Worst Slack       -0.312ns,  Total Violation       -7.400ns
 ---------------------------------------------------------------------------------------------------
 
 
 Max Delay Paths
 --------------------------------------------------------------------------------------
-<<<<<<< HEAD
-Slack (MET) :             0.371ns  (required time - arrival time)
+Slack (MET) :             0.830ns  (required time - arrival time)
   Source:                 i_ams/dac_c_o_reg[15]/C
-=======
-Slack (MET) :             1.085ns  (required time - arrival time)
-  Source:                 i_ams/dac_b_o_reg[14]/C
->>>>>>> 5962ec55
                             (rising edge-triggered cell FDRE clocked by pll_adc_clk  {rise@0.000ns fall@4.000ns period=8.000ns})
-  Destination:            pwm[1]/b_reg[14]/D
+  Destination:            pwm[2]/b_reg[15]/D
                             (rising edge-triggered cell FDRE clocked by pll_pwm_clk  {rise@0.000ns fall@2.000ns period=4.000ns})
   Path Group:             pll_pwm_clk
   Path Type:              Setup (Max at Slow Process Corner)
   Requirement:            4.000ns  (pll_pwm_clk rise@4.000ns - pll_adc_clk rise@0.000ns)
-<<<<<<< HEAD
-  Data Path Delay:        3.052ns  (logic 0.642ns (21.035%)  route 2.410ns (78.965%))
+  Data Path Delay:        2.696ns  (logic 0.642ns (23.813%)  route 2.054ns (76.187%))
   Logic Levels:           1  (LUT5=1)
-  Clock Path Skew:        -0.341ns (DCD - SCD + CPR)
-    Destination Clock Delay (DCD):    5.519ns = ( 9.519 - 4.000 ) 
-    Source Clock Delay      (SCD):    5.973ns
-=======
-  Data Path Delay:        2.487ns  (logic 0.580ns (23.321%)  route 1.907ns (76.679%))
-  Logic Levels:           1  (LUT5=1)
-  Clock Path Skew:        -0.192ns (DCD - SCD + CPR)
-    Destination Clock Delay (DCD):    5.586ns = ( 9.586 - 4.000 ) 
-    Source Clock Delay      (SCD):    5.891ns
->>>>>>> 5962ec55
+  Clock Path Skew:        -0.269ns (DCD - SCD + CPR)
+    Destination Clock Delay (DCD):    5.590ns = ( 9.590 - 4.000 ) 
+    Source Clock Delay      (SCD):    5.972ns
     Clock Pessimism Removal (CPR):    0.113ns
   Clock Uncertainty:      0.189ns  ((TSJ^2 + DJ^2)^1/2) / 2 + PE
     Total System Jitter     (TSJ):    0.071ns
@@ -1734,25 +1267,14 @@
                                                       0.089     2.378 r  pll/pll/CLKOUT0
                          net (fo=1, estimated)        1.754     4.132    pll_adc_clk
     BUFGCTRL_X0Y0        BUFG (Prop_bufg_I_O)         0.101     4.233 r  bufg_adc_clk/O
-<<<<<<< HEAD
-                         net (fo=14638, estimated)    1.740     5.973    i_ams/clk_i
-    SLICE_X42Y22         FDRE                                         r  i_ams/dac_c_o_reg[15]/C
-  -------------------------------------------------------------------    -------------------
-    SLICE_X42Y22         FDRE (Prop_fdre_C_Q)         0.518     6.491 r  i_ams/dac_c_o_reg[15]/Q
-                         net (fo=2, estimated)        1.126     7.617    pwm[2]/cfg[15]
-    SLICE_X38Y19         LUT5 (Prop_lut5_I0_O)        0.124     7.741 r  pwm[2]/b[15]_i_2/O
-                         net (fo=1, estimated)        1.284     9.025    pwm[2]/b[15]_i_2_n_0
-    SLICE_X22Y8          FDRE                                         r  pwm[2]/b_reg[15]/D
-=======
-                         net (fo=13759, estimated)    1.658     5.891    i_ams/clk_i
-    SLICE_X26Y23         FDRE                                         r  i_ams/dac_b_o_reg[14]/C
-  -------------------------------------------------------------------    -------------------
-    SLICE_X26Y23         FDRE (Prop_fdre_C_Q)         0.456     6.347 r  i_ams/dac_b_o_reg[14]/Q
-                         net (fo=2, estimated)        1.441     7.788    pwm[1]/cfg[14]
-    SLICE_X41Y27         LUT5 (Prop_lut5_I0_O)        0.124     7.912 r  pwm[1]/b[14]_i_2/O
-                         net (fo=1, estimated)        0.466     8.378    pwm[1]/b[14]_i_2_n_0
-    SLICE_X43Y26         FDRE                                         r  pwm[1]/b_reg[14]/D
->>>>>>> 5962ec55
+                         net (fo=14596, estimated)    1.739     5.972    i_ams/clk_i
+    SLICE_X42Y26         FDRE                                         r  i_ams/dac_c_o_reg[15]/C
+  -------------------------------------------------------------------    -------------------
+    SLICE_X42Y26         FDRE (Prop_fdre_C_Q)         0.518     6.490 r  i_ams/dac_c_o_reg[15]/Q
+                         net (fo=2, estimated)        1.232     7.722    pwm[2]/cfg[15]
+    SLICE_X43Y23         LUT5 (Prop_lut5_I0_O)        0.124     7.846 r  pwm[2]/b[15]_i_2/O
+                         net (fo=1, estimated)        0.822     8.668    pwm[2]/b[15]_i_2_n_0
+    SLICE_X42Y19         FDRE                                         r  pwm[2]/b_reg[15]/D
   -------------------------------------------------------------------    -------------------
 
                          (clock pll_pwm_clk rise edge)
@@ -1765,29 +1287,16 @@
                                                       0.084     6.265 r  pll/pll/CLKOUT5
                          net (fo=1, estimated)        1.666     7.931    pll_pwm_clk
     BUFGCTRL_X0Y2        BUFG (Prop_bufg_I_O)         0.091     8.022 r  bufg_pwm_clk/O
-<<<<<<< HEAD
-                         net (fo=215, estimated)      1.497     9.519    pwm[2]/clk
-    SLICE_X22Y8          FDRE                                         r  pwm[2]/b_reg[15]/C
-                         clock pessimism              0.113     9.632    
-                         clock uncertainty           -0.189     9.444    
-    SLICE_X22Y8          FDRE (Setup_fdre_C_D)       -0.047     9.397    pwm[2]/b_reg[15]
-  -------------------------------------------------------------------
-                         required time                          9.397    
-                         arrival time                          -9.025    
-  -------------------------------------------------------------------
-                         slack                                  0.371    
-=======
-                         net (fo=215, estimated)      1.564     9.586    pwm[1]/clk
-    SLICE_X43Y26         FDRE                                         r  pwm[1]/b_reg[14]/C
-                         clock pessimism              0.113     9.699    
-                         clock uncertainty           -0.189     9.511    
-    SLICE_X43Y26         FDRE (Setup_fdre_C_D)       -0.047     9.464    pwm[1]/b_reg[14]
-  -------------------------------------------------------------------
-                         required time                          9.464    
-                         arrival time                          -8.378    
-  -------------------------------------------------------------------
-                         slack                                  1.085    
->>>>>>> 5962ec55
+                         net (fo=215, estimated)      1.568     9.590    pwm[2]/clk
+    SLICE_X42Y19         FDRE                                         r  pwm[2]/b_reg[15]/C
+                         clock pessimism              0.113     9.703    
+                         clock uncertainty           -0.189     9.515    
+    SLICE_X42Y19         FDRE (Setup_fdre_C_D)       -0.016     9.499    pwm[2]/b_reg[15]
+  -------------------------------------------------------------------
+                         required time                          9.499    
+                         arrival time                          -8.668    
+  -------------------------------------------------------------------
+                         slack                                  0.830    
 
 
 
@@ -1795,34 +1304,19 @@
 
 Min Delay Paths
 --------------------------------------------------------------------------------------
-<<<<<<< HEAD
-Slack (VIOLATED) :        -0.286ns  (arrival time - required time)
-  Source:                 i_ams/dac_d_o_reg[22]/C
+Slack (VIOLATED) :        -0.312ns  (arrival time - required time)
+  Source:                 i_ams/dac_c_o_reg[2]/C
                             (rising edge-triggered cell FDRE clocked by pll_adc_clk  {rise@0.000ns fall@4.000ns period=8.000ns})
-  Destination:            pwm[3]/v_reg[6]/D
-=======
-Slack (VIOLATED) :        -0.311ns  (arrival time - required time)
-  Source:                 i_ams/dac_c_o_reg[13]/C
-                            (rising edge-triggered cell FDRE clocked by pll_adc_clk  {rise@0.000ns fall@4.000ns period=8.000ns})
-  Destination:            pwm[2]/b_reg[13]/D
->>>>>>> 5962ec55
+  Destination:            pwm[2]/b_reg[2]/D
                             (rising edge-triggered cell FDRE clocked by pll_pwm_clk  {rise@0.000ns fall@2.000ns period=4.000ns})
   Path Group:             pll_pwm_clk
   Path Type:              Hold (Min at Fast Process Corner)
   Requirement:            0.000ns  (pll_pwm_clk rise@0.000ns - pll_adc_clk rise@0.000ns)
-<<<<<<< HEAD
-  Data Path Delay:        0.286ns  (logic 0.141ns (49.300%)  route 0.145ns (50.700%))
-  Logic Levels:           0  
-  Clock Path Skew:        0.312ns (DCD - SCD - CPR)
-    Destination Clock Delay (DCD):    2.735ns
-    Source Clock Delay      (SCD):    2.359ns
-=======
   Data Path Delay:        0.279ns  (logic 0.209ns (75.031%)  route 0.070ns (24.969%))
   Logic Levels:           1  (LUT6=1)
-  Clock Path Skew:        0.309ns (DCD - SCD - CPR)
-    Destination Clock Delay (DCD):    2.724ns
-    Source Clock Delay      (SCD):    2.351ns
->>>>>>> 5962ec55
+  Clock Path Skew:        0.310ns (DCD - SCD - CPR)
+    Destination Clock Delay (DCD):    2.726ns
+    Source Clock Delay      (SCD):    2.352ns
     Clock Pessimism Removal (CPR):    0.063ns
   Clock Uncertainty:      0.189ns  ((TSJ^2 + DJ^2)^1/2) / 2 + PE
     Total System Jitter     (TSJ):    0.071ns
@@ -1841,23 +1335,14 @@
                                                       0.051     1.003 r  pll/pll/CLKOUT0
                          net (fo=1, estimated)        0.739     1.742    pll_adc_clk
     BUFGCTRL_X0Y0        BUFG (Prop_bufg_I_O)         0.026     1.768 r  bufg_adc_clk/O
-<<<<<<< HEAD
-                         net (fo=14638, estimated)    0.591     2.359    i_ams/clk_i
-    SLICE_X39Y43         FDRE                                         r  i_ams/dac_d_o_reg[22]/C
-  -------------------------------------------------------------------    -------------------
-    SLICE_X39Y43         FDRE (Prop_fdre_C_Q)         0.141     2.500 r  i_ams/dac_d_o_reg[22]/Q
-                         net (fo=2, estimated)        0.145     2.645    pwm[3]/cfg[22]
-    SLICE_X39Y44         FDRE                                         r  pwm[3]/v_reg[6]/D
-=======
-                         net (fo=13759, estimated)    0.583     2.351    i_ams/clk_i
-    SLICE_X42Y22         FDRE                                         r  i_ams/dac_c_o_reg[13]/C
-  -------------------------------------------------------------------    -------------------
-    SLICE_X42Y22         FDRE (Prop_fdre_C_Q)         0.164     2.515 r  i_ams/dac_c_o_reg[13]/Q
-                         net (fo=2, estimated)        0.070     2.585    pwm[2]/cfg[13]
-    SLICE_X43Y22         LUT6 (Prop_lut6_I5_O)        0.045     2.630 r  pwm[2]/b[13]_i_1/O
-                         net (fo=1, routed)           0.000     2.630    pwm[2]/b[13]_i_1_n_0
-    SLICE_X43Y22         FDRE                                         r  pwm[2]/b_reg[13]/D
->>>>>>> 5962ec55
+                         net (fo=14596, estimated)    0.584     2.352    i_ams/clk_i
+    SLICE_X42Y20         FDRE                                         r  i_ams/dac_c_o_reg[2]/C
+  -------------------------------------------------------------------    -------------------
+    SLICE_X42Y20         FDRE (Prop_fdre_C_Q)         0.164     2.516 r  i_ams/dac_c_o_reg[2]/Q
+                         net (fo=2, estimated)        0.070     2.586    pwm[2]/cfg[2]
+    SLICE_X43Y20         LUT6 (Prop_lut6_I5_O)        0.045     2.631 r  pwm[2]/b[2]_i_1/O
+                         net (fo=1, routed)           0.000     2.631    pwm[2]/b[2]_i_1_n_0
+    SLICE_X43Y20         FDRE                                         r  pwm[2]/b_reg[2]/D
   -------------------------------------------------------------------    -------------------
 
                          (clock pll_pwm_clk rise edge)
@@ -1870,30 +1355,17 @@
                                                       0.054     1.066 r  pll/pll/CLKOUT5
                          net (fo=1, estimated)        0.778     1.845    pll_pwm_clk
     BUFGCTRL_X0Y2        BUFG (Prop_bufg_I_O)         0.029     1.874 r  bufg_pwm_clk/O
-<<<<<<< HEAD
-                         net (fo=215, estimated)      0.861     2.735    pwm[3]/clk
-    SLICE_X39Y44         FDRE                                         r  pwm[3]/v_reg[6]/C
-                         clock pessimism             -0.063     2.671    
-                         clock uncertainty            0.189     2.860    
-    SLICE_X39Y44         FDRE (Hold_fdre_C_D)         0.071     2.931    pwm[3]/v_reg[6]
-  -------------------------------------------------------------------
-                         required time                         -2.931    
-                         arrival time                           2.645    
-  -------------------------------------------------------------------
-                         slack                                 -0.286    
-=======
-                         net (fo=215, estimated)      0.850     2.724    pwm[2]/clk
-    SLICE_X43Y22         FDRE                                         r  pwm[2]/b_reg[13]/C
-                         clock pessimism             -0.063     2.660    
-                         clock uncertainty            0.189     2.849    
-    SLICE_X43Y22         FDRE (Hold_fdre_C_D)         0.092     2.941    pwm[2]/b_reg[13]
-  -------------------------------------------------------------------
-                         required time                         -2.941    
-                         arrival time                           2.630    
-  -------------------------------------------------------------------
-                         slack                                 -0.311    
->>>>>>> 5962ec55
-
-
-
-
+                         net (fo=215, estimated)      0.852     2.726    pwm[2]/clk
+    SLICE_X43Y20         FDRE                                         r  pwm[2]/b_reg[2]/C
+                         clock pessimism             -0.063     2.662    
+                         clock uncertainty            0.189     2.851    
+    SLICE_X43Y20         FDRE (Hold_fdre_C_D)         0.092     2.943    pwm[2]/b_reg[2]
+  -------------------------------------------------------------------
+                         required time                         -2.943    
+                         arrival time                           2.631    
+  -------------------------------------------------------------------
+                         slack                                 -0.312    
+
+
+
+
