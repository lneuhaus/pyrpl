Copyright 1986-2015 Xilinx, Inc. All Rights Reserved.
-----------------------------------------------------------------------------------------
| Tool Version      : Vivado v.2015.4 (lin64) Build 1412921 Wed Nov 18 09:44:32 MST 2015
<<<<<<< HEAD
| Date              : Mon Dec  3 13:39:01 2018
=======
| Date              : Fri Aug 10 07:47:04 2018
>>>>>>> 88c4b424
| Host              : LPC running 64-bit Ubuntu 16.04.4 LTS
| Command           : report_clock_utilization -file out/clock_util.rpt
| Design            : red_pitaya_top
| Device            : 7z010-clg400
| Speed File        : -1  PRODUCTION 1.11 2014-09-11
| Temperature Grade : C
-----------------------------------------------------------------------------------------

Clock Utilization Report

Table of Contents
-----------------
1. Clock Primitive Utilization
2. Details of Global Clocks
3. Details of Regional Clocks
4. Details of Multi-Regional Clocks
5. Details of I/O Clocks
6. Details of Local Clocks
7. Clock Regions : Key Resource Utilization
8. Net wise resources used in clock region X0Y0
9. Net wise resources used in clock region X1Y0
10. Net wise resources used in clock region X0Y1
11. Net wise resources used in clock region X1Y1

1. Clock Primitive Utilization
------------------------------

+-------+------+-----------+-----------+
| Type  | Used | Available | Num Fixed |
+-------+------+-----------+-----------+
| BUFG  |    6 |        32 |         0 |
| BUFH  |    0 |        48 |         0 |
| BUFIO |    0 |         8 |         0 |
| MMCM  |    0 |         2 |         0 |
| PLL   |    1 |         2 |         0 |
| BUFR  |    0 |         8 |         0 |
| BUFMR |    0 |         4 |         0 |
+-------+------+-----------+-----------+


2. Details of Global Clocks
---------------------------

+-------+----------------------------------------------------------------------------------+----------------------------------------------------------+---------------+-------+
|       |                                                                                  |                                                          |   Num Loads   |       |
+-------+----------------------------------------------------------------------------------+----------------------------------------------------------+-------+-------+-------+
| Index | BUFG Cell                                                                        | Net Name                                                 |  BELs | Sites | Fixed |
+-------+----------------------------------------------------------------------------------+----------------------------------------------------------+-------+-------+-------+
|     1 | bufg_dac_clk_2p                                                                  | dac_clk_2p                                               |     1 |     1 |    no |
|     2 | bufg_dac_clk_2x                                                                  | dac_clk_2x                                               |     1 |     1 |    no |
<<<<<<< HEAD
|     3 | bufg_dac_clk_1x                                                                  | dac_clk_1x                                               |    45 |    28 |    no |
|     4 | bufg_pwm_clk                                                                     | pwm_clk                                                  |   215 |    62 |    no |
|     5 | i_ps/system_i/system_i/processing_system7/inst/buffer_fclk_clk_3.FCLK_CLK_3_BUFG | i_ps/system_i/system_i/processing_system7/inst/FCLK_CLK3 |   851 |   211 |    no |
|     6 | bufg_adc_clk                                                                     | adc_clk                                                  | 12897 |  3749 |    no |
=======
|     3 | bufg_dac_clk_1x                                                                  | dac_clk_1x                                               |    45 |    34 |    no |
|     4 | bufg_pwm_clk                                                                     | pwm_clk                                                  |   215 |    65 |    no |
|     5 | i_ps/system_i/system_i/processing_system7/inst/buffer_fclk_clk_3.FCLK_CLK_3_BUFG | i_ps/system_i/system_i/processing_system7/inst/FCLK_CLK3 |   851 |   204 |    no |
|     6 | bufg_adc_clk                                                                     | adc_clk                                                  | 12904 |  3806 |    no |
>>>>>>> 88c4b424
+-------+----------------------------------------------------------------------------------+----------------------------------------------------------+-------+-------+-------+


+-------+----------+----------------+--------------+-------+
|       |          |                |   Num Loads  |       |
+-------+----------+----------------+------+-------+-------+
| Index | PLL Cell | Net Name       | BELs | Sites | Fixed |
+-------+----------+----------------+------+-------+-------+
|     1 | pll/pll  | pll/clk_adc    |    1 |     1 |    no |
|     2 | pll/pll  | pll/clk_dac_1x |    1 |     1 |    no |
|     3 | pll/pll  | pll/clk_dac_2p |    1 |     1 |    no |
|     4 | pll/pll  | pll/clk_dac_2x |    1 |     1 |    no |
|     5 | pll/pll  | pll/clk_fb     |    1 |     1 |    no |
|     6 | pll/pll  | pll/clk_pwm    |    1 |     1 |    no |
+-------+----------+----------------+------+-------+-------+


3. Details of Regional Clocks
-----------------------------

4. Details of Multi-Regional Clocks
-----------------------------------

5. Details of I/O Clocks
------------------------

6. Details of Local Clocks
--------------------------

+-------+------------------+--------------+--------------+-------+
|       |                  |              |   Num Loads  |       |
+-------+------------------+--------------+------+-------+-------+
| Index | Local Clk Src    | Net Name     | BELs | Sites | Fixed |
+-------+------------------+--------------+------+-------+-------+
|     1 | i_clk            | adc_clk_in   |    1 |     1 |   yes |
|     2 | i_hk/dna_clk_reg | i_hk/dna_clk |    1 |     1 |    no |
+-------+------------------+--------------+------+-------+-------+


7. Clock Regions : Key Resource Utilization
-------------------------------------------

+-------------------+--------------+--------------+--------------+--------------+--------------+--------------+--------------+--------------+--------------+--------------+--------------+--------------+--------------+--------------+--------------+
|                   | Global Clock |     BUFRs    |    BUFMRs    |    BUFIOs    |     MMCM     |      PLL     |      GT      |      PCI     |    ILOGIC    |    OLOGIC    |      FF      |     LUTM     |    RAMB18    |    RAMB36    |    DSP48E1   |
+-------------------+------+-------+------+-------+------+-------+------+-------+------+-------+------+-------+------+-------+------+-------+------+-------+------+-------+------+-------+------+-------+------+-------+------+-------+------+-------+
| Clock Region Name | Used | Avail | Used | Avail | Used | Avail | Used | Avail | Used | Avail | Used | Avail | Used | Avail | Used | Avail | Used | Avail | Used | Avail | Used | Avail | Used | Avail | Used | Avail | Used | Avail | Used | Avail |
+-------------------+------+-------+------+-------+------+-------+------+-------+------+-------+------+-------+------+-------+------+-------+------+-------+------+-------+------+-------+------+-------+------+-------+------+-------+------+-------+
<<<<<<< HEAD
| X0Y0              |    2 |    12 |    0 |     0 |    0 |     0 |    0 |     0 |    0 |     0 |    0 |     0 |    0 |     0 |    0 |     0 |    0 |     0 |    0 |     0 | 3031 |  8800 |   52 |  1600 |    0 |    20 |    5 |    10 |   15 |    20 |
| X1Y0              |    2 |    12 |    0 |     4 |    0 |     2 |    0 |     4 |    0 |     1 |    1 |     1 |    0 |     0 |    0 |     0 |   28 |    50 |    4 |    50 | 2662 |  8800 |    0 |  1400 |    0 |    40 |    5 |    20 |   13 |    20 |
| X0Y1              |    2 |    12 |    0 |     0 |    0 |     0 |    0 |     0 |    0 |     0 |    0 |     0 |    0 |     0 |    0 |     0 |    0 |     0 |    0 |     0 | 4179 |  8800 |   67 |  1600 |    0 |    20 |    4 |    10 |   16 |    20 |
| X1Y1              |    5 |    12 |    0 |     4 |    0 |     2 |    0 |     4 |    0 |     1 |    0 |     1 |    0 |     0 |    0 |     0 |    0 |    50 |   18 |    50 | 3911 |  8800 |    1 |  1400 |    0 |    40 |   20 |    20 |    2 |    20 |
=======
| X0Y0              |    2 |    12 |    0 |     0 |    0 |     0 |    0 |     0 |    0 |     0 |    0 |     0 |    0 |     0 |    0 |     0 |    0 |     0 |    0 |     0 | 3534 |  8800 |   48 |  1600 |    0 |    20 |    2 |    10 |   18 |    20 |
| X1Y0              |    2 |    12 |    0 |     4 |    0 |     2 |    0 |     4 |    0 |     1 |    1 |     1 |    0 |     0 |    0 |     0 |   28 |    50 |    4 |    50 | 3068 |  8800 |    0 |  1400 |    0 |    40 |    4 |    20 |   14 |    20 |
| X0Y1              |    2 |    12 |    0 |     0 |    0 |     0 |    0 |     0 |    0 |     0 |    0 |     0 |    0 |     0 |    0 |     0 |    0 |     0 |    0 |     0 | 4055 |  8800 |   72 |  1600 |    0 |    20 |   10 |    10 |    7 |    20 |
| X1Y1              |    6 |    12 |    0 |     4 |    0 |     2 |    0 |     4 |    0 |     1 |    0 |     1 |    0 |     0 |    0 |     0 |    0 |    50 |   18 |    50 | 3133 |  8800 |    0 |  1400 |    0 |    40 |   18 |    20 |    7 |    20 |
>>>>>>> 88c4b424
+-------------------+------+-------+------+-------+------+-------+------+-------+------+-------+------+-------+------+-------+------+-------+------+-------+------+-------+------+-------+------+-------+------+-------+------+-------+------+-------+
* RAMB36 site can be used as two RAMB18/FIFO18 sites.


8. Net wise resources used in clock region X0Y0
-----------------------------------------------

+-------------+-------------+-------+-----------+----------+---------+-----------+---------+---------+------+-------+----------+----------------------------------------------------------+
| Source Type | BUFHCE Site | Fixed | MMCM Pins | PLL Pins | GT Pins | BRAM Pins | ILOGICs | OLOGICs |  FFs | LUTMs | DSP48E1s |                      Clock Net Name                      |
+-------------+-------------+-------+-----------+----------+---------+-----------+---------+---------+------+-------+----------+----------------------------------------------------------+
<<<<<<< HEAD
| BUFG        | BUFHCE_X0Y8 |   no  |         0 |        0 |       0 |         0 |       0 |       0 |   19 |     4 |        0 | i_ps/system_i/system_i/processing_system7/inst/FCLK_CLK3 |
| BUFG        | BUFHCE_X0Y9 |   no  |         0 |        0 |       0 |        10 |       0 |       0 | 3012 |    48 |       10 | adc_clk                                                  |
=======
| BUFG        | BUFHCE_X0Y8 |   no  |         0 |        0 |       0 |         0 |       0 |       0 |    4 |     0 |        0 | i_ps/system_i/system_i/processing_system7/inst/FCLK_CLK3 |
| BUFG        | BUFHCE_X0Y9 |   no  |         0 |        0 |       0 |         4 |       0 |       0 | 3530 |    48 |        5 | adc_clk                                                  |
>>>>>>> 88c4b424
+-------------+-------------+-------+-----------+----------+---------+-----------+---------+---------+------+-------+----------+----------------------------------------------------------+


9. Net wise resources used in clock region X1Y0
-----------------------------------------------

+-------------+--------------+-------+-----------+----------+---------+-----------+---------+---------+------+-------+----------+----------------+
| Source Type | BUFHCE Site  | Fixed | MMCM Pins | PLL Pins | GT Pins | BRAM Pins | ILOGICs | OLOGICs |  FFs | LUTMs | DSP48E1s | Clock Net Name |
+-------------+--------------+-------+-----------+----------+---------+-----------+---------+---------+------+-------+----------+----------------+
<<<<<<< HEAD
| BUFG        | BUFHCE_X1Y10 |   no  |         0 |        0 |       0 |         0 |       0 |       4 |   49 |     0 |        0 | pwm_clk        |
| BUFG        | BUFHCE_X1Y11 |   no  |         0 |        0 |       0 |        10 |      28 |       0 | 2613 |     0 |        8 | adc_clk        |
=======
| BUFG        | BUFHCE_X1Y10 |   no  |         0 |        0 |       0 |         0 |       0 |       4 |  168 |     0 |        0 | pwm_clk        |
| BUFG        | BUFHCE_X1Y11 |   no  |         0 |        0 |       0 |         8 |      28 |       0 | 2900 |     0 |        7 | adc_clk        |
>>>>>>> 88c4b424
+-------------+--------------+-------+-----------+----------+---------+-----------+---------+---------+------+-------+----------+----------------+


10. Net wise resources used in clock region X0Y1
------------------------------------------------

+-------------+--------------+-------+-----------+----------+---------+-----------+---------+---------+------+-------+----------+----------------------------------------------------------+
| Source Type | BUFHCE Site  | Fixed | MMCM Pins | PLL Pins | GT Pins | BRAM Pins | ILOGICs | OLOGICs |  FFs | LUTMs | DSP48E1s |                      Clock Net Name                      |
+-------------+--------------+-------+-----------+----------+---------+-----------+---------+---------+------+-------+----------+----------------------------------------------------------+
<<<<<<< HEAD
| BUFG        | BUFHCE_X0Y20 |   no  |         0 |        0 |       0 |         0 |       0 |       0 |  760 |    66 |        0 | i_ps/system_i/system_i/processing_system7/inst/FCLK_CLK3 |
| BUFG        | BUFHCE_X0Y21 |   no  |         0 |        0 |       0 |         8 |       0 |       0 | 3419 |     1 |        0 | adc_clk                                                  |
=======
| BUFG        | BUFHCE_X0Y20 |   no  |         0 |        0 |       0 |         0 |       0 |       0 |  773 |    70 |        0 | i_ps/system_i/system_i/processing_system7/inst/FCLK_CLK3 |
| BUFG        | BUFHCE_X0Y21 |   no  |         0 |        0 |       0 |        20 |       0 |       0 | 3282 |     2 |        1 | adc_clk                                                  |
>>>>>>> 88c4b424
+-------------+--------------+-------+-----------+----------+---------+-----------+---------+---------+------+-------+----------+----------------------------------------------------------+


11. Net wise resources used in clock region X1Y1
------------------------------------------------

<<<<<<< HEAD
+-------------+--------------+-------+-----------+----------+---------+-----------+---------+---------+------+-------+----------+----------------+
| Source Type | BUFHCE Site  | Fixed | MMCM Pins | PLL Pins | GT Pins | BRAM Pins | ILOGICs | OLOGICs |  FFs | LUTMs | DSP48E1s | Clock Net Name |
+-------------+--------------+-------+-----------+----------+---------+-----------+---------+---------+------+-------+----------+----------------+
| BUFG        | BUFHCE_X1Y23 |   no  |         0 |        0 |       0 |         0 |       0 |       1 |    0 |     0 |        0 | dac_clk_2p     |
| BUFG        | BUFHCE_X1Y22 |   no  |         0 |        0 |       0 |         0 |       0 |       1 |    0 |     0 |        0 | dac_clk_2x     |
| BUFG        | BUFHCE_X1Y19 |   no  |         0 |        0 |       0 |         0 |       0 |      16 |   29 |     0 |        0 | dac_clk_1x     |
| BUFG        | BUFHCE_X1Y21 |   no  |         0 |        0 |       0 |         0 |       0 |       0 |  162 |     0 |        0 | pwm_clk        |
| BUFG        | BUFHCE_X1Y20 |   no  |         0 |        0 |       0 |        40 |       0 |       0 | 3720 |     1 |        2 | adc_clk        |
+-------------+--------------+-------+-----------+----------+---------+-----------+---------+---------+------+-------+----------+----------------+
=======
+-------------+--------------+-------+-----------+----------+---------+-----------+---------+---------+------+-------+----------+----------------------------------------------------------+
| Source Type | BUFHCE Site  | Fixed | MMCM Pins | PLL Pins | GT Pins | BRAM Pins | ILOGICs | OLOGICs |  FFs | LUTMs | DSP48E1s |                      Clock Net Name                      |
+-------------+--------------+-------+-----------+----------+---------+-----------+---------+---------+------+-------+----------+----------------------------------------------------------+
| BUFG        | BUFHCE_X1Y23 |   no  |         0 |        0 |       0 |         0 |       0 |       1 |    0 |     0 |        0 | dac_clk_2p                                               |
| BUFG        | BUFHCE_X1Y22 |   no  |         0 |        0 |       0 |         0 |       0 |       1 |    0 |     0 |        0 | dac_clk_2x                                               |
| BUFG        | BUFHCE_X1Y20 |   no  |         0 |        0 |       0 |         0 |       0 |       0 |    2 |     0 |        0 | i_ps/system_i/system_i/processing_system7/inst/FCLK_CLK3 |
| BUFG        | BUFHCE_X1Y19 |   no  |         0 |        0 |       0 |         0 |       0 |      16 |   29 |     0 |        0 | dac_clk_1x                                               |
| BUFG        | BUFHCE_X1Y12 |   no  |         0 |        0 |       0 |         0 |       0 |       0 |   43 |     0 |        0 | pwm_clk                                                  |
| BUFG        | BUFHCE_X1Y21 |   no  |         0 |        0 |       0 |        36 |       0 |       0 | 3059 |     0 |        7 | adc_clk                                                  |
+-------------+--------------+-------+-----------+----------+---------+-----------+---------+---------+------+-------+----------+----------------------------------------------------------+
>>>>>>> 88c4b424



# Location of BUFG Primitives 
set_property LOC BUFGCTRL_X0Y0 [get_cells bufg_adc_clk]
set_property LOC BUFGCTRL_X0Y3 [get_cells bufg_dac_clk_1x]
set_property LOC BUFGCTRL_X0Y4 [get_cells bufg_dac_clk_2p]
set_property LOC BUFGCTRL_X0Y5 [get_cells bufg_dac_clk_2x]
set_property LOC BUFGCTRL_X0Y1 [get_cells i_ps/system_i/system_i/processing_system7/inst/buffer_fclk_clk_3.FCLK_CLK_3_BUFG]
set_property LOC BUFGCTRL_X0Y2 [get_cells bufg_pwm_clk]

# Location of IO Clock Primitives

# Location of MMCM Clock Primitives

# Location of BUFH Clock Primitives

# Location of BUFR Clock Primitives

# Location of BUFMR Clock Primitives

# Location of PLL Clock Primitives
set_property LOC PLLE2_ADV_X0Y0 [get_cells pll/pll]

# Location of IO Primitives which is load of clock spine

# Location of clock ports
set_property LOC IOB_X0Y25 [get_ports adc_clk_n_i]
set_property LOC IOB_X0Y26 [get_ports adc_clk_p_i]

# Clock net "adc_clk" driven by instance "bufg_adc_clk" located at site "BUFGCTRL_X0Y0"
#startgroup
create_pblock {CLKAG_adc_clk}
add_cells_to_pblock [get_pblocks  {CLKAG_adc_clk}] [get_cells -filter { PRIMITIVE_GROUP != I/O && IS_PRIMITIVE==1 && PRIMITIVE_LEVEL !=INTERNAL } -of_object [get_pins -filter {DIRECTION==IN} -of_objects [get_nets -hierarchical -filter {PARENT=="adc_clk"}]]]
resize_pblock [get_pblocks {CLKAG_adc_clk}] -add {CLOCKREGION_X0Y0:CLOCKREGION_X0Y0 CLOCKREGION_X0Y1:CLOCKREGION_X0Y1 CLOCKREGION_X1Y0:CLOCKREGION_X1Y0 CLOCKREGION_X1Y1:CLOCKREGION_X1Y1}
#endgroup

# Clock net "dac_clk_1x" driven by instance "bufg_dac_clk_1x" located at site "BUFGCTRL_X0Y3"
#startgroup
create_pblock {CLKAG_dac_clk_1x}
add_cells_to_pblock [get_pblocks  {CLKAG_dac_clk_1x}] [get_cells -filter { PRIMITIVE_GROUP != I/O && IS_PRIMITIVE==1 && PRIMITIVE_LEVEL !=INTERNAL } -of_object [get_pins -filter {DIRECTION==IN} -of_objects [get_nets -hierarchical -filter {PARENT=="dac_clk_1x"}]]]
resize_pblock [get_pblocks {CLKAG_dac_clk_1x}] -add {CLOCKREGION_X1Y1:CLOCKREGION_X1Y1}
#endgroup

# Clock net "dac_clk_2p" driven by instance "bufg_dac_clk_2p" located at site "BUFGCTRL_X0Y4"
#startgroup
create_pblock {CLKAG_dac_clk_2p}
add_cells_to_pblock [get_pblocks  {CLKAG_dac_clk_2p}] [get_cells -filter { PRIMITIVE_GROUP != I/O && IS_PRIMITIVE==1 && PRIMITIVE_LEVEL !=INTERNAL } -of_object [get_pins -filter {DIRECTION==IN} -of_objects [get_nets -hierarchical -filter {PARENT=="dac_clk_2p"}]]]
resize_pblock [get_pblocks {CLKAG_dac_clk_2p}] -add {CLOCKREGION_X1Y1:CLOCKREGION_X1Y1}
#endgroup

# Clock net "dac_clk_2x" driven by instance "bufg_dac_clk_2x" located at site "BUFGCTRL_X0Y5"
#startgroup
create_pblock {CLKAG_dac_clk_2x}
add_cells_to_pblock [get_pblocks  {CLKAG_dac_clk_2x}] [get_cells -filter { PRIMITIVE_GROUP != I/O && IS_PRIMITIVE==1 && PRIMITIVE_LEVEL !=INTERNAL } -of_object [get_pins -filter {DIRECTION==IN} -of_objects [get_nets -hierarchical -filter {PARENT=="dac_clk_2x"}]]]
resize_pblock [get_pblocks {CLKAG_dac_clk_2x}] -add {CLOCKREGION_X1Y1:CLOCKREGION_X1Y1}
#endgroup

<<<<<<< HEAD
# Clock net "i_hk/dna_clk" driven by instance "i_hk/dna_clk_reg" located at site "SLICE_X2Y75"
=======
# Clock net "i_hk/dna_clk" driven by instance "i_hk/dna_clk_reg" located at site "SLICE_X1Y53"
>>>>>>> 88c4b424
#startgroup
create_pblock {CLKAG_i_hk/dna_clk}
add_cells_to_pblock [get_pblocks  {CLKAG_i_hk/dna_clk}] [get_cells -filter { PRIMITIVE_GROUP != I/O && IS_PRIMITIVE==1 && PRIMITIVE_LEVEL !=INTERNAL } -of_object [get_pins -filter {DIRECTION==IN} -of_objects [get_nets -hierarchical -filter {PARENT=="i_hk/dna_clk"}]]]
resize_pblock [get_pblocks {CLKAG_i_hk/dna_clk}] -add {CLOCKREGION_X0Y0:CLOCKREGION_X0Y0}
#endgroup

# Clock net "i_ps/system_i/system_i/processing_system7/inst/FCLK_CLK3" driven by instance "i_ps/system_i/system_i/processing_system7/inst/buffer_fclk_clk_3.FCLK_CLK_3_BUFG" located at site "BUFGCTRL_X0Y1"
#startgroup
create_pblock {CLKAG_i_ps/system_i/system_i/processing_system7/inst/FCLK_CLK3}
add_cells_to_pblock [get_pblocks  {CLKAG_i_ps/system_i/system_i/processing_system7/inst/FCLK_CLK3}] [get_cells -filter { PRIMITIVE_GROUP != I/O && IS_PRIMITIVE==1 && PRIMITIVE_LEVEL !=INTERNAL } -of_object [get_pins -filter {DIRECTION==IN} -of_objects [get_nets -hierarchical -filter {PARENT=="i_ps/system_i/system_i/processing_system7/inst/FCLK_CLK3"}]]]
resize_pblock [get_pblocks {CLKAG_i_ps/system_i/system_i/processing_system7/inst/FCLK_CLK3}] -add {CLOCKREGION_X0Y0:CLOCKREGION_X0Y0 CLOCKREGION_X0Y1:CLOCKREGION_X0Y1}
#endgroup

# Clock net "pwm_clk" driven by instance "bufg_pwm_clk" located at site "BUFGCTRL_X0Y2"
#startgroup
create_pblock {CLKAG_pwm_clk}
add_cells_to_pblock [get_pblocks  {CLKAG_pwm_clk}] [get_cells -filter { PRIMITIVE_GROUP != I/O && IS_PRIMITIVE==1 && PRIMITIVE_LEVEL !=INTERNAL } -of_object [get_pins -filter {DIRECTION==IN} -of_objects [get_nets -hierarchical -filter {PARENT=="pwm_clk"}]]]
resize_pblock [get_pblocks {CLKAG_pwm_clk}] -add {CLOCKREGION_X1Y0:CLOCKREGION_X1Y0 CLOCKREGION_X1Y1:CLOCKREGION_X1Y1}
#endgroup<|MERGE_RESOLUTION|>--- conflicted
+++ resolved
@@ -1,11 +1,7 @@
 Copyright 1986-2015 Xilinx, Inc. All Rights Reserved.
 -----------------------------------------------------------------------------------------
 | Tool Version      : Vivado v.2015.4 (lin64) Build 1412921 Wed Nov 18 09:44:32 MST 2015
-<<<<<<< HEAD
-| Date              : Mon Dec  3 13:39:01 2018
-=======
-| Date              : Fri Aug 10 07:47:04 2018
->>>>>>> 88c4b424
+| Date              : Sun Dec  9 15:50:06 2018
 | Host              : LPC running 64-bit Ubuntu 16.04.4 LTS
 | Command           : report_clock_utilization -file out/clock_util.rpt
 | Design            : red_pitaya_top
@@ -56,17 +52,10 @@
 +-------+----------------------------------------------------------------------------------+----------------------------------------------------------+-------+-------+-------+
 |     1 | bufg_dac_clk_2p                                                                  | dac_clk_2p                                               |     1 |     1 |    no |
 |     2 | bufg_dac_clk_2x                                                                  | dac_clk_2x                                               |     1 |     1 |    no |
-<<<<<<< HEAD
-|     3 | bufg_dac_clk_1x                                                                  | dac_clk_1x                                               |    45 |    28 |    no |
-|     4 | bufg_pwm_clk                                                                     | pwm_clk                                                  |   215 |    62 |    no |
-|     5 | i_ps/system_i/system_i/processing_system7/inst/buffer_fclk_clk_3.FCLK_CLK_3_BUFG | i_ps/system_i/system_i/processing_system7/inst/FCLK_CLK3 |   851 |   211 |    no |
-|     6 | bufg_adc_clk                                                                     | adc_clk                                                  | 12897 |  3749 |    no |
-=======
-|     3 | bufg_dac_clk_1x                                                                  | dac_clk_1x                                               |    45 |    34 |    no |
-|     4 | bufg_pwm_clk                                                                     | pwm_clk                                                  |   215 |    65 |    no |
-|     5 | i_ps/system_i/system_i/processing_system7/inst/buffer_fclk_clk_3.FCLK_CLK_3_BUFG | i_ps/system_i/system_i/processing_system7/inst/FCLK_CLK3 |   851 |   204 |    no |
-|     6 | bufg_adc_clk                                                                     | adc_clk                                                  | 12904 |  3806 |    no |
->>>>>>> 88c4b424
+|     3 | bufg_dac_clk_1x                                                                  | dac_clk_1x                                               |    45 |    26 |    no |
+|     4 | bufg_pwm_clk                                                                     | pwm_clk                                                  |   215 |    70 |    no |
+|     5 | i_ps/system_i/system_i/processing_system7/inst/buffer_fclk_clk_3.FCLK_CLK_3_BUFG | i_ps/system_i/system_i/processing_system7/inst/FCLK_CLK3 |   851 |   237 |    no |
+|     6 | bufg_adc_clk                                                                     | adc_clk                                                  | 12910 |  3789 |    no |
 +-------+----------------------------------------------------------------------------------+----------------------------------------------------------+-------+-------+-------+
 
 
@@ -114,17 +103,10 @@
 +-------------------+------+-------+------+-------+------+-------+------+-------+------+-------+------+-------+------+-------+------+-------+------+-------+------+-------+------+-------+------+-------+------+-------+------+-------+------+-------+
 | Clock Region Name | Used | Avail | Used | Avail | Used | Avail | Used | Avail | Used | Avail | Used | Avail | Used | Avail | Used | Avail | Used | Avail | Used | Avail | Used | Avail | Used | Avail | Used | Avail | Used | Avail | Used | Avail |
 +-------------------+------+-------+------+-------+------+-------+------+-------+------+-------+------+-------+------+-------+------+-------+------+-------+------+-------+------+-------+------+-------+------+-------+------+-------+------+-------+
-<<<<<<< HEAD
-| X0Y0              |    2 |    12 |    0 |     0 |    0 |     0 |    0 |     0 |    0 |     0 |    0 |     0 |    0 |     0 |    0 |     0 |    0 |     0 |    0 |     0 | 3031 |  8800 |   52 |  1600 |    0 |    20 |    5 |    10 |   15 |    20 |
-| X1Y0              |    2 |    12 |    0 |     4 |    0 |     2 |    0 |     4 |    0 |     1 |    1 |     1 |    0 |     0 |    0 |     0 |   28 |    50 |    4 |    50 | 2662 |  8800 |    0 |  1400 |    0 |    40 |    5 |    20 |   13 |    20 |
-| X0Y1              |    2 |    12 |    0 |     0 |    0 |     0 |    0 |     0 |    0 |     0 |    0 |     0 |    0 |     0 |    0 |     0 |    0 |     0 |    0 |     0 | 4179 |  8800 |   67 |  1600 |    0 |    20 |    4 |    10 |   16 |    20 |
-| X1Y1              |    5 |    12 |    0 |     4 |    0 |     2 |    0 |     4 |    0 |     1 |    0 |     1 |    0 |     0 |    0 |     0 |    0 |    50 |   18 |    50 | 3911 |  8800 |    1 |  1400 |    0 |    40 |   20 |    20 |    2 |    20 |
-=======
-| X0Y0              |    2 |    12 |    0 |     0 |    0 |     0 |    0 |     0 |    0 |     0 |    0 |     0 |    0 |     0 |    0 |     0 |    0 |     0 |    0 |     0 | 3534 |  8800 |   48 |  1600 |    0 |    20 |    2 |    10 |   18 |    20 |
-| X1Y0              |    2 |    12 |    0 |     4 |    0 |     2 |    0 |     4 |    0 |     1 |    1 |     1 |    0 |     0 |    0 |     0 |   28 |    50 |    4 |    50 | 3068 |  8800 |    0 |  1400 |    0 |    40 |    4 |    20 |   14 |    20 |
-| X0Y1              |    2 |    12 |    0 |     0 |    0 |     0 |    0 |     0 |    0 |     0 |    0 |     0 |    0 |     0 |    0 |     0 |    0 |     0 |    0 |     0 | 4055 |  8800 |   72 |  1600 |    0 |    20 |   10 |    10 |    7 |    20 |
-| X1Y1              |    6 |    12 |    0 |     4 |    0 |     2 |    0 |     4 |    0 |     1 |    0 |     1 |    0 |     0 |    0 |     0 |    0 |    50 |   18 |    50 | 3133 |  8800 |    0 |  1400 |    0 |    40 |   18 |    20 |    7 |    20 |
->>>>>>> 88c4b424
+| X0Y0              |    2 |    12 |    0 |     0 |    0 |     0 |    0 |     0 |    0 |     0 |    0 |     0 |    0 |     0 |    0 |     0 |    0 |     0 |    0 |     0 | 3149 |  8800 |   56 |  1600 |    0 |    20 |    4 |    10 |   16 |    20 |
+| X1Y0              |    3 |    12 |    0 |     4 |    0 |     2 |    0 |     4 |    0 |     1 |    1 |     1 |    0 |     0 |    0 |     0 |   28 |    50 |    4 |    50 | 2541 |  8800 |    0 |  1400 |    0 |    40 |    7 |    20 |   12 |    20 |
+| X0Y1              |    2 |    12 |    0 |     0 |    0 |     0 |    0 |     0 |    0 |     0 |    0 |     0 |    0 |     0 |    0 |     0 |    0 |     0 |    0 |     0 | 4123 |  8800 |   64 |  1600 |    0 |    20 |    3 |    10 |   16 |    20 |
+| X1Y1              |    6 |    12 |    0 |     4 |    0 |     2 |    0 |     4 |    0 |     1 |    0 |     1 |    0 |     0 |    0 |     0 |    0 |    50 |   18 |    50 | 3983 |  8800 |    0 |  1400 |    0 |    40 |   20 |    20 |    2 |    20 |
 +-------------------+------+-------+------+-------+------+-------+------+-------+------+-------+------+-------+------+-------+------+-------+------+-------+------+-------+------+-------+------+-------+------+-------+------+-------+------+-------+
 * RAMB36 site can be used as two RAMB18/FIFO18 sites.
 
@@ -135,30 +117,21 @@
 +-------------+-------------+-------+-----------+----------+---------+-----------+---------+---------+------+-------+----------+----------------------------------------------------------+
 | Source Type | BUFHCE Site | Fixed | MMCM Pins | PLL Pins | GT Pins | BRAM Pins | ILOGICs | OLOGICs |  FFs | LUTMs | DSP48E1s |                      Clock Net Name                      |
 +-------------+-------------+-------+-----------+----------+---------+-----------+---------+---------+------+-------+----------+----------------------------------------------------------+
-<<<<<<< HEAD
-| BUFG        | BUFHCE_X0Y8 |   no  |         0 |        0 |       0 |         0 |       0 |       0 |   19 |     4 |        0 | i_ps/system_i/system_i/processing_system7/inst/FCLK_CLK3 |
-| BUFG        | BUFHCE_X0Y9 |   no  |         0 |        0 |       0 |        10 |       0 |       0 | 3012 |    48 |       10 | adc_clk                                                  |
-=======
-| BUFG        | BUFHCE_X0Y8 |   no  |         0 |        0 |       0 |         0 |       0 |       0 |    4 |     0 |        0 | i_ps/system_i/system_i/processing_system7/inst/FCLK_CLK3 |
-| BUFG        | BUFHCE_X0Y9 |   no  |         0 |        0 |       0 |         4 |       0 |       0 | 3530 |    48 |        5 | adc_clk                                                  |
->>>>>>> 88c4b424
+| BUFG        | BUFHCE_X0Y8 |   no  |         0 |        0 |       0 |         0 |       0 |       0 |   24 |     8 |        0 | i_ps/system_i/system_i/processing_system7/inst/FCLK_CLK3 |
+| BUFG        | BUFHCE_X0Y9 |   no  |         0 |        0 |       0 |         8 |       0 |       0 | 3125 |    48 |       10 | adc_clk                                                  |
 +-------------+-------------+-------+-----------+----------+---------+-----------+---------+---------+------+-------+----------+----------------------------------------------------------+
 
 
 9. Net wise resources used in clock region X1Y0
 -----------------------------------------------
 
-+-------------+--------------+-------+-----------+----------+---------+-----------+---------+---------+------+-------+----------+----------------+
-| Source Type | BUFHCE Site  | Fixed | MMCM Pins | PLL Pins | GT Pins | BRAM Pins | ILOGICs | OLOGICs |  FFs | LUTMs | DSP48E1s | Clock Net Name |
-+-------------+--------------+-------+-----------+----------+---------+-----------+---------+---------+------+-------+----------+----------------+
-<<<<<<< HEAD
-| BUFG        | BUFHCE_X1Y10 |   no  |         0 |        0 |       0 |         0 |       0 |       4 |   49 |     0 |        0 | pwm_clk        |
-| BUFG        | BUFHCE_X1Y11 |   no  |         0 |        0 |       0 |        10 |      28 |       0 | 2613 |     0 |        8 | adc_clk        |
-=======
-| BUFG        | BUFHCE_X1Y10 |   no  |         0 |        0 |       0 |         0 |       0 |       4 |  168 |     0 |        0 | pwm_clk        |
-| BUFG        | BUFHCE_X1Y11 |   no  |         0 |        0 |       0 |         8 |      28 |       0 | 2900 |     0 |        7 | adc_clk        |
->>>>>>> 88c4b424
-+-------------+--------------+-------+-----------+----------+---------+-----------+---------+---------+------+-------+----------+----------------+
++-------------+--------------+-------+-----------+----------+---------+-----------+---------+---------+------+-------+----------+----------------------------------------------------------+
+| Source Type | BUFHCE Site  | Fixed | MMCM Pins | PLL Pins | GT Pins | BRAM Pins | ILOGICs | OLOGICs |  FFs | LUTMs | DSP48E1s |                      Clock Net Name                      |
++-------------+--------------+-------+-----------+----------+---------+-----------+---------+---------+------+-------+----------+----------------------------------------------------------+
+| BUFG        | BUFHCE_X1Y8  |   no  |         0 |        0 |       0 |         0 |       0 |       0 |    3 |     0 |        0 | i_ps/system_i/system_i/processing_system7/inst/FCLK_CLK3 |
+| BUFG        | BUFHCE_X1Y10 |   no  |         0 |        0 |       0 |         0 |       0 |       4 |   60 |     0 |        0 | pwm_clk                                                  |
+| BUFG        | BUFHCE_X1Y11 |   no  |         0 |        0 |       0 |        14 |      28 |       0 | 2478 |     0 |        8 | adc_clk                                                  |
++-------------+--------------+-------+-----------+----------+---------+-----------+---------+---------+------+-------+----------+----------------------------------------------------------+
 
 
 10. Net wise resources used in clock region X0Y1
@@ -167,41 +140,24 @@
 +-------------+--------------+-------+-----------+----------+---------+-----------+---------+---------+------+-------+----------+----------------------------------------------------------+
 | Source Type | BUFHCE Site  | Fixed | MMCM Pins | PLL Pins | GT Pins | BRAM Pins | ILOGICs | OLOGICs |  FFs | LUTMs | DSP48E1s |                      Clock Net Name                      |
 +-------------+--------------+-------+-----------+----------+---------+-----------+---------+---------+------+-------+----------+----------------------------------------------------------+
-<<<<<<< HEAD
-| BUFG        | BUFHCE_X0Y20 |   no  |         0 |        0 |       0 |         0 |       0 |       0 |  760 |    66 |        0 | i_ps/system_i/system_i/processing_system7/inst/FCLK_CLK3 |
-| BUFG        | BUFHCE_X0Y21 |   no  |         0 |        0 |       0 |         8 |       0 |       0 | 3419 |     1 |        0 | adc_clk                                                  |
-=======
-| BUFG        | BUFHCE_X0Y20 |   no  |         0 |        0 |       0 |         0 |       0 |       0 |  773 |    70 |        0 | i_ps/system_i/system_i/processing_system7/inst/FCLK_CLK3 |
-| BUFG        | BUFHCE_X0Y21 |   no  |         0 |        0 |       0 |        20 |       0 |       0 | 3282 |     2 |        1 | adc_clk                                                  |
->>>>>>> 88c4b424
+| BUFG        | BUFHCE_X0Y20 |   no  |         0 |        0 |       0 |         0 |       0 |       0 |  736 |    62 |        0 | i_ps/system_i/system_i/processing_system7/inst/FCLK_CLK3 |
+| BUFG        | BUFHCE_X0Y21 |   no  |         0 |        0 |       0 |         6 |       0 |       0 | 3387 |     2 |        0 | adc_clk                                                  |
 +-------------+--------------+-------+-----------+----------+---------+-----------+---------+---------+------+-------+----------+----------------------------------------------------------+
 
 
 11. Net wise resources used in clock region X1Y1
 ------------------------------------------------
 
-<<<<<<< HEAD
-+-------------+--------------+-------+-----------+----------+---------+-----------+---------+---------+------+-------+----------+----------------+
-| Source Type | BUFHCE Site  | Fixed | MMCM Pins | PLL Pins | GT Pins | BRAM Pins | ILOGICs | OLOGICs |  FFs | LUTMs | DSP48E1s | Clock Net Name |
-+-------------+--------------+-------+-----------+----------+---------+-----------+---------+---------+------+-------+----------+----------------+
-| BUFG        | BUFHCE_X1Y23 |   no  |         0 |        0 |       0 |         0 |       0 |       1 |    0 |     0 |        0 | dac_clk_2p     |
-| BUFG        | BUFHCE_X1Y22 |   no  |         0 |        0 |       0 |         0 |       0 |       1 |    0 |     0 |        0 | dac_clk_2x     |
-| BUFG        | BUFHCE_X1Y19 |   no  |         0 |        0 |       0 |         0 |       0 |      16 |   29 |     0 |        0 | dac_clk_1x     |
-| BUFG        | BUFHCE_X1Y21 |   no  |         0 |        0 |       0 |         0 |       0 |       0 |  162 |     0 |        0 | pwm_clk        |
-| BUFG        | BUFHCE_X1Y20 |   no  |         0 |        0 |       0 |        40 |       0 |       0 | 3720 |     1 |        2 | adc_clk        |
-+-------------+--------------+-------+-----------+----------+---------+-----------+---------+---------+------+-------+----------+----------------+
-=======
 +-------------+--------------+-------+-----------+----------+---------+-----------+---------+---------+------+-------+----------+----------------------------------------------------------+
 | Source Type | BUFHCE Site  | Fixed | MMCM Pins | PLL Pins | GT Pins | BRAM Pins | ILOGICs | OLOGICs |  FFs | LUTMs | DSP48E1s |                      Clock Net Name                      |
 +-------------+--------------+-------+-----------+----------+---------+-----------+---------+---------+------+-------+----------+----------------------------------------------------------+
 | BUFG        | BUFHCE_X1Y23 |   no  |         0 |        0 |       0 |         0 |       0 |       1 |    0 |     0 |        0 | dac_clk_2p                                               |
 | BUFG        | BUFHCE_X1Y22 |   no  |         0 |        0 |       0 |         0 |       0 |       1 |    0 |     0 |        0 | dac_clk_2x                                               |
-| BUFG        | BUFHCE_X1Y20 |   no  |         0 |        0 |       0 |         0 |       0 |       0 |    2 |     0 |        0 | i_ps/system_i/system_i/processing_system7/inst/FCLK_CLK3 |
+| BUFG        | BUFHCE_X1Y20 |   no  |         0 |        0 |       0 |         0 |       0 |       0 |   16 |     0 |        0 | i_ps/system_i/system_i/processing_system7/inst/FCLK_CLK3 |
 | BUFG        | BUFHCE_X1Y19 |   no  |         0 |        0 |       0 |         0 |       0 |      16 |   29 |     0 |        0 | dac_clk_1x                                               |
-| BUFG        | BUFHCE_X1Y12 |   no  |         0 |        0 |       0 |         0 |       0 |       0 |   43 |     0 |        0 | pwm_clk                                                  |
-| BUFG        | BUFHCE_X1Y21 |   no  |         0 |        0 |       0 |        36 |       0 |       0 | 3059 |     0 |        7 | adc_clk                                                  |
-+-------------+--------------+-------+-----------+----------+---------+-----------+---------+---------+------+-------+----------+----------------------------------------------------------+
->>>>>>> 88c4b424
+| BUFG        | BUFHCE_X1Y12 |   no  |         0 |        0 |       0 |         0 |       0 |       0 |  151 |     0 |        0 | pwm_clk                                                  |
+| BUFG        | BUFHCE_X1Y21 |   no  |         0 |        0 |       0 |        40 |       0 |       0 | 3787 |     0 |        2 | adc_clk                                                  |
++-------------+--------------+-------+-----------+----------+---------+-----------+---------+---------+------+-------+----------+----------------------------------------------------------+
 
 
 
@@ -260,11 +216,7 @@
 resize_pblock [get_pblocks {CLKAG_dac_clk_2x}] -add {CLOCKREGION_X1Y1:CLOCKREGION_X1Y1}
 #endgroup
 
-<<<<<<< HEAD
-# Clock net "i_hk/dna_clk" driven by instance "i_hk/dna_clk_reg" located at site "SLICE_X2Y75"
-=======
-# Clock net "i_hk/dna_clk" driven by instance "i_hk/dna_clk_reg" located at site "SLICE_X1Y53"
->>>>>>> 88c4b424
+# Clock net "i_hk/dna_clk" driven by instance "i_hk/dna_clk_reg" located at site "SLICE_X1Y68"
 #startgroup
 create_pblock {CLKAG_i_hk/dna_clk}
 add_cells_to_pblock [get_pblocks  {CLKAG_i_hk/dna_clk}] [get_cells -filter { PRIMITIVE_GROUP != I/O && IS_PRIMITIVE==1 && PRIMITIVE_LEVEL !=INTERNAL } -of_object [get_pins -filter {DIRECTION==IN} -of_objects [get_nets -hierarchical -filter {PARENT=="i_hk/dna_clk"}]]]
@@ -275,7 +227,7 @@
 #startgroup
 create_pblock {CLKAG_i_ps/system_i/system_i/processing_system7/inst/FCLK_CLK3}
 add_cells_to_pblock [get_pblocks  {CLKAG_i_ps/system_i/system_i/processing_system7/inst/FCLK_CLK3}] [get_cells -filter { PRIMITIVE_GROUP != I/O && IS_PRIMITIVE==1 && PRIMITIVE_LEVEL !=INTERNAL } -of_object [get_pins -filter {DIRECTION==IN} -of_objects [get_nets -hierarchical -filter {PARENT=="i_ps/system_i/system_i/processing_system7/inst/FCLK_CLK3"}]]]
-resize_pblock [get_pblocks {CLKAG_i_ps/system_i/system_i/processing_system7/inst/FCLK_CLK3}] -add {CLOCKREGION_X0Y0:CLOCKREGION_X0Y0 CLOCKREGION_X0Y1:CLOCKREGION_X0Y1}
+resize_pblock [get_pblocks {CLKAG_i_ps/system_i/system_i/processing_system7/inst/FCLK_CLK3}] -add {CLOCKREGION_X0Y0:CLOCKREGION_X0Y0 CLOCKREGION_X0Y1:CLOCKREGION_X0Y1 CLOCKREGION_X1Y0:CLOCKREGION_X1Y0 CLOCKREGION_X1Y1:CLOCKREGION_X1Y1}
 #endgroup
 
 # Clock net "pwm_clk" driven by instance "bufg_pwm_clk" located at site "BUFGCTRL_X0Y2"
