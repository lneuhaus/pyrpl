--- conflicted
+++ resolved
@@ -1,11 +1,7 @@
 Copyright 1986-2015 Xilinx, Inc. All Rights Reserved.
 ------------------------------------------------------------------------------------
 | Tool Version : Vivado v.2015.4 (lin64) Build 1412921 Wed Nov 18 09:44:32 MST 2015
-<<<<<<< HEAD
-| Date         : Fri Jul 15 19:03:48 2016
-=======
-| Date         : Thu Jul 14 20:50:32 2016
->>>>>>> 5962ec55
+| Date         : Fri Jul 15 21:17:51 2016
 | Host         : ubuntu running 64-bit Ubuntu 14.04.4 LTS
 | Command      : report_drc
 ------------------------------------------------------------------------------------
