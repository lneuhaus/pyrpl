--- conflicted
+++ resolved
@@ -1,11 +1,7 @@
 Copyright 1986-2015 Xilinx, Inc. All Rights Reserved.
 ----------------------------------------------------------------------------------------------------------------
 | Tool Version : Vivado v.2015.4 (lin64) Build 1412921 Wed Nov 18 09:44:32 MST 2015
-<<<<<<< HEAD
-| Date         : Fri Jul 15 19:03:29 2016
-=======
-| Date         : Thu Jul 14 20:50:13 2016
->>>>>>> 5962ec55
+| Date         : Fri Jul 15 21:17:32 2016
 | Host         : ubuntu running 64-bit Ubuntu 14.04.4 LTS
 | Command      : report_timing -file out/post_route_timing.rpt -sort_by group -max_paths 100 -path_type summary
 | Design       : red_pitaya_top
@@ -17,1546 +13,778 @@
 
 Startpoint                     Endpoint                       Slack(ns)     
 ----------------------------------------------------------------------------
-<<<<<<< HEAD
-i_dsp/genblk3[4].iir/y1a_reg[0]/C
+i_dsp/genblk3[4].iir/y1a_reg[2]/C
                                i_dsp/genblk3[4].iir/overflow_reg[0]/D
-                                                              -5.529        
-i_dsp/genblk3[4].iir/y2a_reg[4]/C
+                                                              -5.686        
+i_dsp/genblk3[4].iir/y2a_reg[14]/C
                                i_dsp/genblk3[4].iir/overflow_reg[1]/D
-                                                              -5.444        
-i_dsp/genblk3[4].iir/y0_reg[5]/C
+                                                              -5.582        
+i_dsp/genblk3[4].iir/y0_reg[13]/C
                                i_dsp/genblk3[4].iir/overflow_reg[3]/D
-                                                              -5.331        
-i_dsp/genblk3[4].iir/y1a_reg[0]/C
+                                                              -5.482        
+i_dsp/genblk3[4].iir/y1b_reg[11]/C
+                               i_dsp/genblk3[4].iir/overflow_reg[4]/D
+                                                              -5.365        
+i_dsp/genblk3[4].iir/y1a_reg[2]/C
+                               i_dsp/genblk3[4].iir/p_ay1_reg[37]/D
+                                                              -5.255        
+i_dsp/genblk3[4].iir/y1a_reg[2]/C
+                               i_dsp/genblk3[4].iir/p_ay1_reg[1]/D
+                                                              -5.252        
+i_dsp/genblk3[4].iir/y1a_reg[2]/C
+                               i_dsp/genblk3[4].iir/p_ay1_reg[25]/D
+                                                              -5.249        
+i_dsp/genblk3[4].iir/y1a_reg[2]/C
+                               i_dsp/genblk3[4].iir/p_ay1_reg[7]/D
+                                                              -5.229        
+i_dsp/genblk3[4].iir/y1a_reg[2]/C
+                               i_dsp/genblk3[4].iir/p_ay1_reg[11]/D
+                                                              -5.223        
+i_dsp/genblk3[4].iir/y2a_reg[14]/C
+                               i_dsp/genblk3[4].iir/p_ay2_reg[30]/D
+                                                              -5.212        
+i_dsp/genblk3[4].iir/y1a_reg[2]/C
+                               i_dsp/genblk3[4].iir/p_ay1_reg[6]/D
+                                                              -5.203        
+i_dsp/genblk3[4].iir/y1a_reg[2]/C
+                               i_dsp/genblk3[4].iir/p_ay1_reg[33]/D
+                                                              -5.190        
+i_dsp/genblk3[4].iir/y1a_reg[2]/C
+                               i_dsp/genblk3[4].iir/p_ay1_reg[34]/D
+                                                              -5.174        
+i_dsp/genblk3[4].iir/y1a_reg[2]/C
+                               i_dsp/genblk3[4].iir/p_ay1_reg[12]/D
+                                                              -5.170        
+i_dsp/genblk3[4].iir/y2a_reg[14]/C
+                               i_dsp/genblk3[4].iir/p_ay2_reg[20]/D
+                                                              -5.165        
+i_dsp/genblk3[4].iir/y1a_reg[2]/C
+                               i_dsp/genblk3[4].iir/p_ay1_reg[2]/D
+                                                              -5.160        
+i_dsp/genblk3[4].iir/y1a_reg[2]/C
+                               i_dsp/genblk3[4].iir/p_ay1_reg[24]/D
+                                                              -5.159        
+i_dsp/genblk3[4].iir/y1a_reg[2]/C
+                               i_dsp/genblk3[4].iir/p_ay1_reg[17]/D
+                                                              -5.155        
+i_dsp/genblk5[7].iq_2_outputs/iqfilter[1]/genblk2[0].lpf/y_reg[35]/C
+                               i_dsp/genblk5[7].iq_2_outputs/modulator/secondproduct1/D[7]
+                                                              -5.154        
+i_dsp/genblk3[4].iir/y1a_reg[2]/C
+                               i_dsp/genblk3[4].iir/p_ay1_reg[32]/D
+                                                              -5.142        
+i_dsp/genblk3[4].iir/y1a_reg[2]/C
+                               i_dsp/genblk3[4].iir/p_ay1_reg[28]/D
+                                                              -5.141        
+i_dsp/genblk3[4].iir/y1a_reg[2]/C
+                               i_dsp/genblk3[4].iir/p_ay1_reg[4]/D
+                                                              -5.139        
+i_dsp/genblk3[4].iir/y1a_reg[2]/C
+                               i_dsp/genblk3[4].iir/p_ay1_reg[31]/D
+                                                              -5.138        
+i_dsp/genblk3[4].iir/y1a_reg[2]/C
+                               i_dsp/genblk3[4].iir/p_ay1_reg[35]/D
+                                                              -5.127        
+i_dsp/genblk3[4].iir/y1a_reg[2]/C
+                               i_dsp/genblk3[4].iir/p_ay1_reg[36]/D
+                                                              -5.125        
+i_dsp/genblk3[4].iir/y2a_reg[14]/C
+                               i_dsp/genblk3[4].iir/p_ay2_reg[31]/D
+                                                              -5.124        
+i_dsp/genblk3[4].iir/y2a_reg[14]/C
+                               i_dsp/genblk3[4].iir/p_ay2_reg[35]/D
+                                                              -5.108        
+i_dsp/genblk3[4].iir/y1a_reg[2]/C
+                               i_dsp/genblk3[4].iir/p_ay1_reg[8]/D
+                                                              -5.106        
+i_dsp/genblk3[4].iir/y2a_reg[14]/C
+                               i_dsp/genblk3[4].iir/p_ay2_reg[24]/D
+                                                              -5.106        
+i_dsp/genblk3[4].iir/y1a_reg[2]/C
+                               i_dsp/genblk3[4].iir/p_ay1_reg[9]/D
+                                                              -5.100        
+i_dsp/genblk3[4].iir/y2a_reg[14]/C
+                               i_dsp/genblk3[4].iir/p_ay2_reg[7]/D
+                                                              -5.098        
+i_dsp/genblk3[4].iir/y2a_reg[14]/C
+                               i_dsp/genblk3[4].iir/p_ay2_reg[32]/D
+                                                              -5.096        
+i_dsp/genblk5[7].iq_2_outputs/iqfilter[1]/genblk2[0].lpf/y_reg[35]/C
+                               i_dsp/genblk5[7].iq_2_outputs/modulator/secondproduct1/D[6]
+                                                              -5.088        
+i_dsp/genblk3[4].iir/y1a_reg[2]/C
+                               i_dsp/genblk3[4].iir/p_ay1_reg[16]/D
+                                                              -5.086        
+i_dsp/genblk5[7].iq_2_outputs/iqfilter[1]/genblk2[0].lpf/y_reg[35]/C
+                               i_dsp/genblk5[7].iq_2_outputs/modulator/secondproduct1/D[9]
+                                                              -5.085        
+i_dsp/genblk3[4].iir/y1a_reg[2]/C
+                               i_dsp/genblk3[4].iir/p_ay1_reg[13]/D
+                                                              -5.083        
+i_dsp/genblk3[4].iir/y1a_reg[2]/C
+                               i_dsp/genblk3[4].iir/p_ay1_reg[15]/D
+                                                              -5.081        
+i_dsp/genblk3[4].iir/y1a_reg[2]/C
+                               i_dsp/genblk3[4].iir/p_ay1_reg[26]/D
+                                                              -5.080        
+i_dsp/genblk3[4].iir/y1a_reg[2]/C
+                               i_dsp/genblk3[4].iir/p_ay1_reg[30]/D
+                                                              -5.080        
+i_dsp/genblk3[4].iir/y1a_reg[2]/C
                                i_dsp/genblk3[4].iir/p_ay1_reg[38]/D
-                                                              -5.323        
-i_dsp/genblk3[4].iir/y1a_reg[0]/C
+                                                              -5.079        
+i_dsp/genblk3[4].iir/y2a_reg[14]/C
+                               i_dsp/genblk3[4].iir/p_ay2_reg[2]/D
+                                                              -5.076        
+i_dsp/genblk3[4].iir/y2a_reg[14]/C
+                               i_dsp/genblk3[4].iir/p_ay2_reg[29]/D
+                                                              -5.075        
+i_dsp/genblk3[4].iir/y1a_reg[2]/C
+                               i_dsp/genblk3[4].iir/p_ay1_reg[20]/D
+                                                              -5.075        
+i_dsp/genblk5[7].iq_2_outputs/iqfilter[1]/genblk2[0].lpf/y_reg[35]/C
+                               i_dsp/genblk5[7].iq_2_outputs/modulator/secondproduct1/D[5]
+                                                              -5.068        
+i_dsp/genblk3[4].iir/y1a_reg[2]/C
                                i_dsp/genblk3[4].iir/p_ay1_reg[10]/D
-                                                              -5.322        
-i_dsp/genblk3[4].iir/y1a_reg[0]/C
-                               i_dsp/genblk3[4].iir/p_ay1_reg[35]/D
-                                                              -5.293        
-i_dsp/genblk5[7].iq_2_outputs/iqfilter[1]/genblk2[0].lpf/delta_reg[14]/C
+                                                              -5.063        
+i_dsp/genblk3[4].iir/y1a_reg[2]/C
+                               i_dsp/genblk3[4].iir/p_ay1_reg[23]/D
+                                                              -5.061        
+i_dsp/genblk3[4].iir/y2a_reg[14]/C
+                               i_dsp/genblk3[4].iir/p_ay2_reg[34]/D
+                                                              -5.059        
+i_dsp/genblk3[4].iir/y1a_reg[2]/C
+                               i_dsp/genblk3[4].iir/p_ay1_reg[5]/D
+                                                              -5.057        
+i_dsp/genblk3[4].iir/y2a_reg[14]/C
+                               i_dsp/genblk3[4].iir/p_ay2_reg[12]/D
+                                                              -5.054        
+i_dsp/genblk3[4].iir/y2a_reg[14]/C
+                               i_dsp/genblk3[4].iir/p_ay2_reg[21]/D
+                                                              -5.045        
+i_dsp/genblk3[4].iir/y2a_reg[14]/C
+                               i_dsp/genblk3[4].iir/p_ay2_reg[19]/D
+                                                              -5.040        
+i_dsp/genblk3[4].iir/y2a_reg[14]/C
+                               i_dsp/genblk3[4].iir/p_ay2_reg[13]/D
+                                                              -5.040        
+i_dsp/genblk3[4].iir/y1a_reg[2]/C
+                               i_dsp/genblk3[4].iir/p_ay1_reg[0]/D
+                                                              -5.039        
+i_dsp/genblk5[7].iq_2_outputs/iqfilter[1]/genblk2[0].lpf/y_reg[35]/C
+                               i_dsp/genblk5[7].iq_2_outputs/modulator/secondproduct1/D[3]
+                                                              -5.038        
+i_dsp/genblk3[4].iir/y2a_reg[14]/C
+                               i_dsp/genblk3[4].iir/p_ay2_reg[17]/D
+                                                              -5.031        
+i_dsp/genblk5[7].iq_2_outputs/iqfilter[1]/genblk2[0].lpf/y_reg[35]/C
                                i_dsp/genblk5[7].iq_2_outputs/modulator/secondproduct1/D[0]
-                                                              -5.292        
-i_dsp/genblk3[4].iir/y1b_reg[9]/C
-                               i_dsp/genblk3[4].iir/overflow_reg[4]/D
-                                                              -5.220        
-i_dsp/genblk3[4].iir/y1a_reg[0]/C
-                               i_dsp/genblk3[4].iir/p_ay1_reg[32]/D
-                                                              -5.184        
-i_dsp/genblk3[4].iir/y0_reg[5]/C
-                               i_dsp/genblk3[4].iir/p_by0_reg[33]/D
-                                                              -5.171        
-i_dsp/genblk3[4].iir/y1a_reg[0]/C
-                               i_dsp/genblk3[4].iir/p_ay1_reg[36]/D
-                                                              -5.169        
-i_dsp/genblk3[4].iir/y0_reg[5]/C
+                                                              -5.026        
+i_dsp/genblk3[4].iir/y1a_reg[2]/C
+                               i_dsp/genblk3[4].iir/p_ay1_reg[3]/D
+                                                              -5.022        
+i_dsp/genblk5[7].iq_2_outputs/iqfilter[1]/genblk2[0].lpf/y_reg[35]/C
+                               i_dsp/genblk5[7].iq_2_outputs/modulator/secondproduct1/D[8]
+                                                              -5.018        
+i_dsp/genblk3[4].iir/y2a_reg[14]/C
+                               i_dsp/genblk3[4].iir/p_ay2_reg[28]/D
+                                                              -5.013        
+i_dsp/genblk5[7].iq_2_outputs/iqfilter[1]/genblk2[0].lpf/y_reg[35]/C
+                               i_dsp/genblk5[7].iq_2_outputs/modulator/secondproduct1/D[1]
+                                                              -5.008        
+i_dsp/genblk3[4].iir/y2a_reg[14]/C
+                               i_dsp/genblk3[4].iir/p_ay2_reg[15]/D
+                                                              -4.995        
+i_dsp/genblk3[4].iir/y2a_reg[14]/C
+                               i_dsp/genblk3[4].iir/p_ay2_reg[26]/D
+                                                              -4.985        
+i_dsp/genblk3[4].iir/y1a_reg[2]/C
+                               i_dsp/genblk3[4].iir/p_ay1_reg[29]/D
+                                                              -4.983        
+i_dsp/genblk3[4].iir/y2a_reg[14]/C
+                               i_dsp/genblk3[4].iir/p_ay2_reg[25]/D
+                                                              -4.982        
+i_dsp/genblk3[4].iir/y2a_reg[14]/C
+                               i_dsp/genblk3[4].iir/p_ay2_reg[27]/D
+                                                              -4.981        
+i_dsp/genblk3[4].iir/y1a_reg[2]/C
+                               i_dsp/genblk3[4].iir/p_ay1_reg[27]/D
+                                                              -4.981        
+i_dsp/genblk3[4].iir/y2a_reg[14]/C
+                               i_dsp/genblk3[4].iir/p_ay2_reg[6]/D
+                                                              -4.980        
+i_dsp/genblk3[4].iir/y2a_reg[14]/C
+                               i_dsp/genblk3[4].iir/p_ay2_reg[4]/D
+                                                              -4.971        
+i_dsp/genblk3[4].iir/y1b_reg[11]/C
+                               i_dsp/genblk3[4].iir/p_by1_reg[18]/D
+                                                              -4.967        
+i_dsp/genblk3[4].iir/y0_reg[13]/C
+                               i_dsp/genblk3[4].iir/p_by0_reg[1]/D
+                                                              -4.967        
+i_dsp/genblk3[4].iir/y1b_reg[11]/C
+                               i_dsp/genblk3[4].iir/p_by1_reg[7]/D
+                                                              -4.967        
+i_dsp/genblk3[4].iir/y2a_reg[14]/C
+                               i_dsp/genblk3[4].iir/p_ay2_reg[23]/D
+                                                              -4.966        
+i_dsp/genblk3[4].iir/y2a_reg[14]/C
+                               i_dsp/genblk3[4].iir/p_ay2_reg[22]/D
+                                                              -4.966        
+i_dsp/genblk5[7].iq_2_outputs/iqfilter[1]/genblk2[0].lpf/y_reg[35]/C
+                               i_dsp/genblk5[7].iq_2_outputs/modulator/secondproduct1/D[10]
+                                                              -4.964        
+i_dsp/genblk3[4].iir/y1b_reg[11]/C
+                               i_dsp/genblk3[4].iir/p_by1_reg[8]/D
+                                                              -4.963        
+i_dsp/genblk5[7].iq_2_outputs/quadrature_filter_reg[6]/C
+                               i_dsp/genblk5[7].iq_2_outputs/modulator/q2_product_reg_reg[1]/D
+                                                              -4.950        
+i_dsp/genblk3[4].iir/y1b_reg[11]/C
+                               i_dsp/genblk3[4].iir/p_by1_reg[16]/D
+                                                              -4.942        
+i_dsp/genblk3[4].iir/y1b_reg[11]/C
+                               i_dsp/genblk3[4].iir/p_by1_reg[32]/D
+                                                              -4.941        
+i_dsp/genblk3[4].iir/y1b_reg[11]/C
+                               i_dsp/genblk3[4].iir/p_by1_reg[15]/D
+                                                              -4.938        
+i_dsp/genblk5[7].iq_2_outputs/iqfilter[1]/genblk2[0].lpf/y_reg[35]/C
+                               i_dsp/genblk5[7].iq_2_outputs/modulator/secondproduct1/D[12]
+                                                              -4.938        
+i_dsp/genblk3[4].iir/y1a_reg[2]/C
+                               i_dsp/genblk3[4].iir/p_ay1_reg[22]/D
+                                                              -4.937        
+i_dsp/genblk3[4].iir/y1a_reg[2]/C
+                               i_dsp/genblk3[4].iir/p_ay1_reg[21]/D
+                                                              -4.934        
+i_dsp/genblk3[4].iir/y2a_reg[14]/C
+                               i_dsp/genblk3[4].iir/p_ay2_reg[9]/D
+                                                              -4.929        
+i_dsp/genblk5[7].iq_2_outputs/quadrature_filter_reg[6]/C
+                               i_dsp/genblk5[7].iq_2_outputs/modulator/q2_product_reg_reg[10]/D
+                                                              -4.927        
+i_dsp/genblk3[4].iir/y1a_reg[2]/C
+                               i_dsp/genblk3[4].iir/p_ay1_reg[18]/D
+                                                              -4.914        
+i_dsp/genblk3[4].iir/y2a_reg[14]/C
+                               i_dsp/genblk3[4].iir/p_ay2_reg[0]/D
+                                                              -4.909        
+i_dsp/genblk3[4].iir/y2a_reg[14]/C
+                               i_dsp/genblk3[4].iir/p_ay2_reg[10]/D
+                                                              -4.909        
+i_dsp/genblk3[4].iir/y2a_reg[14]/C
+                               i_dsp/genblk3[4].iir/p_ay2_reg[33]/D
+                                                              -4.906        
+i_dsp/genblk3[4].iir/y2a_reg[14]/C
+                               i_dsp/genblk3[4].iir/p_ay2_reg[3]/D
+                                                              -4.903        
+i_dsp/genblk3[4].iir/y2a_reg[14]/C
+                               i_dsp/genblk3[4].iir/p_ay2_reg[5]/D
+                                                              -4.901        
+i_dsp/genblk5[7].iq_2_outputs/iqfilter[1]/genblk2[0].lpf/y_reg[35]/C
+                               i_dsp/genblk5[7].iq_2_outputs/modulator/secondproduct1/D[2]
+                                                              -4.901        
+i_dsp/genblk3[4].iir/y0_reg[13]/C
+                               i_dsp/genblk3[4].iir/p_by0_reg[19]/D
+                                                              -4.899        
+i_dsp/genblk3[4].iir/y2a_reg[14]/C
+                               i_dsp/genblk3[4].iir/p_ay2_reg[36]/D
+                                                              -4.897        
+i_dsp/genblk3[4].iir/y0_reg[13]/C
                                i_dsp/genblk3[4].iir/p_by0_reg[8]/D
-                                                              -5.163        
-i_dsp/genblk3[4].iir/y1a_reg[0]/C
-                               i_dsp/genblk3[4].iir/p_ay1_reg[28]/D
-                                                              -5.155        
-i_dsp/genblk3[4].iir/y1a_reg[0]/C
-                               i_dsp/genblk3[4].iir/p_ay1_reg[27]/D
-                                                              -5.152        
-i_dsp/genblk3[4].iir/y1a_reg[0]/C
-                               i_dsp/genblk3[4].iir/p_ay1_reg[9]/D
-                                                              -5.136        
-i_dsp/genblk5[7].iq_2_outputs/iqfilter[1]/genblk2[0].lpf/delta_reg[14]/C
-                               i_dsp/genblk5[7].iq_2_outputs/modulator/secondproduct1/D[4]
-                                                              -5.135        
-i_dsp/genblk3[4].iir/y0_reg[5]/C
-                               i_dsp/genblk3[4].iir/p_by0_reg[6]/D
-                                                              -5.132        
-i_dsp/genblk3[4].iir/y0_reg[5]/C
-                               i_dsp/genblk3[4].iir/p_by0_reg[21]/D
-                                                              -5.124        
-i_dsp/genblk3[4].iir/y1a_reg[0]/C
-                               i_dsp/genblk3[4].iir/p_ay1_reg[20]/D
-                                                              -5.120        
-i_dsp/genblk3[4].iir/y0_reg[5]/C
-                               i_dsp/genblk3[4].iir/p_by0_reg[4]/D
-                                                              -5.115        
-i_dsp/genblk3[4].iir/y1a_reg[0]/C
-                               i_dsp/genblk3[4].iir/p_ay1_reg[0]/D
-                                                              -5.113        
-i_dsp/genblk3[4].iir/y1a_reg[0]/C
-                               i_dsp/genblk3[4].iir/p_ay1_reg[13]/D
-                                                              -5.110        
-i_dsp/genblk3[4].iir/y1a_reg[0]/C
-                               i_dsp/genblk3[4].iir/p_ay1_reg[37]/D
-                                                              -5.100        
-i_dsp/genblk3[4].iir/y1a_reg[0]/C
-                               i_dsp/genblk3[4].iir/p_ay1_reg[23]/D
-                                                              -5.098        
-i_dsp/genblk3[4].iir/y1a_reg[0]/C
-                               i_dsp/genblk3[4].iir/p_ay1_reg[14]/D
-                                                              -5.095        
-i_dsp/genblk3[4].iir/y0_reg[5]/C
-                               i_dsp/genblk3[4].iir/p_by0_reg[24]/D
-                                                              -5.094        
-i_dsp/genblk5[7].iq_2_outputs/iqfilter[1]/genblk2[0].lpf/delta_reg[14]/C
-                               i_dsp/genblk5[7].iq_2_outputs/modulator/secondproduct1/D[8]
-                                                              -5.089        
-i_dsp/genblk3[4].iir/y1b_reg[9]/C
-                               i_dsp/genblk3[4].iir/p_by1_reg[20]/D
-                                                              -5.087        
-i_dsp/genblk3[4].iir/y0_reg[5]/C
-                               i_dsp/genblk3[4].iir/p_by0_reg[5]/D
-                                                              -5.080        
-i_dsp/genblk3[4].iir/y1a_reg[0]/C
-                               i_dsp/genblk3[4].iir/p_ay1_reg[5]/D
-                                                              -5.073        
-i_dsp/genblk3[4].iir/y0_reg[5]/C
-                               i_dsp/genblk3[4].iir/p_by0_reg[23]/D
-                                                              -5.063        
-i_dsp/genblk3[4].iir/y0_reg[5]/C
-                               i_dsp/genblk3[4].iir/p_by0_reg[3]/D
-                                                              -5.063        
-i_dsp/genblk3[4].iir/y1b_reg[9]/C
-                               i_dsp/genblk3[4].iir/p_by1_reg[33]/D
-                                                              -5.059        
-i_dsp/genblk5[7].iq_2_outputs/iqfilter[1]/genblk2[0].lpf/delta_reg[14]/C
-                               i_dsp/genblk5[7].iq_2_outputs/modulator/secondproduct1/D[11]
-                                                              -5.059        
-i_dsp/genblk3[4].iir/y0_reg[5]/C
-                               i_dsp/genblk3[4].iir/p_by0_reg[37]/D
-                                                              -5.058        
-i_dsp/genblk3[4].iir/y0_reg[5]/C
-                               i_dsp/genblk3[4].iir/p_by0_reg[30]/D
-                                                              -5.056        
-i_dsp/genblk3[4].iir/y1b_reg[9]/C
-                               i_dsp/genblk3[4].iir/p_by1_reg[35]/D
-                                                              -5.048        
-i_dsp/genblk3[4].iir/y1a_reg[0]/C
-                               i_dsp/genblk3[4].iir/p_ay1_reg[15]/D
-                                                              -5.048        
-i_dsp/genblk3[4].iir/y0_reg[5]/C
-                               i_dsp/genblk3[4].iir/p_by0_reg[19]/D
-                                                              -5.042        
-i_dsp/genblk3[4].iir/y1a_reg[0]/C
-                               i_dsp/genblk3[4].iir/p_ay1_reg[30]/D
-                                                              -5.041        
-i_dsp/genblk3[4].iir/y1b_reg[9]/C
-                               i_dsp/genblk3[4].iir/p_by1_reg[34]/D
-                                                              -5.031        
-i_dsp/genblk3[4].iir/y1a_reg[0]/C
-                               i_dsp/genblk3[4].iir/p_ay1_reg[34]/D
-                                                              -5.028        
-i_dsp/genblk3[4].iir/y1b_reg[9]/C
-                               i_dsp/genblk3[4].iir/p_by1_reg[19]/D
-                                                              -5.028        
-i_dsp/genblk3[4].iir/y1b_reg[9]/C
+                                                              -4.895        
+i_dsp/genblk3[4].iir/y2a_reg[14]/C
+                               i_dsp/genblk3[4].iir/p_ay2_reg[8]/D
+                                                              -4.895        
+i_dsp/genblk3[4].iir/y2a_reg[14]/C
+                               i_dsp/genblk3[4].iir/p_ay2_reg[37]/D
+                                                              -4.885        
+i_dsp/genblk3[4].iir/y2a_reg[14]/C
+                               i_dsp/genblk3[4].iir/p_ay2_reg[38]/D
+                                                              -4.884        
+i_dsp/genblk3[4].iir/y1b_reg[11]/C
+                               i_dsp/genblk3[4].iir/p_by1_reg[1]/D
+                                                              -4.884        
+i_dsp/genblk3[4].iir/y2a_reg[14]/C
+                               i_dsp/genblk3[4].iir/p_ay2_reg[11]/D
+                                                              -4.881        
+i_dsp/genblk3[4].iir/y1b_reg[11]/C
                                i_dsp/genblk3[4].iir/p_by1_reg[26]/D
-                                                              -5.026        
-i_dsp/genblk3[4].iir/y1a_reg[0]/C
-                               i_dsp/genblk3[4].iir/p_ay1_reg[33]/D
-                                                              -5.023        
-i_dsp/genblk3[4].iir/y1a_reg[0]/C
-                               i_dsp/genblk3[4].iir/p_ay1_reg[6]/D
-                                                              -5.020        
-i_dsp/genblk3[4].iir/y0_reg[5]/C
-                               i_dsp/genblk3[4].iir/p_by0_reg[31]/D
-                                                              -5.019        
-i_dsp/genblk3[4].iir/y1a_reg[0]/C
-                               i_dsp/genblk3[4].iir/p_ay1_reg[8]/D
-                                                              -5.017        
-i_dsp/genblk3[4].iir/y0_reg[5]/C
-                               i_dsp/genblk3[4].iir/p_by0_reg[29]/D
-                                                              -5.014        
-i_dsp/genblk5[7].iq_2_outputs/iqfilter[1]/genblk2[0].lpf/delta_reg[14]/C
-                               i_dsp/genblk5[7].iq_2_outputs/modulator/secondproduct1/D[9]
-                                                              -5.013        
-i_dsp/genblk5[7].iq_2_outputs/iqfilter[1]/genblk2[0].lpf/delta_reg[14]/C
-                               i_dsp/genblk5[7].iq_2_outputs/modulator/secondproduct1/D[10]
-                                                              -5.010        
-i_dsp/genblk3[4].iir/y1a_reg[0]/C
-                               i_dsp/genblk3[4].iir/p_ay1_reg[12]/D
-                                                              -5.009        
-i_dsp/genblk3[4].iir/y1a_reg[0]/C
-                               i_dsp/genblk3[4].iir/p_ay1_reg[7]/D
-                                                              -5.008        
-i_dsp/genblk5[7].iq_2_outputs/iqfilter[1]/genblk2[0].lpf/delta_reg[14]/C
-                               i_dsp/genblk5[7].iq_2_outputs/modulator/secondproduct1/D[7]
-                                                              -5.008        
-i_dsp/genblk3[4].iir/y0_reg[5]/C
-                               i_dsp/genblk3[4].iir/p_by0_reg[20]/D
-                                                              -5.005        
-i_dsp/genblk3[4].iir/y0_reg[5]/C
-                               i_dsp/genblk3[4].iir/p_by0_reg[38]/D
-                                                              -4.994        
-i_dsp/genblk3[4].iir/y2a_reg[4]/C
-                               i_dsp/genblk3[4].iir/p_ay2_reg[34]/D
-                                                              -4.993        
-i_dsp/genblk3[4].iir/y1a_reg[0]/C
-                               i_dsp/genblk3[4].iir/p_ay1_reg[2]/D
-                                                              -4.993        
-i_dsp/genblk3[4].iir/y1b_reg[9]/C
-                               i_dsp/genblk3[4].iir/p_by1_reg[37]/D
-                                                              -4.991        
-i_dsp/genblk3[4].iir/y1a_reg[0]/C
-                               i_dsp/genblk3[4].iir/p_ay1_reg[21]/D
-                                                              -4.989        
-i_dsp/genblk3[4].iir/y1b_reg[9]/C
-                               i_dsp/genblk3[4].iir/p_by1_reg[36]/D
-                                                              -4.989        
-i_dsp/genblk3[4].iir/y2a_reg[4]/C
-                               i_dsp/genblk3[4].iir/p_ay2_reg[33]/D
-                                                              -4.988        
-i_dsp/genblk3[4].iir/y0_reg[5]/C
-                               i_dsp/genblk3[4].iir/p_by0_reg[0]/D
-                                                              -4.986        
-i_dsp/genblk3[4].iir/y2a_reg[4]/C
-                               i_dsp/genblk3[4].iir/p_ay2_reg[3]/D
-                                                              -4.985        
-i_dsp/genblk3[4].iir/y1a_reg[0]/C
-                               i_dsp/genblk3[4].iir/p_ay1_reg[18]/D
-                                                              -4.983        
-i_dsp/genblk3[4].iir/y0_reg[5]/C
-                               i_dsp/genblk3[4].iir/p_by0_reg[34]/D
-                                                              -4.981        
-i_dsp/genblk3[4].iir/y2a_reg[4]/C
-                               i_dsp/genblk3[4].iir/p_ay2_reg[2]/D
-                                                              -4.981        
-i_dsp/genblk5[7].iq_2_outputs/iqfilter[1]/genblk2[0].lpf/delta_reg[14]/C
-                               i_dsp/genblk5[7].iq_2_outputs/modulator/secondproduct1/D[3]
-                                                              -4.981        
-i_dsp/genblk3[4].iir/y1a_reg[0]/C
-                               i_dsp/genblk3[4].iir/p_ay1_reg[11]/D
-                                                              -4.981        
-i_dsp/genblk5[7].iq_2_outputs/iqfilter[1]/genblk2[0].lpf/delta_reg[14]/C
-                               i_dsp/genblk5[7].iq_2_outputs/modulator/secondproduct1/D[2]
-                                                              -4.979        
-i_dsp/genblk3[4].iir/y1a_reg[0]/C
-                               i_dsp/genblk3[4].iir/p_ay1_reg[3]/D
-                                                              -4.978        
-i_dsp/genblk5[7].iq_2_outputs/iqfilter[1]/genblk2[0].lpf/delta_reg[14]/C
-                               i_dsp/genblk5[7].iq_2_outputs/modulator/secondproduct1/D[6]
-                                                              -4.971        
-i_dsp/genblk3[4].iir/y2a_reg[4]/C
-                               i_dsp/genblk3[4].iir/p_ay2_reg[1]/D
-                                                              -4.968        
-i_dsp/genblk3[4].iir/y2a_reg[4]/C
-                               i_dsp/genblk3[4].iir/p_ay2_reg[18]/D
-                                                              -4.965        
-i_dsp/genblk3[4].iir/y1a_reg[0]/C
-                               i_dsp/genblk3[4].iir/p_ay1_reg[16]/D
-                                                              -4.961        
-i_dsp/genblk3[4].iir/y2a_reg[4]/C
-                               i_dsp/genblk3[4].iir/p_ay2_reg[5]/D
-                                                              -4.960        
-i_dsp/genblk3[4].iir/y0_reg[5]/C
-                               i_dsp/genblk3[4].iir/p_by0_reg[2]/D
-                                                              -4.958        
-i_dsp/genblk3[4].iir/y1a_reg[0]/C
-                               i_dsp/genblk3[4].iir/p_ay1_reg[17]/D
-                                                              -4.955        
-i_dsp/genblk3[4].iir/y2a_reg[4]/C
-                               i_dsp/genblk3[4].iir/p_ay2_reg[31]/D
-                                                              -4.953        
-i_dsp/genblk3[4].iir/y1b_reg[9]/C
-                               i_dsp/genblk3[4].iir/p_by1_reg[11]/D
-                                                              -4.952        
-i_dsp/genblk3[4].iir/y1b_reg[9]/C
-                               i_dsp/genblk3[4].iir/p_by1_reg[14]/D
-                                                              -4.950        
-i_dsp/genblk3[4].iir/y1b_reg[9]/C
-                               i_dsp/genblk3[4].iir/p_by1_reg[32]/D
-                                                              -4.944        
-i_dsp/genblk3[4].iir/y0_reg[5]/C
-                               i_dsp/genblk3[4].iir/p_by0_reg[25]/D
-                                                              -4.941        
-i_dsp/genblk3[4].iir/y2a_reg[4]/C
-                               i_dsp/genblk3[4].iir/p_ay2_reg[37]/D
-                                                              -4.940        
-i_dsp/genblk3[4].iir/y0_reg[5]/C
-                               i_dsp/genblk3[4].iir/p_by0_reg[35]/D
-                                                              -4.940        
-i_dsp/genblk3[4].iir/y2a_reg[4]/C
-                               i_dsp/genblk3[4].iir/p_ay2_reg[32]/D
-                                                              -4.934        
-i_dsp/genblk3[4].iir/y2a_reg[4]/C
-                               i_dsp/genblk3[4].iir/p_ay2_reg[4]/D
-                                                              -4.933        
-i_dsp/genblk3[4].iir/y1a_reg[0]/C
-                               i_dsp/genblk3[4].iir/p_ay1_reg[4]/D
-                                                              -4.930        
-i_dsp/genblk3[4].iir/y1b_reg[9]/C
-                               i_dsp/genblk3[4].iir/p_by1_reg[31]/D
-                                                              -4.927        
-i_dsp/genblk3[4].iir/y1b_reg[9]/C
-                               i_dsp/genblk3[4].iir/p_by1_reg[30]/D
-                                                              -4.925        
-i_dsp/genblk3[4].iir/y0_reg[5]/C
-                               i_dsp/genblk3[4].iir/p_by0_reg[10]/D
-                                                              -4.922        
-i_dsp/genblk3[4].iir/y1a_reg[0]/C
-                               i_dsp/genblk3[4].iir/p_ay1_reg[22]/D
-                                                              -4.921        
-i_dsp/genblk3[4].iir/y0_reg[5]/C
-                               i_dsp/genblk3[4].iir/p_by0_reg[26]/D
-                                                              -4.919        
-i_dsp/genblk3[4].iir/y2a_reg[4]/C
-                               i_dsp/genblk3[4].iir/p_ay2_reg[29]/D
-                                                              -4.918        
-i_dsp/genblk3[4].iir/y1b_reg[9]/C
-                               i_dsp/genblk3[4].iir/p_by1_reg[2]/D
-                                                              -4.918        
-i_dsp/genblk3[4].iir/y1a_reg[0]/C
-                               i_dsp/genblk3[4].iir/p_ay1_reg[26]/D
-                                                              -4.917        
-i_dsp/genblk3[4].iir/y2a_reg[4]/C
-                               i_dsp/genblk3[4].iir/p_ay2_reg[36]/D
-                                                              -4.896        
-i_dsp/genblk3[4].iir/y0_reg[5]/C
-                               i_dsp/genblk3[4].iir/p_by0_reg[32]/D
-                                                              -4.893        
-i_dsp/genblk3[4].iir/y2a_reg[4]/C
-                               i_dsp/genblk3[4].iir/p_ay2_reg[35]/D
-                                                              -4.892        
-i_dsp/genblk3[4].iir/y2a_reg[4]/C
-                               i_dsp/genblk3[4].iir/p_ay2_reg[24]/D
-                                                              -4.891        
+                                                              -4.879        
+i_ps/system_i/system_i/xadc/inst/AXI_LITE_IPIF_I/I_SLAVE_ATTACHMENT/INCLUDE_DPHASE_TIMER.dpto_cnt_reg[6]/C
+                               i_ps/system_i/system_i/axi_protocol_converter_0/inst/gen_axilite.gen_b2s_conv.axilite_b2s/WR.aw_channel_0/s_awid_r_reg[4]/CE
+                                                              -1.899        
+i_ps/system_i/system_i/xadc/inst/AXI_LITE_IPIF_I/I_SLAVE_ATTACHMENT/INCLUDE_DPHASE_TIMER.dpto_cnt_reg[6]/C
+                               i_ps/system_i/system_i/axi_protocol_converter_0/inst/gen_axilite.gen_b2s_conv.axilite_b2s/WR.aw_channel_0/s_awid_r_reg[5]/CE
+                                                              -1.899        
+i_ps/system_i/system_i/xadc/inst/AXI_LITE_IPIF_I/I_SLAVE_ATTACHMENT/INCLUDE_DPHASE_TIMER.dpto_cnt_reg[6]/C
+                               i_ps/system_i/system_i/axi_protocol_converter_0/inst/gen_axilite.gen_b2s_conv.axilite_b2s/WR.aw_channel_0/s_awid_r_reg[8]/CE
+                                                              -1.899        
+i_ps/system_i/system_i/xadc/inst/AXI_LITE_IPIF_I/I_SLAVE_ATTACHMENT/INCLUDE_DPHASE_TIMER.dpto_cnt_reg[6]/C
+                               i_ps/system_i/system_i/axi_protocol_converter_0/inst/gen_axilite.gen_b2s_conv.axilite_b2s/WR.aw_channel_0/s_awid_r_reg[9]/CE
+                                                              -1.899        
+i_ps/system_i/system_i/xadc/inst/AXI_LITE_IPIF_I/I_SLAVE_ATTACHMENT/INCLUDE_DPHASE_TIMER.dpto_cnt_reg[6]/C
+                               i_ps/system_i/system_i/axi_protocol_converter_0/inst/gen_axilite.gen_b2s_conv.axilite_b2s/WR.aw_channel_0/s_awid_r_reg[0]/CE
+                                                              -1.892        
+i_ps/system_i/system_i/xadc/inst/AXI_LITE_IPIF_I/I_SLAVE_ATTACHMENT/INCLUDE_DPHASE_TIMER.dpto_cnt_reg[6]/C
+                               i_ps/system_i/system_i/axi_protocol_converter_0/inst/gen_axilite.gen_b2s_conv.axilite_b2s/WR.aw_channel_0/s_awid_r_reg[1]/CE
+                                                              -1.892        
+i_ps/system_i/system_i/xadc/inst/AXI_LITE_IPIF_I/I_SLAVE_ATTACHMENT/INCLUDE_DPHASE_TIMER.dpto_cnt_reg[6]/C
+                               i_ps/system_i/system_i/axi_protocol_converter_0/inst/gen_axilite.gen_b2s_conv.axilite_b2s/WR.aw_channel_0/s_awid_r_reg[2]/CE
+                                                              -1.892        
+i_ps/system_i/system_i/xadc/inst/AXI_LITE_IPIF_I/I_SLAVE_ATTACHMENT/INCLUDE_DPHASE_TIMER.dpto_cnt_reg[6]/C
+                               i_ps/system_i/system_i/axi_protocol_converter_0/inst/gen_axilite.gen_b2s_conv.axilite_b2s/WR.aw_channel_0/s_awid_r_reg[3]/CE
+                                                              -1.892        
+i_ps/system_i/system_i/axi_protocol_converter_0/inst/gen_axilite.gen_b2s_conv.axilite_b2s/RD.r_channel_0/rd_data_fifo_0/cnt_read_reg[4]_rep__2/C
+                               i_ps/system_i/system_i/axi_protocol_converter_0/inst/gen_axilite.gen_b2s_conv.axilite_b2s/RD.ar_channel_0/s_arid_r_reg[1]/CE
+                                                              -1.862        
+i_ps/system_i/system_i/axi_protocol_converter_0/inst/gen_axilite.gen_b2s_conv.axilite_b2s/RD.r_channel_0/rd_data_fifo_0/cnt_read_reg[4]_rep__2/C
+                               i_ps/system_i/system_i/axi_protocol_converter_0/inst/gen_axilite.gen_b2s_conv.axilite_b2s/RD.ar_channel_0/s_arid_r_reg[4]/CE
+                                                              -1.862        
+i_ps/system_i/system_i/axi_protocol_converter_0/inst/gen_axilite.gen_b2s_conv.axilite_b2s/RD.r_channel_0/rd_data_fifo_0/cnt_read_reg[4]_rep__2/C
+                               i_ps/system_i/system_i/axi_protocol_converter_0/inst/gen_axilite.gen_b2s_conv.axilite_b2s/RD.ar_channel_0/s_arid_r_reg[5]/CE
+                                                              -1.862        
 i_ps/system_i/system_i/axi_protocol_converter_0/inst/gen_axilite.gen_b2s_conv.axilite_b2s/WR.b_channel_0/bid_fifo_0/cnt_read_reg[1]_rep__1/C
                                i_ps/system_i/system_i/axi_protocol_converter_0/inst/gen_axilite.gen_b2s_conv.axilite_b2s/WR.aw_channel_0/cmd_translator_0/incr_cmd_0/axaddr_incr_reg[11]/D
-                                                              -2.868        
-i_ps/system_i/system_i/axi_protocol_converter_0/inst/gen_axilite.gen_b2s_conv.axilite_b2s/RD.ar_channel_0/ar_cmd_fsm_0/state_reg[1]/C
+                                                              -1.860        
+i_ps/system_i/system_i/axi_protocol_converter_0/inst/gen_axilite.gen_b2s_conv.axilite_b2s/WR.aw_channel_0/aw_cmd_fsm_0/state_reg[0]/C
+                               i_ps/system_i/system_i/axi_protocol_converter_0/inst/gen_axilite.gen_b2s_conv.axilite_b2s/WR.aw_channel_0/cmd_translator_0/wrap_cmd_0/wrap_second_len_r_reg[0]/D
+                                                              -1.840        
+i_ps/system_i/system_i/xadc/inst/AXI_LITE_IPIF_I/I_SLAVE_ATTACHMENT/INCLUDE_DPHASE_TIMER.dpto_cnt_reg[6]/C
+                               i_ps/system_i/system_i/axi_protocol_converter_0/inst/gen_axilite.gen_b2s_conv.axilite_b2s/RD.ar_channel_0/cmd_translator_0/incr_cmd_0/axaddr_incr_reg[11]/D
+                                                              -1.734        
+i_ps/system_i/system_i/axi_protocol_converter_0/inst/gen_axilite.gen_b2s_conv.axilite_b2s/RD.ar_channel_0/ar_cmd_fsm_0/state_reg[0]/C
                                i_ps/system_i/system_i/axi_protocol_converter_0/inst/gen_axilite.gen_b2s_conv.axilite_b2s/RD.ar_channel_0/cmd_translator_0/wrap_cmd_0/wrap_second_len_r_reg[0]/D
-                                                              -2.032        
-i_ps/system_i/system_i/axi_protocol_converter_0/inst/gen_axilite.gen_b2s_conv.axilite_b2s/RD.ar_channel_0/ar_cmd_fsm_0/state_reg[1]/C
-                               i_ps/system_i/system_i/axi_protocol_converter_0/inst/gen_axilite.gen_b2s_conv.axilite_b2s/RD.ar_channel_0/cmd_translator_0/wrap_cmd_0/wrap_cnt_r_reg[1]/D
-                                                              -1.984        
-i_ps/system_i/system_i/axi_protocol_converter_0/inst/gen_axilite.gen_b2s_conv.axilite_b2s/RD.r_channel_0/transaction_fifo_0/cnt_read_reg[3]_rep__0/C
-                               i_ps/system_i/system_i/axi_protocol_converter_0/inst/gen_axilite.gen_b2s_conv.axilite_b2s/RD.ar_channel_0/cmd_translator_0/s_axburst_eq0_reg/CE
-                                                              -1.978        
-i_ps/system_i/system_i/axi_protocol_converter_0/inst/gen_axilite.gen_b2s_conv.axilite_b2s/RD.r_channel_0/transaction_fifo_0/cnt_read_reg[3]_rep__0/C
-                               i_ps/system_i/system_i/axi_protocol_converter_0/inst/gen_axilite.gen_b2s_conv.axilite_b2s/RD.ar_channel_0/cmd_translator_0/s_axburst_eq1_reg/CE
-                                                              -1.978        
-i_ps/system_i/system_i/axi_protocol_converter_0/inst/gen_axilite.gen_b2s_conv.axilite_b2s/RD.r_channel_0/transaction_fifo_0/cnt_read_reg[3]_rep__0/C
-                               i_ps/system_i/system_i/axi_protocol_converter_0/inst/gen_axilite.gen_b2s_conv.axilite_b2s/RD.ar_channel_0/cmd_translator_0/wrap_cmd_0/wrap_cnt_r_reg[2]/CE
-                                                              -1.978        
-i_ps/system_i/system_i/axi_protocol_converter_0/inst/gen_axilite.gen_b2s_conv.axilite_b2s/RD.r_channel_0/transaction_fifo_0/cnt_read_reg[3]_rep__0/C
-                               i_ps/system_i/system_i/axi_protocol_converter_0/inst/gen_axilite.gen_b2s_conv.axilite_b2s/RD.ar_channel_0/cmd_translator_0/wrap_cmd_0/wrap_cnt_r_reg[3]/CE
-                                                              -1.978        
-i_ps/system_i/system_i/axi_protocol_converter_0/inst/gen_axilite.gen_b2s_conv.axilite_b2s/RD.r_channel_0/transaction_fifo_0/cnt_read_reg[3]_rep__0/C
-                               i_ps/system_i/system_i/axi_protocol_converter_0/inst/gen_axilite.gen_b2s_conv.axilite_b2s/RD.ar_channel_0/s_arid_r_reg[3]/CE
-                                                              -1.978        
-i_ps/system_i/system_i/axi_protocol_converter_0/inst/gen_axilite.gen_b2s_conv.axilite_b2s/RD.r_channel_0/transaction_fifo_0/cnt_read_reg[3]_rep__0/C
-                               i_ps/system_i/system_i/axi_protocol_converter_0/inst/gen_axilite.gen_b2s_conv.axilite_b2s/RD.ar_channel_0/s_arid_r_reg[8]/CE
-                                                              -1.978        
+                                                              -1.603        
+i_ps/system_i/system_i/axi_protocol_converter_0/inst/gen_axilite.gen_b2s_conv.axilite_b2s/WR.b_channel_0/bresp_fifo_0/cnt_read_reg[0]/C
+                               i_ps/system_i/system_i/xadc/inst/INTR_CTRLR_GEN_I.ip2bus_data_int_reg[19]/CE
+                                                              -1.470        
+i_ps/system_i/system_i/axi_protocol_converter_0/inst/gen_axilite.gen_b2s_conv.axilite_b2s/WR.b_channel_0/bresp_fifo_0/cnt_read_reg[0]/C
+                               i_ps/system_i/system_i/xadc/inst/INTR_CTRLR_GEN_I.ip2bus_data_int_reg[26]/CE
+                                                              -1.470        
+i_ps/system_i/system_i/axi_protocol_converter_0/inst/gen_axilite.gen_b2s_conv.axilite_b2s/WR.b_channel_0/bresp_fifo_0/cnt_read_reg[0]/C
+                               i_ps/system_i/system_i/xadc/inst/INTR_CTRLR_GEN_I.ip2bus_data_int_reg[29]/CE
+                                                              -1.470        
+i_ps/system_i/system_i/axi_protocol_converter_0/inst/gen_axilite.gen_b2s_conv.axilite_b2s/WR.b_channel_0/bresp_fifo_0/cnt_read_reg[0]/C
+                               i_ps/system_i/system_i/xadc/inst/INTR_CTRLR_GEN_I.ip2bus_data_int_reg[30]/CE
+                                                              -1.470        
+i_ps/system_i/system_i/axi_protocol_converter_0/inst/gen_axilite.gen_b2s_conv.axilite_b2s/RD.ar_channel_0/ar_cmd_fsm_0/state_reg[0]/C
+                               i_ps/system_i/system_i/axi_protocol_converter_0/inst/gen_axilite.gen_b2s_conv.axilite_b2s/RD.ar_channel_0/cmd_translator_0/incr_cmd_0/axaddr_incr_reg[10]/CE
+                                                              -1.451        
+i_ps/system_i/system_i/axi_protocol_converter_0/inst/gen_axilite.gen_b2s_conv.axilite_b2s/RD.ar_channel_0/ar_cmd_fsm_0/state_reg[0]/C
+                               i_ps/system_i/system_i/axi_protocol_converter_0/inst/gen_axilite.gen_b2s_conv.axilite_b2s/RD.ar_channel_0/cmd_translator_0/incr_cmd_0/axaddr_incr_reg[8]/CE
+                                                              -1.451        
+i_ps/system_i/system_i/axi_protocol_converter_0/inst/gen_axilite.gen_b2s_conv.axilite_b2s/RD.ar_channel_0/ar_cmd_fsm_0/state_reg[0]/C
+                               i_ps/system_i/system_i/axi_protocol_converter_0/inst/gen_axilite.gen_b2s_conv.axilite_b2s/RD.ar_channel_0/cmd_translator_0/incr_cmd_0/axaddr_incr_reg[9]/CE
+                                                              -1.451        
+i_ps/system_i/system_i/axi_protocol_converter_0/inst/gen_axilite.gen_b2s_conv.axilite_b2s/RD.ar_channel_0/ar_cmd_fsm_0/state_reg[0]/C
+                               i_ps/system_i/system_i/axi_protocol_converter_0/inst/gen_axilite.gen_b2s_conv.axilite_b2s/RD.ar_channel_0/cmd_translator_0/incr_cmd_0/axaddr_incr_reg[0]/CE
+                                                              -1.447        
+i_ps/system_i/system_i/axi_protocol_converter_0/inst/gen_axilite.gen_b2s_conv.axilite_b2s/RD.ar_channel_0/ar_cmd_fsm_0/state_reg[0]/C
+                               i_ps/system_i/system_i/axi_protocol_converter_0/inst/gen_axilite.gen_b2s_conv.axilite_b2s/RD.ar_channel_0/cmd_translator_0/incr_cmd_0/axaddr_incr_reg[1]/CE
+                                                              -1.447        
+i_ps/system_i/system_i/axi_protocol_converter_0/inst/gen_axilite.gen_b2s_conv.axilite_b2s/RD.ar_channel_0/ar_cmd_fsm_0/state_reg[0]/C
+                               i_ps/system_i/system_i/axi_protocol_converter_0/inst/gen_axilite.gen_b2s_conv.axilite_b2s/RD.ar_channel_0/cmd_translator_0/incr_cmd_0/axaddr_incr_reg[2]/CE
+                                                              -1.447        
+i_ps/system_i/system_i/axi_protocol_converter_0/inst/gen_axilite.gen_b2s_conv.axilite_b2s/RD.ar_channel_0/ar_cmd_fsm_0/state_reg[0]/C
+                               i_ps/system_i/system_i/axi_protocol_converter_0/inst/gen_axilite.gen_b2s_conv.axilite_b2s/RD.ar_channel_0/cmd_translator_0/incr_cmd_0/axaddr_incr_reg[3]/CE
+                                                              -1.447        
+i_ps/system_i/system_i/axi_protocol_converter_0/inst/gen_axilite.gen_b2s_conv.axilite_b2s/RD.ar_channel_0/ar_cmd_fsm_0/state_reg[0]/C
+                               i_ps/system_i/system_i/axi_protocol_converter_0/inst/gen_axilite.gen_b2s_conv.axilite_b2s/RD.ar_channel_0/cmd_translator_0/incr_cmd_0/axaddr_incr_reg[4]/CE
+                                                              -1.447        
+i_ps/system_i/system_i/axi_protocol_converter_0/inst/gen_axilite.gen_b2s_conv.axilite_b2s/RD.ar_channel_0/ar_cmd_fsm_0/state_reg[0]/C
+                               i_ps/system_i/system_i/axi_protocol_converter_0/inst/gen_axilite.gen_b2s_conv.axilite_b2s/RD.ar_channel_0/cmd_translator_0/incr_cmd_0/axaddr_incr_reg[5]/CE
+                                                              -1.447        
+i_ps/system_i/system_i/axi_protocol_converter_0/inst/gen_axilite.gen_b2s_conv.axilite_b2s/RD.ar_channel_0/ar_cmd_fsm_0/state_reg[0]/C
+                               i_ps/system_i/system_i/axi_protocol_converter_0/inst/gen_axilite.gen_b2s_conv.axilite_b2s/RD.ar_channel_0/cmd_translator_0/incr_cmd_0/axaddr_incr_reg[6]/CE
+                                                              -1.447        
+i_ps/system_i/system_i/axi_protocol_converter_0/inst/gen_axilite.gen_b2s_conv.axilite_b2s/RD.ar_channel_0/ar_cmd_fsm_0/state_reg[0]/C
+                               i_ps/system_i/system_i/axi_protocol_converter_0/inst/gen_axilite.gen_b2s_conv.axilite_b2s/RD.ar_channel_0/cmd_translator_0/incr_cmd_0/axaddr_incr_reg[7]/CE
+                                                              -1.447        
+i_ps/system_i/system_i/axi_protocol_converter_0/inst/gen_axilite.gen_b2s_conv.axilite_b2s/WR.b_channel_0/bresp_fifo_0/cnt_read_reg[0]/C
+                               i_ps/system_i/system_i/xadc/inst/INTR_CTRLR_GEN_I.ip2bus_data_int_reg[15]/CE
+                                                              -1.438        
+i_ps/system_i/system_i/axi_protocol_converter_0/inst/gen_axilite.gen_b2s_conv.axilite_b2s/WR.b_channel_0/bresp_fifo_0/cnt_read_reg[0]/C
+                               i_ps/system_i/system_i/xadc/inst/INTR_CTRLR_GEN_I.ip2bus_data_int_reg[17]/CE
+                                                              -1.438        
+i_ps/system_i/system_i/axi_protocol_converter_0/inst/gen_axilite.gen_b2s_conv.axilite_b2s/WR.b_channel_0/bresp_fifo_0/cnt_read_reg[0]/C
+                               i_ps/system_i/system_i/xadc/inst/INTR_CTRLR_GEN_I.ip2bus_data_int_reg[21]/CE
+                                                              -1.438        
+i_ps/system_i/system_i/axi_protocol_converter_0/inst/gen_axilite.gen_b2s_conv.axilite_b2s/WR.b_channel_0/bresp_fifo_0/cnt_read_reg[0]/C
+                               i_ps/system_i/system_i/xadc/inst/INTR_CTRLR_GEN_I.ip2bus_data_int_reg[22]/CE
+                                                              -1.438        
+i_ps/system_i/system_i/axi_protocol_converter_0/inst/gen_axilite.gen_b2s_conv.axilite_b2s/RD.r_channel_0/rd_data_fifo_0/cnt_read_reg[0]_rep__2/C
+                               i_ps/system_i/system_i/axi_protocol_converter_0/inst/gen_axilite.gen_b2s_conv.axilite_b2s/RD.r_channel_0/rd_data_fifo_0/cnt_read_reg[4]_rep__2/D
+                                                              -1.394        
+i_ps/system_i/system_i/axi_protocol_converter_0/inst/gen_axilite.gen_b2s_conv.axilite_b2s/RD.r_channel_0/rd_data_fifo_0/cnt_read_reg[0]_rep__2/C
+                               i_ps/system_i/system_i/axi_protocol_converter_0/inst/gen_axilite.gen_b2s_conv.axilite_b2s/RD.r_channel_0/rd_data_fifo_0/cnt_read_reg[4]/D
+                                                              -1.383        
+i_ps/system_i/system_i/processing_system7/inst/PS7_i/MAXIGP1ACLK
+                               i_ps/system_i/system_i/xadc/inst/INTR_CTRLR_GEN_I.INTERRUPT_CONTROL_I/ip_irpt_enable_reg_reg[12]/CE
+                                                              -1.380        
+i_ps/system_i/system_i/processing_system7/inst/PS7_i/MAXIGP1ACLK
+                               i_ps/system_i/system_i/xadc/inst/INTR_CTRLR_GEN_I.INTERRUPT_CONTROL_I/ip_irpt_enable_reg_reg[13]/CE
+                                                              -1.380        
+i_ps/system_i/system_i/processing_system7/inst/PS7_i/MAXIGP1ACLK
+                               i_ps/system_i/system_i/xadc/inst/INTR_CTRLR_GEN_I.INTERRUPT_CONTROL_I/ip_irpt_enable_reg_reg[2]/CE
+                                                              -1.380        
+i_ps/system_i/system_i/axi_protocol_converter_0/inst/gen_axilite.gen_b2s_conv.axilite_b2s/WR.b_channel_0/bresp_fifo_0/cnt_read_reg[0]/C
+                               i_ps/system_i/system_i/xadc/inst/INTR_CTRLR_GEN_I.ip2bus_data_int_reg[0]/CE
+                                                              -1.366        
+i_ps/system_i/system_i/axi_protocol_converter_0/inst/gen_axilite.gen_b2s_conv.axilite_b2s/WR.b_channel_0/bresp_fifo_0/cnt_read_reg[0]/C
+                               i_ps/system_i/system_i/xadc/inst/INTR_CTRLR_GEN_I.ip2bus_data_int_reg[24]/CE
+                                                              -1.366        
+i_ps/system_i/system_i/axi_protocol_converter_0/inst/gen_axilite.gen_b2s_conv.axilite_b2s/WR.b_channel_0/bresp_fifo_0/cnt_read_reg[0]/C
+                               i_ps/system_i/system_i/xadc/inst/INTR_CTRLR_GEN_I.ip2bus_data_int_reg[28]/CE
+                                                              -1.366        
+i_ps/system_i/system_i/axi_protocol_converter_0/inst/gen_axilite.gen_b2s_conv.axilite_b2s/WR.b_channel_0/bresp_fifo_0/cnt_read_reg[0]/C
+                               i_ps/system_i/system_i/xadc/inst/INTR_CTRLR_GEN_I.ip2bus_data_int_reg[18]/CE
+                                                              -1.364        
+i_ps/system_i/system_i/axi_protocol_converter_0/inst/gen_axilite.gen_b2s_conv.axilite_b2s/WR.b_channel_0/bresp_fifo_0/cnt_read_reg[0]/C
+                               i_ps/system_i/system_i/xadc/inst/INTR_CTRLR_GEN_I.ip2bus_data_int_reg[20]/CE
+                                                              -1.364        
+i_ps/system_i/system_i/axi_protocol_converter_0/inst/gen_axilite.gen_b2s_conv.axilite_b2s/WR.b_channel_0/bresp_fifo_0/cnt_read_reg[0]/C
+                               i_ps/system_i/system_i/xadc/inst/INTR_CTRLR_GEN_I.ip2bus_data_int_reg[25]/CE
+                                                              -1.364        
+i_ps/system_i/system_i/axi_protocol_converter_0/inst/gen_axilite.gen_b2s_conv.axilite_b2s/WR.b_channel_0/bresp_fifo_0/cnt_read_reg[0]/C
+                               i_ps/system_i/system_i/xadc/inst/INTR_CTRLR_GEN_I.ip2bus_data_int_reg[31]/CE
+                                                              -1.364        
+i_ps/system_i/system_i/axi_protocol_converter_0/inst/gen_axilite.gen_b2s_conv.axilite_b2s/WR.b_channel_0/bresp_fifo_0/cnt_read_reg[0]/C
+                               i_ps/system_i/system_i/xadc/inst/INTR_CTRLR_GEN_I.ip2bus_data_int_reg[14]/CE
+                                                              -1.353        
+i_ps/system_i/system_i/axi_protocol_converter_0/inst/gen_axilite.gen_b2s_conv.axilite_b2s/RD.ar_channel_0/ar_cmd_fsm_0/state_reg[0]/C
+                               i_ps/system_i/system_i/axi_protocol_converter_0/inst/gen_axilite.gen_b2s_conv.axilite_b2s/RD.ar_channel_0/cmd_translator_0/incr_cmd_0/axlen_cnt_reg[0]/CE
+                                                              -1.346        
+i_ps/system_i/system_i/xadc/inst/AXI_LITE_IPIF_I/I_SLAVE_ATTACHMENT/INCLUDE_DPHASE_TIMER.dpto_cnt_reg[6]/C
+                               i_ps/system_i/system_i/axi_protocol_converter_0/inst/gen_axilite.gen_b2s_conv.axilite_b2s/RD.ar_channel_0/cmd_translator_0/incr_cmd_0/axaddr_incr_reg[3]/D
+                                                              -1.340        
+i_ps/system_i/system_i/xadc/inst/AXI_LITE_IPIF_I/I_SLAVE_ATTACHMENT/INCLUDE_DPHASE_TIMER.dpto_cnt_reg[6]/C
+                               i_ps/system_i/system_i/axi_protocol_converter_0/inst/gen_axilite.gen_b2s_conv.axilite_b2s/WR.aw_channel_0/s_awid_r_reg[10]/CE
+                                                              -1.332        
+i_ps/system_i/system_i/xadc/inst/AXI_LITE_IPIF_I/I_SLAVE_ATTACHMENT/INCLUDE_DPHASE_TIMER.dpto_cnt_reg[6]/C
+                               i_ps/system_i/system_i/axi_protocol_converter_0/inst/gen_axilite.gen_b2s_conv.axilite_b2s/WR.aw_channel_0/s_awid_r_reg[11]/CE
+                                                              -1.332        
+i_ps/system_i/system_i/xadc/inst/AXI_LITE_IPIF_I/I_SLAVE_ATTACHMENT/INCLUDE_DPHASE_TIMER.dpto_cnt_reg[6]/C
+                               i_ps/system_i/system_i/axi_protocol_converter_0/inst/gen_axilite.gen_b2s_conv.axilite_b2s/WR.aw_channel_0/s_awid_r_reg[6]/CE
+                                                              -1.332        
+i_ps/system_i/system_i/xadc/inst/AXI_LITE_IPIF_I/I_SLAVE_ATTACHMENT/INCLUDE_DPHASE_TIMER.dpto_cnt_reg[6]/C
+                               i_ps/system_i/system_i/axi_protocol_converter_0/inst/gen_axilite.gen_b2s_conv.axilite_b2s/WR.aw_channel_0/s_awid_r_reg[7]/CE
+                                                              -1.332        
 i_ps/system_i/system_i/axi_protocol_converter_0/inst/gen_axilite.gen_b2s_conv.axilite_b2s/WR.b_channel_0/bid_fifo_0/cnt_read_reg[1]_rep__1/C
                                i_ps/system_i/system_i/axi_protocol_converter_0/inst/gen_axilite.gen_b2s_conv.axilite_b2s/WR.aw_channel_0/cmd_translator_0/incr_cmd_0/axaddr_incr_reg[9]/D
-                                                              -1.974        
-i_ps/system_i/system_i/axi_protocol_converter_0/inst/gen_axilite.gen_b2s_conv.axilite_b2s/RD.ar_channel_0/ar_cmd_fsm_0/state_reg[1]/C
-                               i_ps/system_i/system_i/axi_protocol_converter_0/inst/gen_axilite.gen_b2s_conv.axilite_b2s/RD.ar_channel_0/cmd_translator_0/wrap_cmd_0/wrap_cnt_r_reg[2]/D
-                                                              -1.955        
-i_ps/system_i/system_i/axi_protocol_converter_0/inst/gen_axilite.gen_b2s_conv.axilite_b2s/RD.ar_channel_0/ar_cmd_fsm_0/state_reg[1]/C
-                               i_ps/system_i/system_i/axi_protocol_converter_0/inst/gen_axilite.gen_b2s_conv.axilite_b2s/RD.ar_channel_0/cmd_translator_0/wrap_cmd_0/wrap_cnt_r_reg[3]/D
-                                                              -1.945        
+                                                              -1.240        
+i_ps/system_i/system_i/axi_protocol_converter_0/inst/gen_axilite.gen_b2s_conv.axilite_b2s/WR.b_channel_0/bresp_fifo_0/cnt_read_reg[0]/C
+                               i_ps/system_i/system_i/xadc/inst/INTR_CTRLR_GEN_I.ip2bus_data_int_reg[16]/CE
+                                                              -1.237        
+i_ps/system_i/system_i/axi_protocol_converter_0/inst/gen_axilite.gen_b2s_conv.axilite_b2s/RD.ar_channel_0/ar_cmd_fsm_0/state_reg[0]/C
+                               i_ps/system_i/system_i/axi_protocol_converter_0/inst/gen_axilite.gen_b2s_conv.axilite_b2s/RD.ar_channel_0/cmd_translator_0/incr_cmd_0/axlen_cnt_reg[5]/CE
+                                                              -1.235        
+i_ps/system_i/system_i/axi_protocol_converter_0/inst/gen_axilite.gen_b2s_conv.axilite_b2s/RD.ar_channel_0/ar_cmd_fsm_0/state_reg[0]/C
+                               i_ps/system_i/system_i/axi_protocol_converter_0/inst/gen_axilite.gen_b2s_conv.axilite_b2s/RD.ar_channel_0/cmd_translator_0/incr_cmd_0/axlen_cnt_reg[6]/CE
+                                                              -1.235        
+i_ps/system_i/system_i/axi_protocol_converter_0/inst/gen_axilite.gen_b2s_conv.axilite_b2s/RD.ar_channel_0/ar_cmd_fsm_0/state_reg[0]/C
+                               i_ps/system_i/system_i/axi_protocol_converter_0/inst/gen_axilite.gen_b2s_conv.axilite_b2s/RD.ar_channel_0/cmd_translator_0/incr_cmd_0/axlen_cnt_reg[7]/CE
+                                                              -1.235        
+i_ps/system_i/system_i/xadc/inst/AXI_LITE_IPIF_I/I_SLAVE_ATTACHMENT/INCLUDE_DPHASE_TIMER.dpto_cnt_reg[6]/C
+                               i_ps/system_i/system_i/axi_protocol_converter_0/inst/gen_axilite.gen_b2s_conv.axilite_b2s/RD.ar_channel_0/cmd_translator_0/incr_cmd_0/axaddr_incr_reg[2]/D
+                                                              -1.227        
+i_ps/system_i/system_i/axi_protocol_converter_0/inst/gen_axilite.gen_b2s_conv.axilite_b2s/RD.r_channel_0/rd_data_fifo_0/cnt_read_reg[4]_rep__2/C
+                               i_ps/system_i/system_i/axi_protocol_converter_0/inst/gen_axilite.gen_b2s_conv.axilite_b2s/RD.r_channel_0/rd_data_fifo_0/cnt_read_reg[4]_rep/D
+                                                              -1.216        
+i_ps/system_i/system_i/axi_protocol_converter_0/inst/gen_axilite.gen_b2s_conv.axilite_b2s/RD.r_channel_0/rd_data_fifo_0/cnt_read_reg[4]_rep__2/C
+                               i_ps/system_i/system_i/axi_protocol_converter_0/inst/gen_axilite.gen_b2s_conv.axilite_b2s/RD.r_channel_0/rd_data_fifo_0/cnt_read_reg[4]_rep__1/D
+                                                              -1.208        
+i_ps/system_i/system_i/xadc/inst/AXI_LITE_IPIF_I/I_SLAVE_ATTACHMENT/INCLUDE_DPHASE_TIMER.dpto_cnt_reg[6]/C
+                               i_ps/system_i/system_i/axi_protocol_converter_0/inst/gen_axilite.gen_b2s_conv.axilite_b2s/RD.ar_channel_0/cmd_translator_0/incr_cmd_0/axaddr_incr_reg[9]/D
+                                                              -1.195        
+i_ps/system_i/system_i/axi_protocol_converter_0/inst/gen_axilite.gen_b2s_conv.axilite_b2s/RD.r_channel_0/rd_data_fifo_0/cnt_read_reg[4]_rep__2/C
+                               i_ps/system_i/system_i/axi_protocol_converter_0/inst/gen_axilite.gen_b2s_conv.axilite_b2s/RD.r_channel_0/rd_data_fifo_0/cnt_read_reg[4]_rep__0/D
+                                                              -1.193        
 i_ps/system_i/system_i/axi_protocol_converter_0/inst/gen_axilite.gen_b2s_conv.axilite_b2s/RD.r_channel_0/transaction_fifo_0/cnt_read_reg[3]_rep__0/C
-                               i_ps/system_i/system_i/axi_protocol_converter_0/inst/gen_axilite.gen_b2s_conv.axilite_b2s/RD.ar_channel_0/cmd_translator_0/wrap_cmd_0/wrap_cnt_r_reg[0]/CE
-                                                              -1.888        
-i_ps/system_i/system_i/axi_protocol_converter_0/inst/gen_axilite.gen_b2s_conv.axilite_b2s/RD.r_channel_0/transaction_fifo_0/cnt_read_reg[3]_rep__0/C
-                               i_ps/system_i/system_i/axi_protocol_converter_0/inst/gen_axilite.gen_b2s_conv.axilite_b2s/RD.ar_channel_0/s_arid_r_reg[11]/CE
-                                                              -1.888        
-i_ps/system_i/system_i/axi_protocol_converter_0/inst/gen_axilite.gen_b2s_conv.axilite_b2s/RD.r_channel_0/transaction_fifo_0/cnt_read_reg[3]_rep__0/C
-                               i_ps/system_i/system_i/axi_protocol_converter_0/inst/gen_axilite.gen_b2s_conv.axilite_b2s/RD.ar_channel_0/s_arid_r_reg[2]/CE
-                                                              -1.888        
-i_ps/system_i/system_i/axi_protocol_converter_0/inst/gen_axilite.gen_b2s_conv.axilite_b2s/RD.r_channel_0/transaction_fifo_0/cnt_read_reg[3]_rep__0/C
-                               i_ps/system_i/system_i/axi_protocol_converter_0/inst/gen_axilite.gen_b2s_conv.axilite_b2s/RD.ar_channel_0/s_arid_r_reg[4]/CE
-                                                              -1.888        
+                               i_ps/system_i/system_i/axi_protocol_converter_0/inst/gen_axilite.gen_b2s_conv.axilite_b2s/RD.r_channel_0/transaction_fifo_0/cnt_read_reg[4]_rep/D
+                                                              -1.150        
 i_ps/system_i/system_i/axi_protocol_converter_0/inst/gen_axilite.gen_b2s_conv.axilite_b2s/WR.b_channel_0/bid_fifo_0/cnt_read_reg[1]_rep__1/C
                                i_ps/system_i/system_i/axi_protocol_converter_0/inst/gen_axilite.gen_b2s_conv.axilite_b2s/WR.aw_channel_0/cmd_translator_0/incr_cmd_0/axaddr_incr_reg[10]/D
-                                                              -1.879        
+                                                              -1.145        
+i_ps/system_i/system_i/processing_system7/inst/PS7_i/MAXIGP1ACLK
+                               i_ps/system_i/system_i/xadc/inst/INTR_CTRLR_GEN_I.ip2bus_wrack_reg/D
+                                                              -1.136        
 i_ps/system_i/system_i/axi_protocol_converter_0/inst/gen_axilite.gen_b2s_conv.axilite_b2s/WR.b_channel_0/bid_fifo_0/cnt_read_reg[1]_rep__1/C
                                i_ps/system_i/system_i/axi_protocol_converter_0/inst/gen_axilite.gen_b2s_conv.axilite_b2s/WR.aw_channel_0/cmd_translator_0/incr_cmd_0/axaddr_incr_reg[8]/D
-                                                              -1.863        
-i_ps/system_i/system_i/xadc/inst/AXI_LITE_IPIF_I/I_SLAVE_ATTACHMENT/INCLUDE_DPHASE_TIMER.dpto_cnt_reg[6]/C
-                               i_ps/system_i/system_i/axi_protocol_converter_0/inst/gen_axilite.gen_b2s_conv.axilite_b2s/RD.ar_channel_0/cmd_translator_0/incr_cmd_0/axaddr_incr_reg[11]/D
-                                                              -1.861        
+                                                              -1.129        
+i_ps/system_i/system_i/xadc/inst/AXI_LITE_IPIF_I/I_SLAVE_ATTACHMENT/INCLUDE_DPHASE_TIMER.dpto_cnt_reg[6]/C
+                               i_ps/system_i/system_i/axi_protocol_converter_0/inst/gen_axilite.gen_b2s_conv.axilite_b2s/RD.ar_channel_0/cmd_translator_0/incr_cmd_0/axaddr_incr_reg[10]/D
+                                                              -1.111        
+i_ps/system_i/system_i/axi_protocol_converter_0/inst/gen_axilite.gen_b2s_conv.axilite_b2s/RD.r_channel_0/rd_data_fifo_0/cnt_read_reg[4]_rep__2/C
+                               i_ps/system_i/system_i/axi_protocol_converter_0/inst/gen_axilite.gen_b2s_conv.axilite_b2s/RD.ar_channel_0/cmd_translator_0/wrap_cmd_0/wrap_cnt_r_reg[1]/CE
+                                                              -1.108        
+i_ps/system_i/system_i/axi_protocol_converter_0/inst/gen_axilite.gen_b2s_conv.axilite_b2s/WR.b_channel_0/bresp_fifo_0/cnt_read_reg[0]/C
+                               i_ps/system_i/system_i/xadc/inst/INTR_CTRLR_GEN_I.ip2bus_data_int_reg[23]/CE
+                                                              -1.101        
+i_ps/system_i/system_i/axi_protocol_converter_0/inst/gen_axilite.gen_b2s_conv.axilite_b2s/WR.b_channel_0/bresp_fifo_0/cnt_read_reg[0]/C
+                               i_ps/system_i/system_i/xadc/inst/INTR_CTRLR_GEN_I.ip2bus_data_int_reg[27]/CE
+                                                              -1.101        
 i_ps/system_i/system_i/axi_protocol_converter_0/inst/gen_axilite.gen_b2s_conv.axilite_b2s/WR.b_channel_0/bid_fifo_0/cnt_read_reg[1]_rep__1/C
                                i_ps/system_i/system_i/axi_protocol_converter_0/inst/gen_axilite.gen_b2s_conv.axilite_b2s/WR.aw_channel_0/cmd_translator_0/incr_cmd_0/axaddr_incr_reg[5]/D
-                                                              -1.848        
+                                                              -1.099        
+i_ps/system_i/system_i/axi_protocol_converter_0/inst/gen_axilite.gen_b2s_conv.axilite_b2s/RD.ar_channel_0/ar_cmd_fsm_0/state_reg[0]/C
+                               i_ps/system_i/system_i/axi_protocol_converter_0/inst/gen_axilite.gen_b2s_conv.axilite_b2s/RD.ar_channel_0/cmd_translator_0/incr_cmd_0/axlen_cnt_reg[1]/CE
+                                                              -1.094        
+i_ps/system_i/system_i/axi_protocol_converter_0/inst/gen_axilite.gen_b2s_conv.axilite_b2s/RD.ar_channel_0/ar_cmd_fsm_0/state_reg[0]/C
+                               i_ps/system_i/system_i/axi_protocol_converter_0/inst/gen_axilite.gen_b2s_conv.axilite_b2s/RD.ar_channel_0/cmd_translator_0/incr_cmd_0/axlen_cnt_reg[2]/CE
+                                                              -1.094        
+i_ps/system_i/system_i/axi_protocol_converter_0/inst/gen_axilite.gen_b2s_conv.axilite_b2s/RD.ar_channel_0/ar_cmd_fsm_0/state_reg[0]/C
+                               i_ps/system_i/system_i/axi_protocol_converter_0/inst/gen_axilite.gen_b2s_conv.axilite_b2s/RD.ar_channel_0/cmd_translator_0/incr_cmd_0/axlen_cnt_reg[3]/CE
+                                                              -1.094        
+i_ps/system_i/system_i/axi_protocol_converter_0/inst/gen_axilite.gen_b2s_conv.axilite_b2s/RD.ar_channel_0/ar_cmd_fsm_0/state_reg[0]/C
+                               i_ps/system_i/system_i/axi_protocol_converter_0/inst/gen_axilite.gen_b2s_conv.axilite_b2s/RD.ar_channel_0/cmd_translator_0/incr_cmd_0/axlen_cnt_reg[4]/CE
+                                                              -1.094        
+i_ps/system_i/system_i/xadc/inst/AXI_LITE_IPIF_I/I_SLAVE_ATTACHMENT/INCLUDE_DPHASE_TIMER.dpto_cnt_reg[6]/C
+                               i_ps/system_i/system_i/axi_protocol_converter_0/inst/gen_axilite.gen_b2s_conv.axilite_b2s/RD.ar_channel_0/cmd_translator_0/incr_cmd_0/axaddr_incr_reg[8]/D
+                                                              -1.091        
+i_ps/system_i/system_i/axi_protocol_converter_0/inst/gen_axilite.gen_b2s_conv.axilite_b2s/RD.ar_channel_0/cmd_translator_0/incr_cmd_0/axaddr_incr_reg[5]/C
+                               i_ps/system_i/system_i/xadc/inst/AXI_LITE_IPIF_I/I_SLAVE_ATTACHMENT/I_DECODER/GEN_BKEND_CE_REGISTERS[2].ce_out_i_reg[2]/D
+                                                              -1.089        
+i_ps/system_i/system_i/axi_protocol_converter_0/inst/gen_axilite.gen_b2s_conv.axilite_b2s/RD.ar_channel_0/cmd_translator_0/incr_cmd_0/axaddr_incr_reg[5]/C
+                               i_ps/system_i/system_i/xadc/inst/AXI_LITE_IPIF_I/I_SLAVE_ATTACHMENT/I_DECODER/GEN_BKEND_CE_REGISTERS[4].ce_out_i_reg[4]/D
+                                                              -1.085        
 i_ps/system_i/system_i/axi_protocol_converter_0/inst/gen_axilite.gen_b2s_conv.axilite_b2s/WR.b_channel_0/bid_fifo_0/cnt_read_reg[1]_rep__1/C
                                i_ps/system_i/system_i/axi_protocol_converter_0/inst/gen_axilite.gen_b2s_conv.axilite_b2s/WR.aw_channel_0/cmd_translator_0/incr_cmd_0/axaddr_incr_reg[7]/D
-                                                              -1.827        
-i_ps/system_i/system_i/axi_protocol_converter_0/inst/gen_axilite.gen_b2s_conv.axilite_b2s/RD.r_channel_0/transaction_fifo_0/cnt_read_reg[3]_rep__0/C
-                               i_ps/system_i/system_i/axi_protocol_converter_0/inst/gen_axilite.gen_b2s_conv.axilite_b2s/RD.ar_channel_0/cmd_translator_0/wrap_cmd_0/wrap_cnt_r_reg[1]/CE
-                                                              -1.796        
-i_ps/system_i/system_i/axi_protocol_converter_0/inst/gen_axilite.gen_b2s_conv.axilite_b2s/RD.r_channel_0/transaction_fifo_0/cnt_read_reg[3]_rep__0/C
+                                                              -1.078        
+i_ps/system_i/system_i/axi_protocol_converter_0/inst/gen_axilite.gen_b2s_conv.axilite_b2s/RD.r_channel_0/rd_data_fifo_0/cnt_read_reg[4]_rep__2/C
+                               i_ps/system_i/system_i/axi_protocol_converter_0/inst/gen_axilite.gen_b2s_conv.axilite_b2s/RD.ar_channel_0/cmd_translator_0/wrap_cmd_0/wrap_cnt_r_reg[0]/CE
+                                                              -1.076        
+i_ps/system_i/system_i/axi_protocol_converter_0/inst/gen_axilite.gen_b2s_conv.axilite_b2s/RD.r_channel_0/rd_data_fifo_0/cnt_read_reg[4]_rep__2/C
+                               i_ps/system_i/system_i/axi_protocol_converter_0/inst/gen_axilite.gen_b2s_conv.axilite_b2s/RD.ar_channel_0/cmd_translator_0/wrap_cmd_0/wrap_cnt_r_reg[2]/CE
+                                                              -1.076        
+i_ps/system_i/system_i/axi_protocol_converter_0/inst/gen_axilite.gen_b2s_conv.axilite_b2s/RD.r_channel_0/rd_data_fifo_0/cnt_read_reg[4]_rep__2/C
+                               i_ps/system_i/system_i/axi_protocol_converter_0/inst/gen_axilite.gen_b2s_conv.axilite_b2s/RD.ar_channel_0/cmd_translator_0/wrap_cmd_0/wrap_cnt_r_reg[3]/CE
+                                                              -1.076        
+i_ps/system_i/system_i/axi_protocol_converter_0/inst/gen_axilite.gen_b2s_conv.axilite_b2s/RD.r_channel_0/rd_data_fifo_0/cnt_read_reg[4]_rep__2/C
+                               i_ps/system_i/system_i/axi_protocol_converter_0/inst/gen_axilite.gen_b2s_conv.axilite_b2s/RD.ar_channel_0/s_arid_r_reg[6]/CE
+                                                              -1.076        
+i_ps/system_i/system_i/axi_protocol_converter_0/inst/gen_axilite.gen_b2s_conv.axilite_b2s/RD.r_channel_0/rd_data_fifo_0/cnt_read_reg[4]_rep__2/C
                                i_ps/system_i/system_i/axi_protocol_converter_0/inst/gen_axilite.gen_b2s_conv.axilite_b2s/RD.ar_channel_0/s_arid_r_reg[7]/CE
-                                                              -1.796        
-i_ps/system_i/system_i/axi_protocol_converter_0/inst/gen_axilite.gen_b2s_conv.axilite_b2s/RD.r_channel_0/transaction_fifo_0/cnt_read_reg[3]_rep__0/C
+                                                              -1.076        
+i_ps/system_i/system_i/axi_protocol_converter_0/inst/gen_axilite.gen_b2s_conv.axilite_b2s/RD.r_channel_0/rd_data_fifo_0/cnt_read_reg[4]_rep__2/C
+                               i_ps/system_i/system_i/axi_protocol_converter_0/inst/gen_axilite.gen_b2s_conv.axilite_b2s/RD.ar_channel_0/s_arid_r_reg[8]/CE
+                                                              -1.076        
+i_ps/system_i/system_i/axi_protocol_converter_0/inst/gen_axilite.gen_b2s_conv.axilite_b2s/RD.ar_channel_0/ar_cmd_fsm_0/state_reg[0]/C
+                               i_ps/system_i/system_i/axi_protocol_converter_0/inst/gen_axilite.gen_b2s_conv.axilite_b2s/RD.ar_channel_0/cmd_translator_0/wrap_cmd_0/wrap_cnt_r_reg[2]/D
+                                                              -1.071        
+i_ps/system_i/system_i/axi_protocol_converter_0/inst/gen_axilite.gen_b2s_conv.axilite_b2s/RD.ar_channel_0/ar_cmd_fsm_0/state_reg[0]/C
+                               i_ps/system_i/system_i/axi_protocol_converter_0/inst/gen_axilite.gen_b2s_conv.axilite_b2s/RD.ar_channel_0/cmd_translator_0/wrap_cmd_0/wrap_cnt_r_reg[3]/D
+                                                              -1.053        
+i_ps/system_i/system_i/axi_protocol_converter_0/inst/gen_axilite.gen_b2s_conv.axilite_b2s/RD.r_channel_0/rd_data_fifo_0/cnt_read_reg[4]_rep__2/C
+                               i_ps/system_i/system_i/axi_protocol_converter_0/inst/gen_axilite.gen_b2s_conv.axilite_b2s/RD.ar_channel_0/s_arid_r_reg[11]/CE
+                                                              -1.038        
+i_ps/system_i/system_i/axi_protocol_converter_0/inst/gen_axilite.gen_b2s_conv.axilite_b2s/RD.r_channel_0/rd_data_fifo_0/cnt_read_reg[4]_rep__2/C
+                               i_ps/system_i/system_i/axi_protocol_converter_0/inst/gen_axilite.gen_b2s_conv.axilite_b2s/RD.ar_channel_0/s_arid_r_reg[2]/CE
+                                                              -1.038        
+i_ps/system_i/system_i/axi_protocol_converter_0/inst/gen_axilite.gen_b2s_conv.axilite_b2s/RD.r_channel_0/rd_data_fifo_0/cnt_read_reg[4]_rep__2/C
                                i_ps/system_i/system_i/axi_protocol_converter_0/inst/gen_axilite.gen_b2s_conv.axilite_b2s/RD.ar_channel_0/s_arid_r_reg[9]/CE
-                                                              -1.796        
+                                                              -1.038        
+i_ps/system_i/system_i/xadc/inst/AXI_LITE_IPIF_I/I_SLAVE_ATTACHMENT/INCLUDE_DPHASE_TIMER.dpto_cnt_reg[6]/C
+                               i_ps/system_i/system_i/axi_protocol_converter_0/inst/gen_axilite.gen_b2s_conv.axilite_b2s/WR.aw_channel_0/s_awlen_r_reg[0]/CE
+                                                              -1.021        
+i_ps/system_i/system_i/xadc/inst/AXI_LITE_IPIF_I/I_SLAVE_ATTACHMENT/INCLUDE_DPHASE_TIMER.dpto_cnt_reg[6]/C
+                               i_ps/system_i/system_i/axi_protocol_converter_0/inst/gen_axilite.gen_b2s_conv.axilite_b2s/WR.aw_channel_0/s_awlen_r_reg[1]/CE
+                                                              -1.021        
+i_ps/system_i/system_i/xadc/inst/AXI_LITE_IPIF_I/I_SLAVE_ATTACHMENT/INCLUDE_DPHASE_TIMER.dpto_cnt_reg[6]/C
+                               i_ps/system_i/system_i/axi_protocol_converter_0/inst/gen_axilite.gen_b2s_conv.axilite_b2s/WR.aw_channel_0/s_awlen_r_reg[2]/CE
+                                                              -1.021        
+i_ps/system_i/system_i/xadc/inst/AXI_LITE_IPIF_I/I_SLAVE_ATTACHMENT/INCLUDE_DPHASE_TIMER.dpto_cnt_reg[6]/C
+                               i_ps/system_i/system_i/axi_protocol_converter_0/inst/gen_axilite.gen_b2s_conv.axilite_b2s/WR.aw_channel_0/s_awlen_r_reg[3]/CE
+                                                              -1.021        
 i_ps/system_i/system_i/axi_protocol_converter_0/inst/gen_axilite.gen_b2s_conv.axilite_b2s/WR.b_channel_0/bid_fifo_0/cnt_read_reg[1]_rep__1/C
                                i_ps/system_i/system_i/axi_protocol_converter_0/inst/gen_axilite.gen_b2s_conv.axilite_b2s/WR.aw_channel_0/cmd_translator_0/incr_cmd_0/axaddr_incr_reg[6]/D
-                                                              -1.753        
+                                                              -1.004        
+i_ps/system_i/system_i/axi_protocol_converter_0/inst/gen_axilite.gen_b2s_conv.axilite_b2s/RD.ar_channel_0/ar_cmd_fsm_0/state_reg[0]/C
+                               i_ps/system_i/system_i/axi_protocol_converter_0/inst/gen_axilite.gen_b2s_conv.axilite_b2s/RD.ar_channel_0/cmd_translator_0/wrap_cmd_0/wrap_cnt_r_reg[0]/D
+                                                              -0.999        
 i_ps/system_i/system_i/axi_protocol_converter_0/inst/gen_axilite.gen_b2s_conv.axilite_b2s/WR.b_channel_0/bid_fifo_0/cnt_read_reg[1]_rep__1/C
                                i_ps/system_i/system_i/axi_protocol_converter_0/inst/gen_axilite.gen_b2s_conv.axilite_b2s/WR.aw_channel_0/cmd_translator_0/incr_cmd_0/axaddr_incr_reg[4]/D
-                                                              -1.737        
-i_ps/system_i/system_i/processing_system7/inst/PS7_i/MAXIGP1ACLK
-                               i_ps/system_i/system_i/xadc/inst/INTR_CTRLR_GEN_I.ip2bus_wrack_reg/D
-                                                              -1.736        
-i_ps/system_i/system_i/axi_protocol_converter_0/inst/gen_axilite.gen_b2s_conv.axilite_b2s/WR.b_channel_0/bresp_fifo_0/cnt_read_reg[0]/C
-                               i_ps/system_i/system_i/xadc/inst/INTR_CTRLR_GEN_I.ip2bus_data_int_reg[29]/CE
-                                                              -1.719        
-i_ps/system_i/system_i/axi_protocol_converter_0/inst/gen_axilite.gen_b2s_conv.axilite_b2s/WR.b_channel_0/bid_fifo_0/cnt_read_reg[1]_rep__1/C
-                               i_ps/system_i/system_i/axi_protocol_converter_0/inst/gen_axilite.gen_b2s_conv.axilite_b2s/WR.aw_channel_0/cmd_translator_0/incr_cmd_0/axaddr_incr_reg[0]/CE
-                                                              -1.706        
-i_ps/system_i/system_i/axi_protocol_converter_0/inst/gen_axilite.gen_b2s_conv.axilite_b2s/WR.b_channel_0/bid_fifo_0/cnt_read_reg[1]_rep__1/C
-                               i_ps/system_i/system_i/axi_protocol_converter_0/inst/gen_axilite.gen_b2s_conv.axilite_b2s/WR.aw_channel_0/cmd_translator_0/incr_cmd_0/axaddr_incr_reg[1]/CE
-                                                              -1.706        
-i_ps/system_i/system_i/axi_protocol_converter_0/inst/gen_axilite.gen_b2s_conv.axilite_b2s/WR.b_channel_0/bid_fifo_0/cnt_read_reg[1]_rep__1/C
-                               i_ps/system_i/system_i/axi_protocol_converter_0/inst/gen_axilite.gen_b2s_conv.axilite_b2s/WR.aw_channel_0/cmd_translator_0/incr_cmd_0/axaddr_incr_reg[2]/CE
-                                                              -1.706        
-i_ps/system_i/system_i/axi_protocol_converter_0/inst/gen_axilite.gen_b2s_conv.axilite_b2s/WR.b_channel_0/bid_fifo_0/cnt_read_reg[1]_rep__1/C
-                               i_ps/system_i/system_i/axi_protocol_converter_0/inst/gen_axilite.gen_b2s_conv.axilite_b2s/WR.aw_channel_0/cmd_translator_0/incr_cmd_0/axaddr_incr_reg[3]/CE
-                                                              -1.706        
-i_ps/system_i/system_i/xadc/inst/AXI_LITE_IPIF_I/I_SLAVE_ATTACHMENT/INCLUDE_DPHASE_TIMER.dpto_cnt_reg[6]/C
-                               i_ps/system_i/system_i/axi_protocol_converter_0/inst/gen_axilite.gen_b2s_conv.axilite_b2s/WR.aw_channel_0/s_awid_r_reg[0]/CE
-                                                              -1.692        
-i_ps/system_i/system_i/xadc/inst/AXI_LITE_IPIF_I/I_SLAVE_ATTACHMENT/INCLUDE_DPHASE_TIMER.dpto_cnt_reg[6]/C
-                               i_ps/system_i/system_i/axi_protocol_converter_0/inst/gen_axilite.gen_b2s_conv.axilite_b2s/WR.aw_channel_0/s_awid_r_reg[6]/CE
-                                                              -1.692        
-i_ps/system_i/system_i/xadc/inst/AXI_LITE_IPIF_I/I_SLAVE_ATTACHMENT/INCLUDE_DPHASE_TIMER.dpto_cnt_reg[6]/C
-                               i_ps/system_i/system_i/axi_protocol_converter_0/inst/gen_axilite.gen_b2s_conv.axilite_b2s/WR.aw_channel_0/s_awid_r_reg[7]/CE
-                                                              -1.692        
-i_ps/system_i/system_i/xadc/inst/AXI_LITE_IPIF_I/I_SLAVE_ATTACHMENT/INCLUDE_DPHASE_TIMER.dpto_cnt_reg[6]/C
-                               i_ps/system_i/system_i/axi_protocol_converter_0/inst/gen_axilite.gen_b2s_conv.axilite_b2s/WR.aw_channel_0/s_awid_r_reg[9]/CE
-                                                              -1.692        
-i_ps/system_i/system_i/axi_protocol_converter_0/inst/gen_axilite.gen_b2s_conv.axilite_b2s/RD.r_channel_0/transaction_fifo_0/cnt_read_reg[3]_rep__0/C
-                               i_ps/system_i/system_i/axi_protocol_converter_0/inst/gen_axilite.gen_b2s_conv.axilite_b2s/RD.ar_channel_0/s_arid_r_reg[10]/CE
-                                                              -1.649        
-i_ps/system_i/system_i/axi_protocol_converter_0/inst/gen_axilite.gen_b2s_conv.axilite_b2s/RD.r_channel_0/transaction_fifo_0/cnt_read_reg[3]_rep__0/C
-                               i_ps/system_i/system_i/axi_protocol_converter_0/inst/gen_axilite.gen_b2s_conv.axilite_b2s/RD.ar_channel_0/s_arid_r_reg[5]/CE
-                                                              -1.649        
-i_ps/system_i/system_i/axi_protocol_converter_0/inst/gen_axilite.gen_b2s_conv.axilite_b2s/WR.b_channel_0/bresp_fifo_0/cnt_read_reg[0]/C
-                               i_ps/system_i/system_i/xadc/inst/INTR_CTRLR_GEN_I.ip2bus_data_int_reg[17]/CE
-                                                              -1.633        
-i_ps/system_i/system_i/axi_protocol_converter_0/inst/gen_axilite.gen_b2s_conv.axilite_b2s/WR.b_channel_0/bresp_fifo_0/cnt_read_reg[0]/C
-                               i_ps/system_i/system_i/xadc/inst/INTR_CTRLR_GEN_I.ip2bus_data_int_reg[24]/CE
-                                                              -1.633        
-i_ps/system_i/system_i/axi_protocol_converter_0/inst/gen_axilite.gen_b2s_conv.axilite_b2s/WR.b_channel_0/bresp_fifo_0/cnt_read_reg[0]/C
-                               i_ps/system_i/system_i/xadc/inst/INTR_CTRLR_GEN_I.ip2bus_data_int_reg[28]/CE
-                                                              -1.633        
-i_ps/system_i/system_i/xadc/inst/AXI_LITE_IPIF_I/I_SLAVE_ATTACHMENT/INCLUDE_DPHASE_TIMER.dpto_cnt_reg[6]/C
-                               i_ps/system_i/system_i/axi_protocol_converter_0/inst/gen_axilite.gen_b2s_conv.axilite_b2s/WR.aw_channel_0/s_awid_r_reg[1]/CE
-                                                              -1.630        
-i_ps/system_i/system_i/xadc/inst/AXI_LITE_IPIF_I/I_SLAVE_ATTACHMENT/INCLUDE_DPHASE_TIMER.dpto_cnt_reg[6]/C
-                               i_ps/system_i/system_i/axi_protocol_converter_0/inst/gen_axilite.gen_b2s_conv.axilite_b2s/WR.aw_channel_0/s_awid_r_reg[2]/CE
-                                                              -1.630        
-i_ps/system_i/system_i/xadc/inst/AXI_LITE_IPIF_I/I_SLAVE_ATTACHMENT/INCLUDE_DPHASE_TIMER.dpto_cnt_reg[6]/C
-                               i_ps/system_i/system_i/axi_protocol_converter_0/inst/gen_axilite.gen_b2s_conv.axilite_b2s/WR.aw_channel_0/s_awid_r_reg[3]/CE
-                                                              -1.630        
-i_ps/system_i/system_i/xadc/inst/AXI_LITE_IPIF_I/I_SLAVE_ATTACHMENT/INCLUDE_DPHASE_TIMER.dpto_cnt_reg[6]/C
-                               i_ps/system_i/system_i/axi_protocol_converter_0/inst/gen_axilite.gen_b2s_conv.axilite_b2s/WR.aw_channel_0/s_awid_r_reg[4]/CE
-                                                              -1.630        
-i_ps/system_i/system_i/axi_protocol_converter_0/inst/gen_axilite.gen_b2s_conv.axilite_b2s/WR.b_channel_0/bresp_fifo_0/cnt_read_reg[0]/C
-                               i_ps/system_i/system_i/xadc/inst/INTR_CTRLR_GEN_I.ip2bus_data_int_reg[14]/CE
-                                                              -1.627        
-i_ps/system_i/system_i/axi_protocol_converter_0/inst/gen_axilite.gen_b2s_conv.axilite_b2s/WR.b_channel_0/bresp_fifo_0/cnt_read_reg[0]/C
-                               i_ps/system_i/system_i/xadc/inst/INTR_CTRLR_GEN_I.ip2bus_data_int_reg[16]/CE
-                                                              -1.627        
-i_ps/system_i/system_i/axi_protocol_converter_0/inst/gen_axilite.gen_b2s_conv.axilite_b2s/WR.b_channel_0/bresp_fifo_0/cnt_read_reg[0]/C
-                               i_ps/system_i/system_i/xadc/inst/INTR_CTRLR_GEN_I.ip2bus_data_int_reg[21]/CE
-                                                              -1.627        
-i_ps/system_i/system_i/axi_protocol_converter_0/inst/gen_axilite.gen_b2s_conv.axilite_b2s/WR.b_channel_0/bresp_fifo_0/cnt_read_reg[0]/C
-                               i_ps/system_i/system_i/xadc/inst/INTR_CTRLR_GEN_I.ip2bus_data_int_reg[22]/CE
-                                                              -1.627        
-i_ps/system_i/system_i/axi_protocol_converter_0/inst/gen_axilite.gen_b2s_conv.axilite_b2s/WR.b_channel_0/bresp_fifo_0/cnt_read_reg[0]/C
-                               i_ps/system_i/system_i/xadc/inst/INTR_CTRLR_GEN_I.ip2bus_data_int_reg[23]/CE
-                                                              -1.627        
-i_ps/system_i/system_i/axi_protocol_converter_0/inst/gen_axilite.gen_b2s_conv.axilite_b2s/WR.b_channel_0/bresp_fifo_0/cnt_read_reg[0]/C
-                               i_ps/system_i/system_i/xadc/inst/INTR_CTRLR_GEN_I.ip2bus_data_int_reg[30]/CE
-                                                              -1.594        
-i_ps/system_i/system_i/axi_protocol_converter_0/inst/gen_axilite.gen_b2s_conv.axilite_b2s/WR.b_channel_0/bresp_fifo_0/cnt_read_reg[0]/C
-                               i_ps/system_i/system_i/xadc/inst/INTR_CTRLR_GEN_I.ip2bus_data_int_reg[15]/CE
-                                                              -1.593        
-i_ps/system_i/system_i/axi_protocol_converter_0/inst/gen_axilite.gen_b2s_conv.axilite_b2s/WR.b_channel_0/bresp_fifo_0/cnt_read_reg[0]/C
-                               i_ps/system_i/system_i/xadc/inst/INTR_CTRLR_GEN_I.ip2bus_data_int_reg[18]/CE
-                                                              -1.593        
-i_ps/system_i/system_i/axi_protocol_converter_0/inst/gen_axilite.gen_b2s_conv.axilite_b2s/WR.b_channel_0/bresp_fifo_0/cnt_read_reg[0]/C
-                               i_ps/system_i/system_i/xadc/inst/INTR_CTRLR_GEN_I.ip2bus_data_int_reg[19]/CE
-                                                              -1.593        
-i_ps/system_i/system_i/axi_protocol_converter_0/inst/gen_axilite.gen_b2s_conv.axilite_b2s/WR.b_channel_0/bresp_fifo_0/cnt_read_reg[0]/C
-                               i_ps/system_i/system_i/xadc/inst/INTR_CTRLR_GEN_I.ip2bus_data_int_reg[20]/CE
-                                                              -1.575        
-i_ps/system_i/system_i/axi_protocol_converter_0/inst/gen_axilite.gen_b2s_conv.axilite_b2s/WR.b_channel_0/bresp_fifo_0/cnt_read_reg[0]/C
-                               i_ps/system_i/system_i/xadc/inst/INTR_CTRLR_GEN_I.ip2bus_data_int_reg[25]/CE
-                                                              -1.575        
-i_ps/system_i/system_i/axi_protocol_converter_0/inst/gen_axilite.gen_b2s_conv.axilite_b2s/WR.b_channel_0/bresp_fifo_0/cnt_read_reg[0]/C
-                               i_ps/system_i/system_i/xadc/inst/INTR_CTRLR_GEN_I.ip2bus_data_int_reg[27]/CE
-                                                              -1.575        
-i_ps/system_i/system_i/axi_protocol_converter_0/inst/gen_axilite.gen_b2s_conv.axilite_b2s/WR.b_channel_0/bresp_fifo_0/cnt_read_reg[0]/C
-                               i_ps/system_i/system_i/xadc/inst/INTR_CTRLR_GEN_I.ip2bus_data_int_reg[31]/CE
-                                                              -1.575        
-i_ps/system_i/system_i/axi_protocol_converter_0/inst/gen_axilite.gen_b2s_conv.axilite_b2s/WR.b_channel_0/bid_fifo_0/cnt_read_reg[1]_rep__1/C
-                               i_ps/system_i/system_i/axi_protocol_converter_0/inst/gen_axilite.gen_b2s_conv.axilite_b2s/WR.aw_channel_0/cmd_translator_0/incr_cmd_0/axaddr_incr_reg[4]/CE
-                                                              -1.567        
-i_ps/system_i/system_i/axi_protocol_converter_0/inst/gen_axilite.gen_b2s_conv.axilite_b2s/WR.b_channel_0/bid_fifo_0/cnt_read_reg[1]_rep__1/C
-                               i_ps/system_i/system_i/axi_protocol_converter_0/inst/gen_axilite.gen_b2s_conv.axilite_b2s/WR.aw_channel_0/cmd_translator_0/incr_cmd_0/axaddr_incr_reg[5]/CE
-                                                              -1.567        
-i_ps/system_i/system_i/axi_protocol_converter_0/inst/gen_axilite.gen_b2s_conv.axilite_b2s/WR.b_channel_0/bid_fifo_0/cnt_read_reg[1]_rep__1/C
-                               i_ps/system_i/system_i/axi_protocol_converter_0/inst/gen_axilite.gen_b2s_conv.axilite_b2s/WR.aw_channel_0/cmd_translator_0/incr_cmd_0/axaddr_incr_reg[6]/CE
-                                                              -1.567        
-i_ps/system_i/system_i/axi_protocol_converter_0/inst/gen_axilite.gen_b2s_conv.axilite_b2s/WR.b_channel_0/bid_fifo_0/cnt_read_reg[1]_rep__1/C
-                               i_ps/system_i/system_i/axi_protocol_converter_0/inst/gen_axilite.gen_b2s_conv.axilite_b2s/WR.aw_channel_0/cmd_translator_0/incr_cmd_0/axaddr_incr_reg[7]/CE
-                                                              -1.567        
-i_ps/system_i/system_i/axi_protocol_converter_0/inst/gen_axilite.gen_b2s_conv.axilite_b2s/WR.b_channel_0/bid_fifo_0/cnt_read_reg[1]_rep__1/C
-                               i_ps/system_i/system_i/axi_protocol_converter_0/inst/gen_axilite.gen_b2s_conv.axilite_b2s/WR.aw_channel_0/cmd_translator_0/incr_cmd_0/axaddr_incr_reg[10]/CE
-                                                              -1.553        
-i_ps/system_i/system_i/axi_protocol_converter_0/inst/gen_axilite.gen_b2s_conv.axilite_b2s/WR.b_channel_0/bid_fifo_0/cnt_read_reg[1]_rep__1/C
-                               i_ps/system_i/system_i/axi_protocol_converter_0/inst/gen_axilite.gen_b2s_conv.axilite_b2s/WR.aw_channel_0/cmd_translator_0/incr_cmd_0/axaddr_incr_reg[8]/CE
-                                                              -1.553        
-i_ps/system_i/system_i/axi_protocol_converter_0/inst/gen_axilite.gen_b2s_conv.axilite_b2s/WR.b_channel_0/bid_fifo_0/cnt_read_reg[1]_rep__1/C
-                               i_ps/system_i/system_i/axi_protocol_converter_0/inst/gen_axilite.gen_b2s_conv.axilite_b2s/WR.aw_channel_0/cmd_translator_0/incr_cmd_0/axaddr_incr_reg[9]/CE
-                                                              -1.553        
-i_ps/system_i/system_i/axi_protocol_converter_0/inst/gen_axilite.gen_b2s_conv.axilite_b2s/WR.aw_channel_0/aw_cmd_fsm_0/state_reg[0]/C
-                               i_ps/system_i/system_i/axi_protocol_converter_0/inst/gen_axilite.gen_b2s_conv.axilite_b2s/WR.aw_channel_0/cmd_translator_0/wrap_cmd_0/wrap_second_len_r_reg[0]/D
-                                                              -1.551        
-i_ps/system_i/system_i/axi_protocol_converter_0/inst/gen_axilite.gen_b2s_conv.axilite_b2s/RD.r_channel_0/rd_data_fifo_0/cnt_read_reg[3]_rep__2/C
-                               i_ps/system_i/system_i/axi_protocol_converter_0/inst/gen_axilite.gen_b2s_conv.axilite_b2s/RD.r_channel_0/rd_data_fifo_0/cnt_read_reg[4]/D
-                                                              -1.545        
-i_ps/system_i/system_i/axi_protocol_converter_0/inst/gen_axilite.gen_b2s_conv.axilite_b2s/RD.r_channel_0/transaction_fifo_0/cnt_read_reg[3]_rep__0/C
-                               i_ps/system_i/system_i/axi_protocol_converter_0/inst/gen_axilite.gen_b2s_conv.axilite_b2s/RD.ar_channel_0/s_arid_r_reg[0]/CE
-                                                              -1.535        
-i_ps/system_i/system_i/axi_protocol_converter_0/inst/gen_axilite.gen_b2s_conv.axilite_b2s/RD.r_channel_0/transaction_fifo_0/cnt_read_reg[3]_rep__0/C
-                               i_ps/system_i/system_i/axi_protocol_converter_0/inst/gen_axilite.gen_b2s_conv.axilite_b2s/RD.ar_channel_0/s_arid_r_reg[1]/CE
-                                                              -1.535        
-i_ps/system_i/system_i/axi_protocol_converter_0/inst/gen_axilite.gen_b2s_conv.axilite_b2s/RD.r_channel_0/transaction_fifo_0/cnt_read_reg[3]_rep__0/C
-                               i_ps/system_i/system_i/axi_protocol_converter_0/inst/gen_axilite.gen_b2s_conv.axilite_b2s/RD.ar_channel_0/s_arid_r_reg[6]/CE
-                                                              -1.535        
-i_ps/system_i/system_i/axi_protocol_converter_0/inst/gen_axilite.gen_b2s_conv.axilite_b2s/RD.r_channel_0/rd_data_fifo_0/cnt_read_reg[3]_rep__2/C
-                               i_ps/system_i/system_i/axi_protocol_converter_0/inst/gen_axilite.gen_b2s_conv.axilite_b2s/RD.r_channel_0/rd_data_fifo_0/cnt_read_reg[4]_rep__1/D
-                                                              -1.508        
-i_ps/system_i/system_i/axi_protocol_converter_0/inst/gen_axilite.gen_b2s_conv.axilite_b2s/RD.r_channel_0/rd_data_fifo_0/cnt_read_reg[3]_rep__2/C
-                               i_ps/system_i/system_i/axi_protocol_converter_0/inst/gen_axilite.gen_b2s_conv.axilite_b2s/RD.r_channel_0/rd_data_fifo_0/cnt_read_reg[4]_rep/D
-                                                              -1.497        
-i_ps/system_i/system_i/axi_protocol_converter_0/inst/gen_axilite.gen_b2s_conv.axilite_b2s/WR.b_channel_0/bid_fifo_0/cnt_read_reg[1]_rep__1/C
-                               i_ps/system_i/system_i/axi_protocol_converter_0/inst/gen_axilite.gen_b2s_conv.axilite_b2s/WR.aw_channel_0/cmd_translator_0/incr_cmd_0/axaddr_incr_reg[3]/D
-                                                              -1.488        
-i_ps/system_i/system_i/axi_protocol_converter_0/inst/gen_axilite.gen_b2s_conv.axilite_b2s/RD.ar_channel_0/cmd_translator_0/wrap_cmd_0/sel_first_reg/C
-                               i_ps/system_i/system_i/xadc/inst/AXI_LITE_IPIF_I/I_SLAVE_ATTACHMENT/I_DECODER/GEN_BKEND_CE_REGISTERS[20].ce_out_i_reg[20]/D
-                                                              -1.483        
-i_ps/system_i/system_i/xadc/inst/AXI_LITE_IPIF_I/I_SLAVE_ATTACHMENT/INCLUDE_DPHASE_TIMER.dpto_cnt_reg[6]/C
-                               i_ps/system_i/system_i/axi_protocol_converter_0/inst/gen_axilite.gen_b2s_conv.axilite_b2s/WR.aw_channel_0/s_awid_r_reg[10]/CE
-                                                              -1.465        
-i_ps/system_i/system_i/xadc/inst/AXI_LITE_IPIF_I/I_SLAVE_ATTACHMENT/INCLUDE_DPHASE_TIMER.dpto_cnt_reg[6]/C
-                               i_ps/system_i/system_i/axi_protocol_converter_0/inst/gen_axilite.gen_b2s_conv.axilite_b2s/WR.aw_channel_0/s_awid_r_reg[11]/CE
-                                                              -1.465        
-i_ps/system_i/system_i/xadc/inst/AXI_LITE_IPIF_I/I_SLAVE_ATTACHMENT/INCLUDE_DPHASE_TIMER.dpto_cnt_reg[6]/C
-                               i_ps/system_i/system_i/axi_protocol_converter_0/inst/gen_axilite.gen_b2s_conv.axilite_b2s/WR.aw_channel_0/s_awid_r_reg[5]/CE
-                                                              -1.465        
-i_ps/system_i/system_i/xadc/inst/AXI_LITE_IPIF_I/I_SLAVE_ATTACHMENT/INCLUDE_DPHASE_TIMER.dpto_cnt_reg[6]/C
-                               i_ps/system_i/system_i/axi_protocol_converter_0/inst/gen_axilite.gen_b2s_conv.axilite_b2s/WR.aw_channel_0/s_awid_r_reg[8]/CE
-                                                              -1.465        
-i_ps/system_i/system_i/axi_protocol_converter_0/inst/gen_axilite.gen_b2s_conv.axilite_b2s/WR.b_channel_0/bresp_fifo_0/cnt_read_reg[0]/C
-                               i_ps/system_i/system_i/xadc/inst/INTR_CTRLR_GEN_I.ip2bus_data_int_reg[0]/CE
-                                                              -1.462        
-i_ps/system_i/system_i/axi_protocol_converter_0/inst/gen_axilite.gen_b2s_conv.axilite_b2s/WR.b_channel_0/bresp_fifo_0/cnt_read_reg[0]/C
-                               i_ps/system_i/system_i/xadc/inst/INTR_CTRLR_GEN_I.ip2bus_data_int_reg[26]/CE
-                                                              -1.462        
-i_ps/system_i/system_i/axi_protocol_converter_0/inst/gen_axilite.gen_b2s_conv.axilite_b2s/RD.ar_channel_0/ar_cmd_fsm_0/state_reg[1]/C
-                               i_ps/system_i/system_i/axi_protocol_converter_0/inst/gen_axilite.gen_b2s_conv.axilite_b2s/RD.ar_channel_0/cmd_translator_0/wrap_cmd_0/wrap_second_len_r_reg[3]/D
-                                                              -1.448        
-i_ps/system_i/system_i/axi_protocol_converter_0/inst/gen_axilite.gen_b2s_conv.axilite_b2s/WR.b_channel_0/bid_fifo_0/cnt_read_reg[1]_rep__1/C
-                               i_ps/system_i/system_i/axi_protocol_converter_0/inst/gen_axilite.gen_b2s_conv.axilite_b2s/WR.aw_channel_0/cmd_translator_0/incr_cmd_0/axaddr_incr_reg[2]/D
-                                                              -1.428        
-i_ps/system_i/system_i/axi_protocol_converter_0/inst/gen_axilite.gen_b2s_conv.axilite_b2s/RD.ar_channel_0/ar_cmd_fsm_0/state_reg[1]/C
-                               i_ps/system_i/system_i/axi_protocol_converter_0/inst/gen_axilite.gen_b2s_conv.axilite_b2s/RD.ar_channel_0/cmd_translator_0/wrap_cmd_0/wrap_second_len_r_reg[1]/D
-                                                              -1.427        
-i_ps/system_i/system_i/axi_protocol_converter_0/inst/gen_axilite.gen_b2s_conv.axilite_b2s/RD.ar_channel_0/ar_cmd_fsm_0/state_reg[1]/C
-                               i_ps/system_i/system_i/axi_protocol_converter_0/inst/gen_axilite.gen_b2s_conv.axilite_b2s/RD.ar_channel_0/cmd_translator_0/wrap_cmd_0/wrap_cnt_r_reg[0]/D
-                                                              -1.424        
-i_ps/system_i/system_i/xadc/inst/AXI_LITE_IPIF_I/I_SLAVE_ATTACHMENT/INCLUDE_DPHASE_TIMER.dpto_cnt_reg[6]/C
-                               i_ps/system_i/system_i/axi_protocol_converter_0/inst/gen_axilite.gen_b2s_conv.axilite_b2s/RD.ar_channel_0/cmd_translator_0/incr_cmd_0/axaddr_incr_reg[9]/D
-                                                              -1.415        
-i_ps/system_i/system_i/axi_protocol_converter_0/inst/gen_axilite.gen_b2s_conv.axilite_b2s/RD.ar_channel_0/ar_cmd_fsm_0/state_reg[1]/C
-                               i_ps/system_i/system_i/axi_protocol_converter_0/inst/gen_axilite.gen_b2s_conv.axilite_b2s/RD.ar_channel_0/cmd_translator_0/incr_cmd_0/axaddr_incr_reg[0]/CE
-                                                              -1.375        
-i_ps/system_i/system_i/axi_protocol_converter_0/inst/gen_axilite.gen_b2s_conv.axilite_b2s/RD.ar_channel_0/ar_cmd_fsm_0/state_reg[1]/C
-                               i_ps/system_i/system_i/axi_protocol_converter_0/inst/gen_axilite.gen_b2s_conv.axilite_b2s/RD.ar_channel_0/cmd_translator_0/incr_cmd_0/axaddr_incr_reg[1]/CE
-                                                              -1.375        
-i_ps/system_i/system_i/axi_protocol_converter_0/inst/gen_axilite.gen_b2s_conv.axilite_b2s/RD.ar_channel_0/ar_cmd_fsm_0/state_reg[1]/C
-                               i_ps/system_i/system_i/axi_protocol_converter_0/inst/gen_axilite.gen_b2s_conv.axilite_b2s/RD.ar_channel_0/cmd_translator_0/incr_cmd_0/axaddr_incr_reg[2]/CE
-                                                              -1.375        
-i_ps/system_i/system_i/axi_protocol_converter_0/inst/gen_axilite.gen_b2s_conv.axilite_b2s/RD.ar_channel_0/ar_cmd_fsm_0/state_reg[1]/C
-                               i_ps/system_i/system_i/axi_protocol_converter_0/inst/gen_axilite.gen_b2s_conv.axilite_b2s/RD.ar_channel_0/cmd_translator_0/incr_cmd_0/axaddr_incr_reg[3]/CE
-                                                              -1.375        
-i_ps/system_i/system_i/axi_protocol_converter_0/inst/gen_axilite.gen_b2s_conv.axilite_b2s/SI_REG/ar_pipe/m_payload_i_reg[2]/C
-                               i_ps/system_i/system_i/xadc/inst/AXI_XADC_CORE_I/XADC_INST/DADDR[0]
-                                                              -1.345        
-i_ps/system_i/system_i/xadc/inst/AXI_LITE_IPIF_I/I_SLAVE_ATTACHMENT/INCLUDE_DPHASE_TIMER.dpto_cnt_reg[6]/C
-                               i_ps/system_i/system_i/axi_protocol_converter_0/inst/gen_axilite.gen_b2s_conv.axilite_b2s/RD.ar_channel_0/cmd_translator_0/incr_cmd_0/axaddr_incr_reg[10]/D
-                                                              -1.320        
-i_ps/system_i/system_i/axi_protocol_converter_0/inst/gen_axilite.gen_b2s_conv.axilite_b2s/RD.ar_channel_0/cmd_translator_0/wrap_cmd_0/sel_first_reg/C
-                               i_ps/system_i/system_i/xadc/inst/AXI_LITE_IPIF_I/I_SLAVE_ATTACHMENT/I_DECODER/GEN_BKEND_CE_REGISTERS[8].ce_out_i_reg[8]/D
-                                                              -1.315        
-i_ps/system_i/system_i/axi_protocol_converter_0/inst/gen_axilite.gen_b2s_conv.axilite_b2s/RD.ar_channel_0/ar_cmd_fsm_0/state_reg[1]/C
-                               i_ps/system_i/system_i/axi_protocol_converter_0/inst/gen_axilite.gen_b2s_conv.axilite_b2s/RD.ar_channel_0/cmd_translator_0/incr_cmd_0/axaddr_incr_reg[4]/CE
-                                                              -1.310        
-i_ps/system_i/system_i/axi_protocol_converter_0/inst/gen_axilite.gen_b2s_conv.axilite_b2s/RD.ar_channel_0/ar_cmd_fsm_0/state_reg[1]/C
-                               i_ps/system_i/system_i/axi_protocol_converter_0/inst/gen_axilite.gen_b2s_conv.axilite_b2s/RD.ar_channel_0/cmd_translator_0/incr_cmd_0/axaddr_incr_reg[5]/CE
-                                                              -1.310        
-i_ps/system_i/system_i/axi_protocol_converter_0/inst/gen_axilite.gen_b2s_conv.axilite_b2s/RD.ar_channel_0/ar_cmd_fsm_0/state_reg[1]/C
-                               i_ps/system_i/system_i/axi_protocol_converter_0/inst/gen_axilite.gen_b2s_conv.axilite_b2s/RD.ar_channel_0/cmd_translator_0/incr_cmd_0/axaddr_incr_reg[6]/CE
-                                                              -1.310        
-i_ps/system_i/system_i/axi_protocol_converter_0/inst/gen_axilite.gen_b2s_conv.axilite_b2s/RD.ar_channel_0/ar_cmd_fsm_0/state_reg[1]/C
-                               i_ps/system_i/system_i/axi_protocol_converter_0/inst/gen_axilite.gen_b2s_conv.axilite_b2s/RD.ar_channel_0/cmd_translator_0/incr_cmd_0/axaddr_incr_reg[7]/CE
-                                                              -1.310        
-i_ps/system_i/system_i/xadc/inst/AXI_LITE_IPIF_I/I_SLAVE_ATTACHMENT/INCLUDE_DPHASE_TIMER.dpto_cnt_reg[6]/C
-                               i_ps/system_i/system_i/axi_protocol_converter_0/inst/gen_axilite.gen_b2s_conv.axilite_b2s/RD.ar_channel_0/cmd_translator_0/incr_cmd_0/axaddr_incr_reg[8]/D
-                                                              -1.304        
-i_ps/system_i/system_i/xadc/inst/AXI_LITE_IPIF_I/I_SLAVE_ATTACHMENT/INCLUDE_DPHASE_TIMER.dpto_cnt_reg[6]/C
-                               i_ps/system_i/system_i/axi_protocol_converter_0/inst/gen_axilite.gen_b2s_conv.axilite_b2s/RD.ar_channel_0/cmd_translator_0/incr_cmd_0/axaddr_incr_reg[5]/D
-                                                              -1.290        
-i_ps/system_i/system_i/xadc/inst/AXI_LITE_IPIF_I/I_SLAVE_ATTACHMENT/INCLUDE_DPHASE_TIMER.dpto_cnt_reg[6]/C
-                               i_ps/system_i/system_i/axi_protocol_converter_0/inst/gen_axilite.gen_b2s_conv.axilite_b2s/RD.ar_channel_0/cmd_translator_0/incr_cmd_0/axaddr_incr_reg[7]/D
-                                                              -1.269        
-i_ps/system_i/system_i/axi_protocol_converter_0/inst/gen_axilite.gen_b2s_conv.axilite_b2s/RD.ar_channel_0/cmd_translator_0/wrap_cmd_0/sel_first_reg/C
-                               i_ps/system_i/system_i/xadc/inst/AXI_LITE_IPIF_I/I_SLAVE_ATTACHMENT/I_DECODER/GEN_BKEND_CE_REGISTERS[19].ce_out_i_reg[19]/D
-                                                              -1.267        
-pwm[2]/vcnt_r_reg[2]/C         pwm[2]/pwm_o_reg/D             -0.472        
-pwm[1]/vcnt_r_reg[1]/C         pwm[1]/pwm_o_reg/D             -0.232        
-pwm[0]/v_r_reg[2]/C            pwm[0]/pwm_o_reg/D             -0.192        
-i_ams/dac_a_o_reg[14]/C        pwm[0]/b_reg[14]/D             -0.032        
-pwm[3]/v_r_reg[2]/C            pwm[3]/pwm_o_reg/D             0.073         
-pwm_rstn_reg/C                 pwm[2]/pwm_o_reg/R             0.102         
-pwm[3]/vcnt_reg[4]/C           pwm[3]/b_reg[4]/CE             0.181         
-i_ams/dac_d_o_reg[15]/C        pwm[3]/b_reg[15]/D             0.183         
-pwm[3]/vcnt_reg[4]/C           pwm[3]/b_reg[2]/CE             0.211         
-i_ams/dac_c_o_reg[15]/C        pwm[2]/b_reg[15]/D             0.247         
-pwm[2]/vcnt_reg[1]/C           pwm[2]/b_reg[12]/CE            0.278         
-pwm[2]/vcnt_reg[1]/C           pwm[2]/b_reg[13]/CE            0.278         
-pwm[2]/vcnt_reg[1]/C           pwm[2]/b_reg[15]/CE            0.278         
-pwm[2]/vcnt_reg[1]/C           pwm[2]/b_reg[3]/CE             0.278         
-pwm[2]/vcnt_reg[1]/C           pwm[2]/b_reg[4]/CE             0.278         
-pwm[2]/vcnt_reg[1]/C           pwm[2]/b_reg[0]/CE             0.302         
-pwm[2]/vcnt_reg[1]/C           pwm[2]/b_reg[10]/CE            0.302         
-pwm[2]/vcnt_reg[1]/C           pwm[2]/b_reg[11]/CE            0.302         
-pwm[2]/vcnt_reg[1]/C           pwm[2]/b_reg[1]/CE             0.302         
-pwm[2]/vcnt_reg[1]/C           pwm[2]/b_reg[2]/CE             0.314         
-pwm[2]/vcnt_reg[1]/C           pwm[2]/b_reg[6]/CE             0.314         
-pwm[2]/vcnt_reg[1]/C           pwm[2]/b_reg[8]/CE             0.314         
-pwm[2]/vcnt_reg[1]/C           pwm[2]/b_reg[9]/CE             0.314         
-i_ams/dac_b_o_reg[0]/C         pwm[1]/b_reg[0]/D              0.326         
-i_ams/dac_d_o_reg[6]/C         pwm[3]/b_reg[6]/D              0.329         
-pwm_rstn_reg/C                 pwm[2]/vcnt_r_reg[1]/CE        0.330         
-pwm_rstn_reg/C                 pwm[2]/vcnt_r_reg[2]/CE        0.330         
-pwm_rstn_reg/C                 pwm[0]/pwm_o_reg/R             0.333         
-pwm[3]/vcnt_reg[4]/C           pwm[3]/b_reg[13]/CE            0.340         
-pwm[3]/vcnt_reg[4]/C           pwm[3]/b_reg[10]/CE            0.347         
-pwm[3]/vcnt_reg[4]/C           pwm[3]/b_reg[11]/CE            0.347         
-pwm[3]/vcnt_reg[4]/C           pwm[3]/b_reg[12]/CE            0.347         
-i_ams/dac_c_o_reg[1]/C         pwm[2]/b_reg[1]/D              0.381         
-pwm[0]/vcnt_reg[4]/C           pwm[0]/b_reg[11]/CE            0.397         
-pwm[0]/vcnt_reg[4]/C           pwm[0]/b_reg[12]/CE            0.397         
-pwm[0]/vcnt_reg[4]/C           pwm[0]/b_reg[13]/CE            0.397         
-pwm[2]/vcnt_reg[1]/C           pwm[2]/b_reg[14]/CE            0.443         
-pwm[2]/vcnt_reg[1]/C           pwm[2]/b_reg[5]/CE             0.443         
-pwm[2]/vcnt_reg[1]/C           pwm[2]/b_reg[7]/CE             0.443         
-pwm[3]/vcnt_reg[4]/C           pwm[3]/b_reg[1]/CE             0.453         
-pwm[3]/vcnt_reg[4]/C           pwm[3]/b_reg[5]/CE             0.453         
-pwm_rstn_reg/C                 pwm[1]/pwm_o_reg/R             0.455         
-pwm_rstn_reg/C                 pwm[2]/v_r_reg[0]/CE           0.469         
-pwm_rstn_reg/C                 pwm[2]/v_r_reg[1]/CE           0.469         
-pwm_rstn_reg/C                 pwm[2]/v_r_reg[2]/CE           0.469         
-pwm_rstn_reg/C                 pwm[2]/v_r_reg[3]/CE           0.469         
-pwm_rstn_reg/C                 pwm[2]/v_r_reg[4]/CE           0.469         
-pwm_rstn_reg/C                 pwm[2]/v_r_reg[5]/CE           0.469         
-pwm_rstn_reg/C                 pwm[2]/v_r_reg[6]/CE           0.469         
-pwm_rstn_reg/C                 pwm[2]/vcnt_r_reg[6]/CE        0.469         
-pwm_rstn_reg/C                 pwm[3]/pwm_o_reg/R             0.471         
-dac_rst_reg/C                  oddr_dac_dat[1]/R              0.482         
-pwm[3]/vcnt_reg[4]/C           pwm[3]/b_reg[3]/CE             0.502         
-pwm[3]/vcnt_reg[4]/C           pwm[3]/b_reg[6]/CE             0.502         
-pwm[3]/vcnt_reg[4]/C           pwm[3]/b_reg[7]/CE             0.502         
-dac_rst_reg/C                  oddr_dac_dat[0]/R              0.530         
-pwm[0]/vcnt_reg[4]/C           pwm[0]/b_reg[7]/CE             0.539         
-pwm[0]/vcnt_reg[4]/C           pwm[0]/b_reg[8]/CE             0.539         
-i_ams/dac_d_o_reg[1]/C         pwm[3]/b_reg[1]/D              0.550         
-pwm[1]/bcnt_reg[3]/C           pwm[1]/v_reg[0]/CE             0.579         
-pwm[1]/bcnt_reg[3]/C           pwm[1]/v_reg[4]/CE             0.579         
-pwm[1]/bcnt_reg[3]/C           pwm[1]/v_reg[5]/CE             0.579         
-pwm[1]/bcnt_reg[3]/C           pwm[1]/v_reg[7]/CE             0.579         
-dac_rst_reg/C                  oddr_dac_dat[3]/R              0.582         
-dac_rst_reg/C                  oddr_dac_dat[2]/R              0.587         
-pwm_rstn_reg/C                 pwm[2]/v_reg[4]/CE             0.599         
-pwm[0]/vcnt_reg[4]/C           pwm[0]/b_reg[0]/CE             0.615         
-pwm[0]/vcnt_reg[4]/C           pwm[0]/b_reg[1]/CE             0.615         
-dac_rst_reg/C                  oddr_dac_dat[6]/R              0.620         
-pwm[1]/vcnt_reg[1]/C           pwm[1]/b_reg[10]/CE            0.625         
-pwm_rstn_reg/C                 pwm[2]/vcnt_r_reg[4]/CE        0.629         
-pwm_rstn_reg/C                 pwm[2]/vcnt_r_reg[5]/CE        0.629         
-i_ams/dac_c_o_reg[8]/C         pwm[2]/b_reg[8]/D              0.633         
-pwm[0]/vcnt_reg[4]/C           pwm[0]/b_reg[10]/CE            0.637         
-pwm[0]/vcnt_reg[4]/C           pwm[0]/b_reg[9]/CE             0.637         
-dac_rst_reg/C                  oddr_dac_dat[13]/R             0.638         
-pwm_rstn_reg/C                 pwm[2]/v_reg[1]/CE             0.640         
-pwm_rstn_reg/C                 pwm[2]/v_reg[6]/CE             0.640         
-pwm_rstn_reg/C                 pwm[2]/v_reg[7]/CE             0.640         
-pwm[3]/vcnt_reg[4]/C           pwm[3]/b_reg[0]/CE             0.656         
-pwm[3]/vcnt_reg[4]/C           pwm[3]/b_reg[14]/CE            0.656         
-pwm[3]/vcnt_reg[4]/C           pwm[3]/b_reg[15]/CE            0.656         
-pwm[3]/vcnt_reg[4]/C           pwm[3]/b_reg[8]/CE             0.656         
-pwm[3]/vcnt_reg[4]/C           pwm[3]/b_reg[9]/CE             0.656         
-pwm_rstn_reg/C                 pwm[2]/vcnt_r_reg[0]/CE        0.658         
-pwm_rstn_reg/C                 pwm[2]/vcnt_r_reg[7]/CE        0.658         
-pwm[3]/vcnt_reg[4]/C           pwm[3]/bcnt_reg[0]/CE          0.659         
-pwm[3]/vcnt_reg[4]/C           pwm[3]/bcnt_reg[1]/CE          0.659         
-pwm[3]/vcnt_reg[4]/C           pwm[3]/bcnt_reg[2]/CE          0.659         
-pwm[3]/vcnt_reg[4]/C           pwm[3]/bcnt_reg[3]/CE          0.659         
-pwm[0]/vcnt_reg[4]/C           pwm[0]/v_reg[2]/CE             0.661         
-pwm[0]/vcnt_reg[4]/C           pwm[0]/v_reg[3]/CE             0.661         
-pwm[0]/vcnt_reg[4]/C           pwm[0]/v_reg[4]/CE             0.661         
-pwm[0]/vcnt_reg[4]/C           pwm[0]/v_reg[6]/CE             0.661         
-i_ams/dac_b_o_reg[10]/C        pwm[1]/b_reg[10]/D             0.663         
-pwm_rstn_reg/C                 pwm[2]/v_reg[0]/CE             0.676         
-pwm_rstn_reg/C                 pwm[2]/v_reg[2]/CE             0.676         
-pwm_rstn_reg/C                 pwm[2]/v_reg[3]/CE             0.676         
-pwm_rstn_reg/C                 pwm[2]/v_reg[5]/CE             0.676         
-pwm[1]/vcnt_reg[1]/C           pwm[1]/b_reg[4]/CE             0.683         
-pwm[1]/vcnt_reg[1]/C           pwm[1]/b_reg[5]/CE             0.683         
-pwm[1]/vcnt_reg[1]/C           pwm[1]/b_reg[6]/CE             0.683         
-pwm[1]/vcnt_reg[1]/C           pwm[1]/b_reg[7]/CE             0.683         
-pwm[3]/bcnt_reg[3]/C           pwm[3]/v_reg[0]/CE             0.685         
-pwm[3]/bcnt_reg[3]/C           pwm[3]/v_reg[1]/CE             0.685         
-pwm[3]/bcnt_reg[3]/C           pwm[3]/v_reg[2]/CE             0.685         
-dac_rst_reg/C                  oddr_dac_dat[5]/R              0.689         
-dac_rst_reg/C                  oddr_dac_dat[11]/R             0.699         
-dac_rst_reg/C                  oddr_dac_dat[4]/R              0.717         
-dac_rst_reg/C                  oddr_dac_dat[7]/R              0.758         
-dac_rst_reg/C                  oddr_dac_dat[9]/R              0.767         
-dac_rst_reg/C                  oddr_dac_dat[12]/R             0.777         
-dac_rst_reg/C                  oddr_dac_dat[8]/R              0.779         
-dac_rst_reg/C                  oddr_dac_sel/R                 0.988         
-dac_rst_reg/C                  oddr_dac_dat[10]/R             1.233         
-dac_dat_a_reg[1]/C             oddr_dac_dat[1]/D2             1.616         
-dac_dat_a_reg[2]/C             oddr_dac_dat[2]/D2             1.640         
-dac_dat_a_reg[5]/C             oddr_dac_dat[5]/D2             1.671         
-dac_dat_a_reg[12]/C            oddr_dac_dat[12]/D2            1.759         
-dac_dat_a_reg[0]/C             oddr_dac_dat[0]/D2             1.762         
-dac_dat_a_reg[4]/C             oddr_dac_dat[4]/D2             1.902         
-dac_dat_a_reg[13]/C            oddr_dac_dat[13]/D2            1.910         
-i_dsp/sum2_reg[14]/C           dac_dat_b_reg[12]/D            1.964         
-dac_dat_a_reg[8]/C             oddr_dac_dat[8]/D2             1.969         
-dac_dat_a_reg[3]/C             oddr_dac_dat[3]/D2             1.975         
-dac_rst_reg/C                  oddr_dac_rst/D2                2.005         
-dac_dat_a_reg[11]/C            oddr_dac_dat[11]/D2            2.045         
-dac_dat_a_reg[10]/C            oddr_dac_dat[10]/D2            2.047         
-i_dsp/sum1_reg[13]/C           dac_dat_a_reg[12]/D            2.066         
-dac_dat_a_reg[9]/C             oddr_dac_dat[9]/D2             2.127         
-dac_dat_a_reg[7]/C             oddr_dac_dat[7]/D2             2.128         
-dac_dat_a_reg[6]/C             oddr_dac_dat[6]/D2             2.129         
-i_dsp/sum2_reg[14]/C           dac_dat_b_reg[3]/D             2.145         
-i_dsp/sum1_reg[13]/C           dac_dat_a_reg[2]/D             2.185         
-i_dsp/sum2_reg[14]/C           dac_dat_b_reg[0]/D             2.956         
-i_dsp/sum2_reg[13]/C           dac_dat_b_reg[1]/D             3.071         
-i_dsp/sum1_reg[13]/C           dac_dat_a_reg[1]/D             3.111         
-i_dsp/sum1_reg[17]/C           dac_dat_a_reg[13]/D            3.115         
-i_dsp/sum1_reg[4]/C            dac_dat_a_reg[4]/D             3.243         
-i_dsp/sum2_reg[14]/C           dac_dat_b_reg[5]/D             3.346         
-i_dsp/sum1_reg[13]/C           dac_dat_a_reg[7]/D             3.408         
-i_dsp/sum1_reg[14]/C           dac_dat_a_reg[10]/D            3.414         
-i_dsp/sum1_reg[13]/C           dac_dat_a_reg[3]/D             3.519         
-i_dsp/sum1_reg[6]/C            dac_dat_a_reg[6]/D             3.546         
-i_dsp/sum2_reg[14]/C           dac_dat_b_reg[11]/D            3.594         
-i_dsp/sum2_reg[14]/C           dac_dat_b_reg[6]/D             3.648         
-i_dsp/sum2_reg[8]/C            dac_dat_b_reg[8]/D             3.702         
-i_dsp/sum2_reg[14]/C           dac_dat_b_reg[7]/D             3.728         
-i_dsp/sum2_reg[15]/C           dac_dat_b_reg[2]/D             3.784         
-i_dsp/sum1_reg[5]/C            dac_dat_a_reg[5]/D             3.789         
-i_dsp/sum2_reg[14]/C           dac_dat_b_reg[10]/D            3.789         
-i_dsp/sum1_reg[13]/C           dac_dat_a_reg[11]/D            3.796         
-i_dsp/sum2_reg[15]/C           dac_dat_b_reg[4]/D             3.916         
-i_dsp/sum1_reg[14]/C           dac_dat_a_reg[8]/D             3.919         
-i_dsp/sum1_reg[13]/C           dac_dat_a_reg[0]/D             3.925         
-i_dsp/sum1_reg[9]/C            dac_dat_a_reg[9]/D             4.180         
-i_dsp/sum2_reg[13]/C           dac_dat_b_reg[9]/D             4.306         
-i_dsp/sum2_reg[17]/C           dac_dat_b_reg[13]/D            4.984         
-dac_dat_b_reg[13]/C            oddr_dac_dat[13]/D1            4.993         
-dac_dat_b_reg[2]/C             oddr_dac_dat[2]/D1             5.415         
-dac_dat_b_reg[12]/C            oddr_dac_dat[12]/D1            5.617         
-dac_dat_b_reg[4]/C             oddr_dac_dat[4]/D1             5.653         
-dac_dat_b_reg[10]/C            oddr_dac_dat[10]/D1            5.680         
-dac_dat_b_reg[3]/C             oddr_dac_dat[3]/D1             5.683         
-dac_dat_b_reg[11]/C            oddr_dac_dat[11]/D1            5.718         
-dac_dat_b_reg[7]/C             oddr_dac_dat[7]/D1             5.805         
-dac_rst_reg/C                  oddr_dac_rst/D1                5.815         
-dac_dat_b_reg[5]/C             oddr_dac_dat[5]/D1             5.824         
-dac_dat_b_reg[1]/C             oddr_dac_dat[1]/D1             5.886         
-dac_dat_b_reg[0]/C             oddr_dac_dat[0]/D1             5.893         
-dac_dat_b_reg[9]/C             oddr_dac_dat[9]/D1             5.943         
-dac_dat_b_reg[8]/C             oddr_dac_dat[8]/D1             5.985         
-dac_dat_b_reg[6]/C             oddr_dac_dat[6]/D1             5.994         
-=======
-i_dsp/genblk3[4].iir/y1b_reg[14]/C
-                               i_dsp/genblk3[4].iir/overflow_reg[4]/D
-                                                              -6.015        
-i_dsp/genblk3[4].iir/y2a_reg[8]/C
-                               i_dsp/genblk3[4].iir/overflow_reg[1]/D
-                                                              -5.879        
-i_dsp/genblk3[4].iir/y1a_reg[4]/C
-                               i_dsp/genblk3[4].iir/overflow_reg[0]/D
-                                                              -5.787        
-i_dsp/genblk3[4].iir/y0_reg[3]/C
-                               i_dsp/genblk3[4].iir/overflow_reg[3]/D
-                                                              -5.702        
-i_ps/axi_slave_gp0/wr_wdata_reg[16]/C
-                               i_dsp/genblk3[4].iir/iir_coefficients_reg[26][16]/D
-                                                              -5.390        
-i_dsp/genblk3[4].iir/y2a_reg[8]/C
-                               i_dsp/genblk3[4].iir/p_ay2_reg[20]/D
-                                                              -5.376        
-i_dsp/genblk3[4].iir/y2a_reg[8]/C
-                               i_dsp/genblk3[4].iir/p_ay2_reg[26]/D
-                                                              -5.369        
-i_ps/axi_slave_gp0/wr_wdata_reg[7]/C
-                               i_asg/at_counts_a_reg[7]/D     -5.360        
-i_ps/axi_slave_gp0/wr_wdata_reg[7]/C
-                               i_dsp/genblk2[1].i_pid/set_ki_reg[7]/D
-                                                              -5.358        
-i_dsp/genblk3[4].iir/y2a_reg[8]/C
-                               i_dsp/genblk3[4].iir/p_ay2_reg[31]/D
-                                                              -5.355        
-i_dsp/genblk3[4].iir/y2a_reg[8]/C
-                               i_dsp/genblk3[4].iir/p_ay2_reg[22]/D
-                                                              -5.312        
-i_dsp/genblk3[4].iir/y2a_reg[8]/C
-                               i_dsp/genblk3[4].iir/p_ay2_reg[15]/D
-                                                              -5.311        
-i_dsp/genblk3[4].iir/y2a_reg[8]/C
-                               i_dsp/genblk3[4].iir/p_ay2_reg[2]/D
-                                                              -5.306        
-i_dsp/genblk3[4].iir/y2a_reg[8]/C
-                               i_dsp/genblk3[4].iir/p_ay2_reg[10]/D
-                                                              -5.295        
-i_dsp/genblk3[4].iir/y2a_reg[8]/C
-                               i_dsp/genblk3[4].iir/p_ay2_reg[11]/D
-                                                              -5.289        
-i_dsp/genblk3[4].iir/y2a_reg[8]/C
-                               i_dsp/genblk3[4].iir/p_ay2_reg[12]/D
-                                                              -5.283        
-i_dsp/genblk3[4].iir/y2a_reg[8]/C
-                               i_dsp/genblk3[4].iir/p_ay2_reg[35]/D
-                                                              -5.276        
-i_dsp/genblk3[4].iir/y2a_reg[8]/C
-                               i_dsp/genblk3[4].iir/p_ay2_reg[13]/D
-                                                              -5.263        
-i_dsp/genblk3[4].iir/y2a_reg[8]/C
-                               i_dsp/genblk3[4].iir/p_ay2_reg[32]/D
-                                                              -5.257        
-i_dsp/genblk3[4].iir/y1a_reg[4]/C
-                               i_dsp/genblk3[4].iir/p_ay1_reg[20]/D
-                                                              -5.253        
-i_dsp/genblk3[4].iir/y2a_reg[8]/C
-                               i_dsp/genblk3[4].iir/p_ay2_reg[36]/D
-                                                              -5.246        
-i_dsp/genblk3[4].iir/y0_reg[3]/C
-                               i_dsp/genblk3[4].iir/p_by0_reg[31]/D
-                                                              -5.242        
-i_dsp/genblk3[4].iir/y0_reg[3]/C
-                               i_dsp/genblk3[4].iir/p_by0_reg[30]/D
-                                                              -5.240        
-i_dsp/genblk3[4].iir/y0_reg[3]/C
-                               i_dsp/genblk3[4].iir/p_by0_reg[11]/D
-                                                              -5.240        
-i_dsp/genblk3[4].iir/y2a_reg[8]/C
-                               i_dsp/genblk3[4].iir/p_ay2_reg[21]/D
-                                                              -5.236        
-i_dsp/genblk3[4].iir/y2a_reg[8]/C
-                               i_dsp/genblk3[4].iir/p_ay2_reg[8]/D
-                                                              -5.224        
-i_ps/axi_slave_gp0/wr_wdata_reg[7]/C
-                               i_asg/set_b_rdly_reg[7]/D      -5.222        
-i_ps/axi_slave_gp0/wr_wdata_reg[7]/C
-                               i_asg/set_a_rnum_reg[7]/D      -5.214        
-i_dsp/genblk3[4].iir/y0_reg[3]/C
-                               i_dsp/genblk3[4].iir/p_by0_reg[10]/D
-                                                              -5.203        
-i_dsp/genblk3[4].iir/y1b_reg[14]/C
-                               i_dsp/genblk3[4].iir/p_by1_reg[32]/D
-                                                              -5.203        
-i_dsp/genblk3[4].iir/y2a_reg[8]/C
-                               i_dsp/genblk3[4].iir/p_ay2_reg[33]/D
-                                                              -5.201        
-i_dsp/genblk3[4].iir/y2a_reg[8]/C
-                               i_dsp/genblk3[4].iir/p_ay2_reg[29]/D
-                                                              -5.199        
-i_dsp/genblk3[4].iir/y1b_reg[14]/C
-                               i_dsp/genblk3[4].iir/p_by1_reg[31]/D
-                                                              -5.191        
-i_dsp/genblk3[4].iir/y0_reg[3]/C
-                               i_dsp/genblk3[4].iir/p_by0_reg[27]/D
-                                                              -5.191        
-i_dsp/genblk3[4].iir/y0_reg[3]/C
-                               i_dsp/genblk3[4].iir/p_by0_reg[22]/D
-                                                              -5.189        
-i_dsp/genblk3[4].iir/y2a_reg[8]/C
-                               i_dsp/genblk3[4].iir/p_ay2_reg[34]/D
-                                                              -5.173        
-i_dsp/genblk3[4].iir/y0_reg[3]/C
-                               i_dsp/genblk3[4].iir/p_by0_reg[28]/D
-                                                              -5.169        
-i_dsp/genblk3[4].iir/y1a_reg[4]/C
-                               i_dsp/genblk3[4].iir/p_ay1_reg[18]/D
-                                                              -5.145        
-i_dsp/genblk3[4].iir/y0_reg[3]/C
-                               i_dsp/genblk3[4].iir/p_by0_reg[13]/D
-                                                              -5.144        
-i_dsp/genblk3[4].iir/y2a_reg[8]/C
-                               i_dsp/genblk3[4].iir/p_ay2_reg[18]/D
-                                                              -5.143        
-i_dsp/genblk3[4].iir/y2a_reg[8]/C
-                               i_dsp/genblk3[4].iir/p_ay2_reg[25]/D
-                                                              -5.139        
-i_dsp/genblk3[4].iir/y0_reg[3]/C
-                               i_dsp/genblk3[4].iir/p_by0_reg[4]/D
-                                                              -5.139        
-i_dsp/genblk3[4].iir/y2a_reg[8]/C
-                               i_dsp/genblk3[4].iir/p_ay2_reg[27]/D
-                                                              -5.139        
-i_ps/axi_slave_gp0/wr_wdata_reg[7]/C
-                               i_asg/set_a_ncyc_reg[7]/D      -5.133        
-i_dsp/genblk3[4].iir/y2a_reg[8]/C
-                               i_dsp/genblk3[4].iir/p_ay2_reg[23]/D
-                                                              -5.133        
-i_dsp/genblk3[4].iir/y1a_reg[4]/C
-                               i_dsp/genblk3[4].iir/p_ay1_reg[7]/D
-                                                              -5.132        
-i_dsp/genblk3[4].iir/y1a_reg[4]/C
-                               i_dsp/genblk3[4].iir/p_ay1_reg[17]/D
-                                                              -5.128        
-i_dsp/genblk3[4].iir/y0_reg[3]/C
-                               i_dsp/genblk3[4].iir/p_by0_reg[16]/D
-                                                              -5.128        
-i_dsp/genblk3[4].iir/y1b_reg[14]/C
-                               i_dsp/genblk3[4].iir/p_by1_reg[9]/D
-                                                              -5.124        
-i_ps/axi_slave_gp0/wr_wdata_reg[7]/C
-                               i_asg/set_a_zero_reg/D         -5.123        
-i_dsp/genblk3[4].iir/y2a_reg[8]/C
-                               i_dsp/genblk3[4].iir/p_ay2_reg[19]/D
-                                                              -5.122        
-i_dsp/genblk3[4].iir/y2a_reg[8]/C
-                               i_dsp/genblk3[4].iir/p_ay2_reg[7]/D
-                                                              -5.122        
-i_dsp/genblk3[4].iir/y2a_reg[8]/C
-                               i_dsp/genblk3[4].iir/p_ay2_reg[9]/D
-                                                              -5.121        
-i_dsp/genblk3[4].iir/y2a_reg[8]/C
-                               i_dsp/genblk3[4].iir/p_ay2_reg[16]/D
-                                                              -5.119        
-i_dsp/genblk3[4].iir/y2a_reg[8]/C
-                               i_dsp/genblk3[4].iir/p_ay2_reg[0]/D
-                                                              -5.118        
-i_dsp/genblk3[4].iir/y1b_reg[14]/C
-                               i_dsp/genblk3[4].iir/p_by1_reg[6]/D
-                                                              -5.117        
-i_dsp/genblk3[4].iir/y2a_reg[8]/C
-                               i_dsp/genblk3[4].iir/p_ay2_reg[24]/D
-                                                              -5.116        
-i_dsp/genblk3[4].iir/y2a_reg[8]/C
-                               i_dsp/genblk3[4].iir/p_ay2_reg[38]/D
-                                                              -5.111        
-i_dsp/genblk3[4].iir/y0_reg[3]/C
-                               i_dsp/genblk3[4].iir/p_by0_reg[14]/D
-                                                              -5.109        
-i_dsp/genblk3[4].iir/y2a_reg[8]/C
-                               i_dsp/genblk3[4].iir/p_ay2_reg[4]/D
-                                                              -5.109        
-i_dsp/genblk3[4].iir/y1a_reg[4]/C
-                               i_dsp/genblk3[4].iir/p_ay1_reg[26]/D
-                                                              -5.108        
-i_dsp/genblk3[4].iir/y0_reg[3]/C
-                               i_dsp/genblk3[4].iir/p_by0_reg[17]/D
-                                                              -5.107        
-i_dsp/genblk3[4].iir/y1a_reg[4]/C
-                               i_dsp/genblk3[4].iir/p_ay1_reg[15]/D
-                                                              -5.106        
-i_dsp/genblk3[4].iir/y0_reg[3]/C
-                               i_dsp/genblk3[4].iir/p_by0_reg[20]/D
-                                                              -5.105        
-i_dsp/genblk3[4].iir/y2a_reg[8]/C
-                               i_dsp/genblk3[4].iir/p_ay2_reg[17]/D
-                                                              -5.099        
-i_dsp/genblk3[4].iir/y1b_reg[14]/C
-                               i_dsp/genblk3[4].iir/p_by1_reg[23]/D
-                                                              -5.099        
-i_dsp/genblk3[4].iir/y1a_reg[4]/C
-                               i_dsp/genblk3[4].iir/p_ay1_reg[12]/D
-                                                              -5.097        
-i_dsp/genblk3[4].iir/y1b_reg[14]/C
-                               i_dsp/genblk3[4].iir/p_by1_reg[26]/D
-                                                              -5.097        
-i_dsp/genblk3[4].iir/y1b_reg[14]/C
-                               i_dsp/genblk3[4].iir/p_by1_reg[24]/D
-                                                              -5.096        
-i_dsp/genblk3[4].iir/y1a_reg[4]/C
-                               i_dsp/genblk3[4].iir/p_ay1_reg[36]/D
-                                                              -5.095        
-i_dsp/genblk3[4].iir/y2a_reg[8]/C
-                               i_dsp/genblk3[4].iir/p_ay2_reg[1]/D
-                                                              -5.095        
-i_dsp/genblk3[4].iir/y1b_reg[14]/C
-                               i_dsp/genblk3[4].iir/p_by1_reg[18]/D
-                                                              -5.094        
-i_dsp/genblk3[4].iir/y1a_reg[4]/C
-                               i_dsp/genblk3[4].iir/p_ay1_reg[8]/D
-                                                              -5.091        
-i_dsp/genblk3[4].iir/y1b_reg[14]/C
-                               i_dsp/genblk3[4].iir/p_by1_reg[16]/D
-                                                              -5.091        
-i_dsp/genblk3[4].iir/y1a_reg[4]/C
-                               i_dsp/genblk3[4].iir/p_ay1_reg[28]/D
-                                                              -5.089        
-i_dsp/genblk3[4].iir/y0_reg[3]/C
-                               i_dsp/genblk3[4].iir/p_by0_reg[35]/D
-                                                              -5.089        
-i_dsp/genblk3[4].iir/y1b_reg[14]/C
-                               i_dsp/genblk3[4].iir/p_by1_reg[7]/D
-                                                              -5.085        
-i_dsp/genblk3[4].iir/y1a_reg[4]/C
-                               i_dsp/genblk3[4].iir/p_ay1_reg[3]/D
-                                                              -5.082        
-i_dsp/genblk3[4].iir/y0_reg[3]/C
-                               i_dsp/genblk3[4].iir/p_by0_reg[23]/D
-                                                              -5.080        
-i_dsp/genblk3[4].iir/y1a_reg[4]/C
-                               i_dsp/genblk3[4].iir/p_ay1_reg[5]/D
-                                                              -5.078        
-i_dsp/genblk3[4].iir/y1a_reg[4]/C
-                               i_dsp/genblk3[4].iir/p_ay1_reg[34]/D
-                                                              -5.076        
-i_dsp/genblk3[4].iir/y1b_reg[14]/C
-                               i_dsp/genblk3[4].iir/p_by1_reg[28]/D
-                                                              -5.075        
-i_dsp/genblk3[4].iir/y1b_reg[14]/C
-                               i_dsp/genblk3[4].iir/p_by1_reg[33]/D
-                                                              -5.074        
-i_dsp/genblk3[4].iir/y1a_reg[4]/C
-                               i_dsp/genblk3[4].iir/p_ay1_reg[23]/D
-                                                              -5.072        
-i_dsp/genblk3[4].iir/y1b_reg[14]/C
-                               i_dsp/genblk3[4].iir/p_by1_reg[20]/D
-                                                              -5.072        
-i_ps/axi_slave_gp0/wr_wdata_reg[7]/C
-                               i_asg/set_b_amp_reg[7]/D       -5.071        
-i_dsp/genblk3[4].iir/y1b_reg[14]/C
-                               i_dsp/genblk3[4].iir/p_by1_reg[19]/D
-                                                              -5.070        
-i_ps/axi_slave_gp0/wr_wdata_reg[7]/C
-                               i_scope/set_a_hyst_reg[7]/D    -5.068        
-i_dsp/genblk3[4].iir/y1a_reg[4]/C
-                               i_dsp/genblk3[4].iir/p_ay1_reg[32]/D
-                                                              -5.065        
-i_dsp/genblk3[4].iir/y1a_reg[4]/C
-                               i_dsp/genblk3[4].iir/p_ay1_reg[11]/D
-                                                              -5.063        
-i_dsp/genblk3[4].iir/y1b_reg[14]/C
-                               i_dsp/genblk3[4].iir/p_by1_reg[37]/D
-                                                              -5.062        
-i_dsp/genblk3[4].iir/y1a_reg[4]/C
-                               i_dsp/genblk3[4].iir/p_ay1_reg[13]/D
-                                                              -5.061        
-i_dsp/genblk3[4].iir/y1a_reg[4]/C
-                               i_dsp/genblk3[4].iir/p_ay1_reg[21]/D
-                                                              -5.059        
-i_dsp/genblk3[4].iir/y0_reg[3]/C
-                               i_dsp/genblk3[4].iir/p_by0_reg[7]/D
-                                                              -5.057        
-i_ps/axi_slave_gp0/wr_wdata_reg[7]/C
-                               i_asg/at_counts_b_reg[7]/D     -5.054        
-i_dsp/genblk3[4].iir/y0_reg[3]/C
-                               i_dsp/genblk3[4].iir/p_by0_reg[6]/D
-                                                              -5.053        
-i_dsp/genblk3[4].iir/y2a_reg[8]/C
-                               i_dsp/genblk3[4].iir/p_ay2_reg[3]/D
-                                                              -5.052        
-i_dsp/genblk3[4].iir/y1b_reg[14]/C
-                               i_dsp/genblk3[4].iir/p_by1_reg[22]/D
-                                                              -5.052        
-i_dsp/genblk3[4].iir/y1b_reg[14]/C
-                               i_dsp/genblk3[4].iir/p_by1_reg[21]/D
-                                                              -5.052        
-i_dsp/genblk3[4].iir/y1a_reg[4]/C
-                               i_dsp/genblk3[4].iir/p_ay1_reg[10]/D
-                                                              -5.051        
-i_ps/system_i/system_i/xadc/inst/INTR_CTRLR_GEN_I.ip2bus_wrack_reg/C
-                               i_ps/system_i/system_i/axi_protocol_converter_0/inst/gen_axilite.gen_b2s_conv.axilite_b2s/WR.aw_channel_0/cmd_translator_0/incr_cmd_0/axaddr_incr_reg[11]/D
-                                                              -1.703        
-i_ps/system_i/system_i/axi_protocol_converter_0/inst/gen_axilite.gen_b2s_conv.axilite_b2s/WR.aw_channel_0/aw_cmd_fsm_0/state_reg[1]/C
-                               i_ps/system_i/system_i/axi_protocol_converter_0/inst/gen_axilite.gen_b2s_conv.axilite_b2s/WR.aw_channel_0/cmd_translator_0/wrap_cmd_0/wrap_second_len_r_reg[0]/D
-                                                              -1.573        
-i_ps/system_i/system_i/xadc/inst/INTR_CTRLR_GEN_I.ip2bus_rdack_reg/C
-                               i_ps/system_i/system_i/axi_protocol_converter_0/inst/gen_axilite.gen_b2s_conv.axilite_b2s/RD.ar_channel_0/cmd_translator_0/incr_cmd_0/axaddr_incr_reg[11]/D
-                                                              -1.530        
-i_ps/system_i/system_i/xadc/inst/INTR_CTRLR_GEN_I.ip2bus_wrack_reg/C
-                               i_ps/system_i/system_i/axi_protocol_converter_0/inst/gen_axilite.gen_b2s_conv.axilite_b2s/WR.aw_channel_0/cmd_translator_0/incr_cmd_0/axaddr_incr_reg[9]/D
-                                                              -1.225        
-i_ps/system_i/system_i/xadc/inst/INTR_CTRLR_GEN_I.ip2bus_wrack_reg/C
-                               i_ps/system_i/system_i/axi_protocol_converter_0/inst/gen_axilite.gen_b2s_conv.axilite_b2s/WR.aw_channel_0/cmd_translator_0/incr_cmd_0/axaddr_incr_reg[10]/D
-                                                              -1.130        
-i_ps/system_i/system_i/xadc/inst/INTR_CTRLR_GEN_I.ip2bus_wrack_reg/C
-                               i_ps/system_i/system_i/axi_protocol_converter_0/inst/gen_axilite.gen_b2s_conv.axilite_b2s/WR.aw_channel_0/cmd_translator_0/incr_cmd_0/axaddr_incr_reg[8]/D
-                                                              -1.114        
-i_ps/system_i/system_i/processing_system7/inst/PS7_i/MAXIGP1ACLK
-                               i_ps/system_i/system_i/xadc/inst/INTR_CTRLR_GEN_I.ip2bus_wrack_reg/D
-                                                              -1.079        
-i_ps/system_i/system_i/xadc/inst/INTR_CTRLR_GEN_I.ip2bus_wrack_reg/C
-                               i_ps/system_i/system_i/axi_protocol_converter_0/inst/gen_axilite.gen_b2s_conv.axilite_b2s/WR.aw_channel_0/cmd_translator_0/incr_cmd_0/axaddr_incr_reg[7]/D
-                                                              -0.982        
-i_ps/system_i/system_i/axi_protocol_converter_0/inst/gen_axilite.gen_b2s_conv.axilite_b2s/RD.r_channel_0/transaction_fifo_0/cnt_read_reg[3]_rep__0/C
-                               i_ps/system_i/system_i/axi_protocol_converter_0/inst/gen_axilite.gen_b2s_conv.axilite_b2s/RD.ar_channel_0/s_arid_r_reg[5]/CE
-                                                              -0.964        
-i_ps/system_i/system_i/axi_protocol_converter_0/inst/gen_axilite.gen_b2s_conv.axilite_b2s/RD.r_channel_0/transaction_fifo_0/cnt_read_reg[3]_rep__0/C
-                               i_ps/system_i/system_i/axi_protocol_converter_0/inst/gen_axilite.gen_b2s_conv.axilite_b2s/RD.ar_channel_0/s_arid_r_reg[6]/CE
-                                                              -0.964        
-i_ps/system_i/system_i/axi_protocol_converter_0/inst/gen_axilite.gen_b2s_conv.axilite_b2s/RD.r_channel_0/transaction_fifo_0/cnt_read_reg[3]_rep__0/C
-                               i_ps/system_i/system_i/axi_protocol_converter_0/inst/gen_axilite.gen_b2s_conv.axilite_b2s/RD.ar_channel_0/s_arid_r_reg[7]/CE
-                                                              -0.964        
-i_ps/system_i/system_i/axi_protocol_converter_0/inst/gen_axilite.gen_b2s_conv.axilite_b2s/RD.r_channel_0/transaction_fifo_0/cnt_read_reg[3]_rep__0/C
-                               i_ps/system_i/system_i/axi_protocol_converter_0/inst/gen_axilite.gen_b2s_conv.axilite_b2s/RD.ar_channel_0/s_arid_r_reg[8]/CE
-                                                              -0.964        
-i_ps/system_i/system_i/processing_system7/inst/PS7_i/MAXIGP1ACLK
-                               i_ps/system_i/system_i/xadc/inst/AXI_LITE_IPIF_I/I_SLAVE_ATTACHMENT/I_DECODER/GEN_BKEND_CE_REGISTERS[0].ce_out_i_reg[0]/D
-                                                              -0.935        
-i_ps/system_i/system_i/axi_protocol_converter_0/inst/gen_axilite.gen_b2s_conv.axilite_b2s/RD.ar_channel_0/cmd_translator_0/wrap_cmd_0/sel_first_reg/C
-                               i_ps/system_i/system_i/xadc/inst/AXI_XADC_CORE_I/XADC_INST/DADDR[2]
-                                                              -0.931        
-i_ps/system_i/system_i/processing_system7/inst/PS7_i/MAXIGP1ACLK
-                               i_ps/system_i/system_i/xadc/inst/AXI_LITE_IPIF_I/I_SLAVE_ATTACHMENT/I_DECODER/GEN_BKEND_CE_REGISTERS[2].ce_out_i_reg[2]/D
-                                                              -0.925        
-i_ps/system_i/system_i/xadc/inst/INTR_CTRLR_GEN_I.ip2bus_wrack_reg/C
-                               i_ps/system_i/system_i/axi_protocol_converter_0/inst/gen_axilite.gen_b2s_conv.axilite_b2s/WR.aw_channel_0/cmd_translator_0/incr_cmd_0/axaddr_incr_reg[6]/D
-                                                              -0.922        
-i_ps/system_i/system_i/axi_protocol_converter_0/inst/gen_axilite.gen_b2s_conv.axilite_b2s/WR.aw_channel_0/aw_cmd_fsm_0/state_reg[1]/C
-                               i_ps/system_i/system_i/axi_protocol_converter_0/inst/gen_axilite.gen_b2s_conv.axilite_b2s/WR.aw_channel_0/cmd_translator_0/wrap_cmd_0/wrap_cnt_r_reg[0]/D
-                                                              -0.915        
-i_ps/system_i/system_i/processing_system7/inst/PS7_i/MAXIGP1ACLK
-                               i_ps/system_i/system_i/xadc/inst/AXI_LITE_IPIF_I/I_SLAVE_ATTACHMENT/I_DECODER/GEN_BKEND_CE_REGISTERS[6].ce_out_i_reg[6]/D
-                                                              -0.904        
-i_ps/system_i/system_i/processing_system7/inst/PS7_i/MAXIGP1ACLK
-                               i_ps/system_i/system_i/xadc/inst/AXI_LITE_IPIF_I/I_SLAVE_ATTACHMENT/I_DECODER/Bus_RNW_reg_reg/D
-                                                              -0.900        
-i_ps/system_i/system_i/xadc/inst/INTR_CTRLR_GEN_I.ip2bus_wrack_reg/C
-                               i_ps/system_i/system_i/axi_protocol_converter_0/inst/gen_axilite.gen_b2s_conv.axilite_b2s/WR.aw_channel_0/cmd_translator_0/incr_cmd_0/axaddr_incr_reg[2]/D
-                                                              -0.900        
-i_ps/system_i/system_i/axi_protocol_converter_0/inst/gen_axilite.gen_b2s_conv.axilite_b2s/RD.r_channel_0/transaction_fifo_0/cnt_read_reg[3]_rep__0/C
+                                                              -0.988        
+i_ps/system_i/system_i/axi_protocol_converter_0/inst/gen_axilite.gen_b2s_conv.axilite_b2s/SI_REG/aw_pipe/m_payload_i_reg[6]/C
+                               i_ps/system_i/system_i/xadc/inst/AXI_XADC_CORE_I/XADC_INST/DADDR[4]
+                                                              -0.988        
+i_ps/system_i/system_i/axi_protocol_converter_0/inst/gen_axilite.gen_b2s_conv.axilite_b2s/RD.r_channel_0/rd_data_fifo_0/cnt_read_reg[4]_rep__2/C
                                i_ps/system_i/system_i/axi_protocol_converter_0/inst/gen_axilite.gen_b2s_conv.axilite_b2s/RD.ar_channel_0/cmd_translator_0/s_axburst_eq0_reg/CE
-                                                              -0.876        
-i_ps/system_i/system_i/axi_protocol_converter_0/inst/gen_axilite.gen_b2s_conv.axilite_b2s/RD.r_channel_0/transaction_fifo_0/cnt_read_reg[3]_rep__0/C
-                               i_ps/system_i/system_i/axi_protocol_converter_0/inst/gen_axilite.gen_b2s_conv.axilite_b2s/RD.ar_channel_0/cmd_translator_0/s_axburst_eq1_reg/CE
-                                                              -0.876        
-i_ps/system_i/system_i/axi_protocol_converter_0/inst/gen_axilite.gen_b2s_conv.axilite_b2s/RD.r_channel_0/transaction_fifo_0/cnt_read_reg[3]_rep__0/C
-                               i_ps/system_i/system_i/axi_protocol_converter_0/inst/gen_axilite.gen_b2s_conv.axilite_b2s/RD.ar_channel_0/cmd_translator_0/wrap_cmd_0/wrap_cnt_r_reg[0]/CE
-                                                              -0.876        
-i_ps/system_i/system_i/axi_protocol_converter_0/inst/gen_axilite.gen_b2s_conv.axilite_b2s/RD.r_channel_0/transaction_fifo_0/cnt_read_reg[3]_rep__0/C
-                               i_ps/system_i/system_i/axi_protocol_converter_0/inst/gen_axilite.gen_b2s_conv.axilite_b2s/RD.ar_channel_0/cmd_translator_0/wrap_cmd_0/wrap_cnt_r_reg[1]/CE
-                                                              -0.876        
-i_ps/system_i/system_i/axi_protocol_converter_0/inst/gen_axilite.gen_b2s_conv.axilite_b2s/RD.r_channel_0/transaction_fifo_0/cnt_read_reg[3]_rep__0/C
-                               i_ps/system_i/system_i/axi_protocol_converter_0/inst/gen_axilite.gen_b2s_conv.axilite_b2s/RD.ar_channel_0/cmd_translator_0/wrap_cmd_0/wrap_cnt_r_reg[2]/CE
-                                                              -0.876        
-i_ps/system_i/system_i/axi_protocol_converter_0/inst/gen_axilite.gen_b2s_conv.axilite_b2s/RD.r_channel_0/transaction_fifo_0/cnt_read_reg[3]_rep__0/C
-                               i_ps/system_i/system_i/axi_protocol_converter_0/inst/gen_axilite.gen_b2s_conv.axilite_b2s/RD.ar_channel_0/cmd_translator_0/wrap_cmd_0/wrap_cnt_r_reg[3]/CE
-                                                              -0.876        
-i_ps/system_i/system_i/axi_protocol_converter_0/inst/gen_axilite.gen_b2s_conv.axilite_b2s/RD.ar_channel_0/ar_cmd_fsm_0/state_reg[0]/C
-                               i_ps/system_i/system_i/axi_protocol_converter_0/inst/gen_axilite.gen_b2s_conv.axilite_b2s/RD.ar_channel_0/cmd_translator_0/wrap_cmd_0/wrap_second_len_r_reg[0]/D
-                                                              -0.876        
-i_ps/system_i/system_i/processing_system7/inst/PS7_i/MAXIGP1ACLK
-                               i_ps/system_i/system_i/xadc/inst/AXI_LITE_IPIF_I/I_SLAVE_ATTACHMENT/I_DECODER/GEN_BKEND_CE_REGISTERS[1].ce_out_i_reg[1]/D
-                                                              -0.866        
-i_ps/system_i/system_i/axi_protocol_converter_0/inst/gen_axilite.gen_b2s_conv.axilite_b2s/RD.r_channel_0/transaction_fifo_0/cnt_read_reg[3]_rep__0/C
-                               i_ps/system_i/system_i/axi_protocol_converter_0/inst/gen_axilite.gen_b2s_conv.axilite_b2s/RD.ar_channel_0/s_arid_r_reg[0]/CE
-                                                              -0.855        
-i_ps/system_i/system_i/axi_protocol_converter_0/inst/gen_axilite.gen_b2s_conv.axilite_b2s/RD.r_channel_0/transaction_fifo_0/cnt_read_reg[3]_rep__0/C
-                               i_ps/system_i/system_i/axi_protocol_converter_0/inst/gen_axilite.gen_b2s_conv.axilite_b2s/RD.ar_channel_0/s_arid_r_reg[10]/CE
-                                                              -0.855        
-i_ps/system_i/system_i/axi_protocol_converter_0/inst/gen_axilite.gen_b2s_conv.axilite_b2s/RD.r_channel_0/transaction_fifo_0/cnt_read_reg[3]_rep__0/C
-                               i_ps/system_i/system_i/axi_protocol_converter_0/inst/gen_axilite.gen_b2s_conv.axilite_b2s/RD.ar_channel_0/s_arid_r_reg[11]/CE
-                                                              -0.855        
-i_ps/system_i/system_i/axi_protocol_converter_0/inst/gen_axilite.gen_b2s_conv.axilite_b2s/RD.r_channel_0/transaction_fifo_0/cnt_read_reg[3]_rep__0/C
-                               i_ps/system_i/system_i/axi_protocol_converter_0/inst/gen_axilite.gen_b2s_conv.axilite_b2s/RD.ar_channel_0/s_arid_r_reg[9]/CE
-                                                              -0.855        
-i_ps/system_i/system_i/axi_protocol_converter_0/inst/gen_axilite.gen_b2s_conv.axilite_b2s/WR.b_channel_0/bresp_fifo_0/cnt_read_reg[1]/C
-                               i_ps/system_i/system_i/xadc/inst/INTR_CTRLR_GEN_I.ip2bus_data_int_reg[17]/CE
-                                                              -0.852        
-i_ps/system_i/system_i/axi_protocol_converter_0/inst/gen_axilite.gen_b2s_conv.axilite_b2s/WR.b_channel_0/bresp_fifo_0/cnt_read_reg[1]/C
-                               i_ps/system_i/system_i/xadc/inst/INTR_CTRLR_GEN_I.ip2bus_data_int_reg[19]/CE
-                                                              -0.852        
-i_ps/system_i/system_i/axi_protocol_converter_0/inst/gen_axilite.gen_b2s_conv.axilite_b2s/WR.b_channel_0/bresp_fifo_0/cnt_read_reg[1]/C
-                               i_ps/system_i/system_i/xadc/inst/INTR_CTRLR_GEN_I.ip2bus_data_int_reg[24]/CE
-                                                              -0.852        
-i_ps/system_i/system_i/axi_protocol_converter_0/inst/gen_axilite.gen_b2s_conv.axilite_b2s/WR.b_channel_0/bresp_fifo_0/cnt_read_reg[1]/C
-                               i_ps/system_i/system_i/xadc/inst/INTR_CTRLR_GEN_I.ip2bus_data_int_reg[29]/CE
-                                                              -0.852        
-i_ps/system_i/system_i/axi_protocol_converter_0/inst/gen_axilite.gen_b2s_conv.axilite_b2s/RD.r_channel_0/transaction_fifo_0/cnt_read_reg[3]_rep__0/C
-                               i_ps/system_i/system_i/axi_protocol_converter_0/inst/gen_axilite.gen_b2s_conv.axilite_b2s/RD.ar_channel_0/s_arid_r_reg[1]/CE
-                                                              -0.850        
-i_ps/system_i/system_i/axi_protocol_converter_0/inst/gen_axilite.gen_b2s_conv.axilite_b2s/RD.r_channel_0/transaction_fifo_0/cnt_read_reg[3]_rep__0/C
-                               i_ps/system_i/system_i/axi_protocol_converter_0/inst/gen_axilite.gen_b2s_conv.axilite_b2s/RD.ar_channel_0/s_arid_r_reg[2]/CE
-                                                              -0.850        
-i_ps/system_i/system_i/axi_protocol_converter_0/inst/gen_axilite.gen_b2s_conv.axilite_b2s/RD.r_channel_0/transaction_fifo_0/cnt_read_reg[3]_rep__0/C
-                               i_ps/system_i/system_i/axi_protocol_converter_0/inst/gen_axilite.gen_b2s_conv.axilite_b2s/RD.ar_channel_0/s_arid_r_reg[3]/CE
-                                                              -0.850        
-i_ps/system_i/system_i/axi_protocol_converter_0/inst/gen_axilite.gen_b2s_conv.axilite_b2s/RD.r_channel_0/transaction_fifo_0/cnt_read_reg[3]_rep__0/C
-                               i_ps/system_i/system_i/axi_protocol_converter_0/inst/gen_axilite.gen_b2s_conv.axilite_b2s/RD.ar_channel_0/s_arid_r_reg[4]/CE
-                                                              -0.850        
-i_ps/system_i/system_i/axi_protocol_converter_0/inst/gen_axilite.gen_b2s_conv.axilite_b2s/SI_REG/aw_pipe/m_payload_i_reg[39]/C
-                               i_ps/system_i/system_i/axi_protocol_converter_0/inst/gen_axilite.gen_b2s_conv.axilite_b2s/WR.aw_channel_0/s_awid_r_reg[0]/CE
-                                                              -0.848        
-i_ps/system_i/system_i/axi_protocol_converter_0/inst/gen_axilite.gen_b2s_conv.axilite_b2s/SI_REG/aw_pipe/m_payload_i_reg[39]/C
-                               i_ps/system_i/system_i/axi_protocol_converter_0/inst/gen_axilite.gen_b2s_conv.axilite_b2s/WR.aw_channel_0/s_awid_r_reg[1]/CE
-                                                              -0.848        
-i_ps/system_i/system_i/axi_protocol_converter_0/inst/gen_axilite.gen_b2s_conv.axilite_b2s/SI_REG/aw_pipe/m_payload_i_reg[39]/C
-                               i_ps/system_i/system_i/axi_protocol_converter_0/inst/gen_axilite.gen_b2s_conv.axilite_b2s/WR.aw_channel_0/s_awid_r_reg[2]/CE
-                                                              -0.848        
-i_ps/system_i/system_i/axi_protocol_converter_0/inst/gen_axilite.gen_b2s_conv.axilite_b2s/SI_REG/aw_pipe/m_payload_i_reg[39]/C
-                               i_ps/system_i/system_i/axi_protocol_converter_0/inst/gen_axilite.gen_b2s_conv.axilite_b2s/WR.aw_channel_0/s_awid_r_reg[3]/CE
-                                                              -0.848        
-i_ps/system_i/system_i/processing_system7/inst/PS7_i/MAXIGP1ACLK
-                               i_ps/system_i/system_i/xadc/inst/INTR_CTRLR_GEN_I.ip2bus_error_reg/D
-                                                              -0.844        
-i_ps/system_i/system_i/processing_system7/inst/PS7_i/MAXIGP1ACLK
-                               i_ps/system_i/system_i/xadc/inst/AXI_LITE_IPIF_I/I_SLAVE_ATTACHMENT/I_DECODER/GEN_BKEND_CE_REGISTERS[3].ce_out_i_reg[3]/D
-                                                              -0.833        
-i_ps/system_i/system_i/axi_protocol_converter_0/inst/gen_axilite.gen_b2s_conv.axilite_b2s/WR.b_channel_0/bresp_fifo_0/cnt_read_reg[1]/C
-                               i_ps/system_i/system_i/xadc/inst/INTR_CTRLR_GEN_I.ip2bus_data_int_reg[21]/CE
-                                                              -0.824        
-i_ps/system_i/system_i/axi_protocol_converter_0/inst/gen_axilite.gen_b2s_conv.axilite_b2s/WR.b_channel_0/bresp_fifo_0/cnt_read_reg[1]/C
-                               i_ps/system_i/system_i/xadc/inst/INTR_CTRLR_GEN_I.ip2bus_data_int_reg[25]/CE
-                                                              -0.824        
-i_ps/system_i/system_i/xadc/inst/INTR_CTRLR_GEN_I.ip2bus_wrack_reg/C
-                               i_ps/system_i/system_i/axi_protocol_converter_0/inst/gen_axilite.gen_b2s_conv.axilite_b2s/WR.aw_channel_0/cmd_translator_0/incr_cmd_0/axaddr_incr_reg[5]/D
-                                                              -0.804        
-i_ps/system_i/system_i/processing_system7/inst/PS7_i/MAXIGP1ACLK
-                               i_ps/system_i/system_i/xadc/inst/AXI_LITE_IPIF_I/I_SLAVE_ATTACHMENT/I_DECODER/GEN_BKEND_CE_REGISTERS[7].ce_out_i_reg[7]/D
-                                                              -0.794        
-i_ps/system_i/system_i/processing_system7/inst/PS7_i/MAXIGP1ACLK
-                               i_ps/system_i/system_i/xadc/inst/INTR_CTRLR_GEN_I.INTERRUPT_CONTROL_I/ip_irpt_enable_reg_reg[16]/CE
-                                                              -0.787        
-i_ps/system_i/system_i/processing_system7/inst/PS7_i/MAXIGP1ACLK
-                               i_ps/system_i/system_i/xadc/inst/AXI_LITE_IPIF_I/I_SLAVE_ATTACHMENT/I_DECODER/GEN_BKEND_CE_REGISTERS[4].ce_out_i_reg[4]/D
-                                                              -0.772        
-i_ps/system_i/system_i/axi_protocol_converter_0/inst/gen_axilite.gen_b2s_conv.axilite_b2s/SI_REG/aw_pipe/m_payload_i_reg[39]/C
-                               i_ps/system_i/system_i/axi_protocol_converter_0/inst/gen_axilite.gen_b2s_conv.axilite_b2s/WR.aw_channel_0/s_awid_r_reg[4]/CE
-                                                              -0.759        
-i_ps/system_i/system_i/axi_protocol_converter_0/inst/gen_axilite.gen_b2s_conv.axilite_b2s/SI_REG/aw_pipe/m_payload_i_reg[39]/C
-                               i_ps/system_i/system_i/axi_protocol_converter_0/inst/gen_axilite.gen_b2s_conv.axilite_b2s/WR.aw_channel_0/s_awid_r_reg[5]/CE
-                                                              -0.759        
-i_ps/system_i/system_i/axi_protocol_converter_0/inst/gen_axilite.gen_b2s_conv.axilite_b2s/SI_REG/aw_pipe/m_payload_i_reg[39]/C
-                               i_ps/system_i/system_i/axi_protocol_converter_0/inst/gen_axilite.gen_b2s_conv.axilite_b2s/WR.aw_channel_0/s_awid_r_reg[7]/CE
-                                                              -0.759        
-i_ps/system_i/system_i/axi_protocol_converter_0/inst/gen_axilite.gen_b2s_conv.axilite_b2s/SI_REG/aw_pipe/m_payload_i_reg[39]/C
-                               i_ps/system_i/system_i/axi_protocol_converter_0/inst/gen_axilite.gen_b2s_conv.axilite_b2s/WR.aw_channel_0/s_awid_r_reg[9]/CE
-                                                              -0.759        
-i_ps/system_i/system_i/processing_system7/inst/PS7_i/MAXIGP1ACLK
-                               i_ps/system_i/system_i/xadc/inst/INTR_CTRLR_GEN_I.INTERRUPT_CONTROL_I/ip_irpt_enable_reg_reg[10]/CE
-                                                              -0.749        
-i_ps/system_i/system_i/processing_system7/inst/PS7_i/MAXIGP1ACLK
-                               i_ps/system_i/system_i/xadc/inst/INTR_CTRLR_GEN_I.INTERRUPT_CONTROL_I/ip_irpt_enable_reg_reg[1]/CE
-                                                              -0.749        
-i_ps/system_i/system_i/processing_system7/inst/PS7_i/MAXIGP1ACLK
-                               i_ps/system_i/system_i/xadc/inst/INTR_CTRLR_GEN_I.INTERRUPT_CONTROL_I/ip_irpt_enable_reg_reg[3]/CE
-                                                              -0.749        
-i_ps/system_i/system_i/processing_system7/inst/PS7_i/MAXIGP1ACLK
-                               i_ps/system_i/system_i/xadc/inst/INTR_CTRLR_GEN_I.INTERRUPT_CONTROL_I/ip_irpt_enable_reg_reg[8]/CE
-                                                              -0.749        
-i_ps/system_i/system_i/axi_protocol_converter_0/inst/gen_axilite.gen_b2s_conv.axilite_b2s/WR.aw_channel_0/cmd_translator_0/wrap_cmd_0/axaddr_wrap_reg[3]/C
-                               i_ps/system_i/system_i/xadc/inst/AXI_XADC_CORE_I/XADC_INST/DADDR[1]
-                                                              -0.745        
-i_ps/system_i/system_i/processing_system7/inst/PS7_i/MAXIGP1ACLK
-                               i_ps/system_i/system_i/xadc/inst/INTR_CTRLR_GEN_I.INTERRUPT_CONTROL_I/ip_irpt_enable_reg_reg[0]/CE
-                                                              -0.737        
-i_ps/system_i/system_i/processing_system7/inst/PS7_i/MAXIGP1ACLK
-                               i_ps/system_i/system_i/xadc/inst/INTR_CTRLR_GEN_I.INTERRUPT_CONTROL_I/ip_irpt_enable_reg_reg[13]/CE
-                                                              -0.737        
-i_ps/system_i/system_i/processing_system7/inst/PS7_i/MAXIGP1ACLK
-                               i_ps/system_i/system_i/xadc/inst/INTR_CTRLR_GEN_I.INTERRUPT_CONTROL_I/ip_irpt_enable_reg_reg[5]/CE
-                                                              -0.737        
-i_ps/system_i/system_i/processing_system7/inst/PS7_i/MAXIGP1ACLK
-                               i_ps/system_i/system_i/xadc/inst/INTR_CTRLR_GEN_I.INTERRUPT_CONTROL_I/ip_irpt_enable_reg_reg[6]/CE
-                                                              -0.737        
-i_ps/system_i/system_i/processing_system7/inst/PS7_i/MAXIGP1ACLK
-                               i_ps/system_i/system_i/xadc/inst/INTR_CTRLR_GEN_I.INTERRUPT_CONTROL_I/ip_irpt_enable_reg_reg[11]/CE
-                                                              -0.736        
-i_ps/system_i/system_i/processing_system7/inst/PS7_i/MAXIGP1ACLK
-                               i_ps/system_i/system_i/xadc/inst/INTR_CTRLR_GEN_I.INTERRUPT_CONTROL_I/ip_irpt_enable_reg_reg[12]/CE
-                                                              -0.736        
-i_ps/system_i/system_i/processing_system7/inst/PS7_i/MAXIGP1ACLK
-                               i_ps/system_i/system_i/xadc/inst/INTR_CTRLR_GEN_I.INTERRUPT_CONTROL_I/ip_irpt_enable_reg_reg[7]/CE
-                                                              -0.736        
-i_ps/system_i/system_i/processing_system7/inst/PS7_i/MAXIGP1ACLK
-                               i_ps/system_i/system_i/xadc/inst/INTR_CTRLR_GEN_I.INTERRUPT_CONTROL_I/ip_irpt_enable_reg_reg[15]/CE
-                                                              -0.734        
-i_ps/system_i/system_i/axi_protocol_converter_0/inst/gen_axilite.gen_b2s_conv.axilite_b2s/WR.b_channel_0/bresp_fifo_0/cnt_read_reg[1]/C
-                               i_ps/system_i/system_i/xadc/inst/INTR_CTRLR_GEN_I.ip2bus_data_int_reg[18]/CE
-                                                              -0.723        
-i_ps/system_i/system_i/axi_protocol_converter_0/inst/gen_axilite.gen_b2s_conv.axilite_b2s/WR.b_channel_0/bresp_fifo_0/cnt_read_reg[1]/C
-                               i_ps/system_i/system_i/xadc/inst/INTR_CTRLR_GEN_I.ip2bus_data_int_reg[20]/CE
-                                                              -0.723        
-i_ps/system_i/system_i/xadc/inst/INTR_CTRLR_GEN_I.ip2bus_rdack_reg/C
-                               i_ps/system_i/system_i/axi_protocol_converter_0/inst/gen_axilite.gen_b2s_conv.axilite_b2s/RD.ar_channel_0/cmd_translator_0/incr_cmd_0/axaddr_incr_reg[3]/D
-                                                              -0.710        
-i_ps/system_i/system_i/axi_protocol_converter_0/inst/gen_axilite.gen_b2s_conv.axilite_b2s/WR.aw_channel_0/cmd_translator_0/wrap_cmd_0/axaddr_wrap_reg[3]/C
-                               i_ps/system_i/system_i/xadc/inst/AXI_LITE_IPIF_I/I_SLAVE_ATTACHMENT/I_DECODER/GEN_BKEND_CE_REGISTERS[20].ce_out_i_reg[20]/D
-                                                              -0.698        
-i_ps/system_i/system_i/xadc/inst/INTR_CTRLR_GEN_I.ip2bus_wrack_reg/C
-                               i_ps/system_i/system_i/axi_protocol_converter_0/inst/gen_axilite.gen_b2s_conv.axilite_b2s/WR.aw_channel_0/cmd_translator_0/incr_cmd_0/axaddr_incr_reg[4]/D
-                                                              -0.693        
-i_ps/system_i/system_i/processing_system7/inst/PS7_i/MAXIGP1ACLK
-                               i_ps/system_i/system_i/xadc/inst/AXI_LITE_IPIF_I/I_SLAVE_ATTACHMENT/I_DECODER/GEN_BKEND_CE_REGISTERS[5].ce_out_i_reg[5]/D
-                                                              -0.691        
-i_ps/system_i/system_i/processing_system7/inst/PS7_i/MAXIGP1ACLK
-                               i_ps/system_i/system_i/xadc/inst/INTR_CTRLR_GEN_I.ip2bus_data_int_reg[26]/D
-                                                              -0.689        
-i_ps/system_i/system_i/axi_protocol_converter_0/inst/gen_axilite.gen_b2s_conv.axilite_b2s/WR.aw_channel_0/cmd_translator_0/wrap_cmd_0/axaddr_wrap_reg[3]/C
-                               i_ps/system_i/system_i/xadc/inst/AXI_LITE_IPIF_I/I_SLAVE_ATTACHMENT/I_DECODER/GEN_BKEND_CE_REGISTERS[11].ce_out_i_reg[11]/D
-                                                              -0.686        
-i_ps/system_i/system_i/axi_protocol_converter_0/inst/gen_axilite.gen_b2s_conv.axilite_b2s/SI_REG/aw_pipe/m_payload_i_reg[39]/C
-                               i_ps/system_i/system_i/axi_protocol_converter_0/inst/gen_axilite.gen_b2s_conv.axilite_b2s/WR.aw_channel_0/s_awid_r_reg[8]/CE
-                                                              -0.670        
-i_ps/system_i/system_i/axi_protocol_converter_0/inst/gen_axilite.gen_b2s_conv.axilite_b2s/SI_REG/aw_pipe/m_payload_i_reg[39]/C
-                               i_ps/system_i/system_i/axi_protocol_converter_0/inst/gen_axilite.gen_b2s_conv.axilite_b2s/WR.aw_channel_0/s_awlen_r_reg[3]/CE
-                                                              -0.670        
-i_ps/system_i/system_i/axi_protocol_converter_0/inst/gen_axilite.gen_b2s_conv.axilite_b2s/WR.aw_channel_0/aw_cmd_fsm_0/state_reg[1]/C
-                               i_ps/system_i/system_i/axi_protocol_converter_0/inst/gen_axilite.gen_b2s_conv.axilite_b2s/WR.aw_channel_0/cmd_translator_0/wrap_cmd_0/wrap_cnt_r_reg[2]/D
-                                                              -0.668        
-i_ps/system_i/system_i/xadc/inst/INTR_CTRLR_GEN_I.ip2bus_rdack_reg/C
-                               i_ps/system_i/system_i/axi_protocol_converter_0/inst/gen_axilite.gen_b2s_conv.axilite_b2s/RD.ar_channel_0/cmd_translator_0/incr_cmd_0/axaddr_incr_reg[9]/D
-                                                              -0.667        
-i_ps/system_i/system_i/axi_protocol_converter_0/inst/gen_axilite.gen_b2s_conv.axilite_b2s/SI_REG/ar_pipe/m_payload_i_reg[6]/C
-                               i_ps/system_i/system_i/xadc/inst/AXI_LITE_IPIF_I/I_SLAVE_ATTACHMENT/I_DECODER/GEN_BKEND_CE_REGISTERS[8].ce_out_i_reg[8]/D
-                                                              -0.662        
-i_ps/system_i/system_i/axi_protocol_converter_0/inst/gen_axilite.gen_b2s_conv.axilite_b2s/SI_REG/ar_pipe/m_payload_i_reg[6]/C
-                               i_ps/system_i/system_i/xadc/inst/AXI_LITE_IPIF_I/I_SLAVE_ATTACHMENT/I_DECODER/GEN_BKEND_CE_REGISTERS[18].ce_out_i_reg[18]/D
-                                                              -0.659        
-i_ps/system_i/system_i/axi_protocol_converter_0/inst/gen_axilite.gen_b2s_conv.axilite_b2s/SI_REG/ar_pipe/m_payload_i_reg[6]/C
-                               i_ps/system_i/system_i/xadc/inst/AXI_LITE_IPIF_I/I_SLAVE_ATTACHMENT/I_DECODER/GEN_BKEND_CE_REGISTERS[15].ce_out_i_reg[15]/D
-                                                              -0.657        
-i_ps/system_i/system_i/axi_protocol_converter_0/inst/gen_axilite.gen_b2s_conv.axilite_b2s/WR.b_channel_0/bresp_fifo_0/cnt_read_reg[1]/C
-                               i_ps/system_i/system_i/xadc/inst/INTR_CTRLR_GEN_I.ip2bus_data_int_reg[0]/CE
-                                                              -0.645        
-i_ps/system_i/system_i/axi_protocol_converter_0/inst/gen_axilite.gen_b2s_conv.axilite_b2s/WR.b_channel_0/bresp_fifo_0/cnt_read_reg[1]/C
-                               i_ps/system_i/system_i/xadc/inst/INTR_CTRLR_GEN_I.ip2bus_data_int_reg[14]/CE
-                                                              -0.645        
-i_ps/system_i/system_i/axi_protocol_converter_0/inst/gen_axilite.gen_b2s_conv.axilite_b2s/WR.b_channel_0/bresp_fifo_0/cnt_read_reg[1]/C
-                               i_ps/system_i/system_i/xadc/inst/INTR_CTRLR_GEN_I.ip2bus_data_int_reg[23]/CE
-                                                              -0.645        
-i_ps/system_i/system_i/axi_protocol_converter_0/inst/gen_axilite.gen_b2s_conv.axilite_b2s/WR.b_channel_0/bresp_fifo_0/cnt_read_reg[1]/C
-                               i_ps/system_i/system_i/xadc/inst/INTR_CTRLR_GEN_I.ip2bus_data_int_reg[26]/CE
-                                                              -0.645        
-i_ps/system_i/system_i/axi_protocol_converter_0/inst/gen_axilite.gen_b2s_conv.axilite_b2s/SI_REG/ar_pipe/m_payload_i_reg[6]/C
-                               i_ps/system_i/system_i/xadc/inst/AXI_XADC_CORE_I/XADC_INST/DADDR[4]
-                                                              -0.620        
-i_ps/system_i/system_i/axi_protocol_converter_0/inst/gen_axilite.gen_b2s_conv.axilite_b2s/WR.aw_channel_0/aw_cmd_fsm_0/state_reg[1]/C
-                               i_ps/system_i/system_i/axi_protocol_converter_0/inst/gen_axilite.gen_b2s_conv.axilite_b2s/WR.aw_channel_0/cmd_translator_0/wrap_cmd_0/wrap_cnt_r_reg[3]/D
-                                                              -0.616        
-i_ps/system_i/system_i/axi_protocol_converter_0/inst/gen_axilite.gen_b2s_conv.axilite_b2s/WR.aw_channel_0/aw_cmd_fsm_0/state_reg[1]/C
-                               i_ps/system_i/system_i/axi_protocol_converter_0/inst/gen_axilite.gen_b2s_conv.axilite_b2s/WR.aw_channel_0/cmd_translator_0/incr_cmd_0/axlen_cnt_reg[5]/CE
-                                                              -0.612        
-i_ps/system_i/system_i/axi_protocol_converter_0/inst/gen_axilite.gen_b2s_conv.axilite_b2s/WR.aw_channel_0/aw_cmd_fsm_0/state_reg[1]/C
-                               i_ps/system_i/system_i/axi_protocol_converter_0/inst/gen_axilite.gen_b2s_conv.axilite_b2s/WR.aw_channel_0/cmd_translator_0/incr_cmd_0/axlen_cnt_reg[6]/CE
-                                                              -0.612        
-i_ps/system_i/system_i/axi_protocol_converter_0/inst/gen_axilite.gen_b2s_conv.axilite_b2s/WR.aw_channel_0/aw_cmd_fsm_0/state_reg[1]/C
-                               i_ps/system_i/system_i/axi_protocol_converter_0/inst/gen_axilite.gen_b2s_conv.axilite_b2s/WR.aw_channel_0/cmd_translator_0/incr_cmd_0/axlen_cnt_reg[7]/CE
-                                                              -0.612        
-i_ps/system_i/system_i/axi_protocol_converter_0/inst/gen_axilite.gen_b2s_conv.axilite_b2s/WR.b_channel_0/bresp_fifo_0/cnt_read_reg[1]/C
-                               i_ps/system_i/system_i/xadc/inst/INTR_CTRLR_GEN_I.ip2bus_data_int_reg[27]/CE
-                                                              -0.609        
-i_ps/system_i/system_i/axi_protocol_converter_0/inst/gen_axilite.gen_b2s_conv.axilite_b2s/WR.b_channel_0/bresp_fifo_0/cnt_read_reg[1]/C
-                               i_ps/system_i/system_i/xadc/inst/INTR_CTRLR_GEN_I.ip2bus_data_int_reg[30]/CE
-                                                              -0.609        
-i_ps/system_i/system_i/axi_protocol_converter_0/inst/gen_axilite.gen_b2s_conv.axilite_b2s/WR.b_channel_0/bresp_fifo_0/cnt_read_reg[1]/C
-                               i_ps/system_i/system_i/xadc/inst/INTR_CTRLR_GEN_I.ip2bus_data_int_reg[31]/CE
-                                                              -0.609        
-i_ps/system_i/system_i/processing_system7/inst/PS7_i/MAXIGP1ACLK
-                               i_ps/system_i/system_i/xadc/inst/INTR_CTRLR_GEN_I.ip2bus_data_int_reg[17]/D
-                                                              -0.595        
-i_ps/system_i/system_i/xadc/inst/INTR_CTRLR_GEN_I.ip2bus_wrack_reg/C
-                               i_ps/system_i/system_i/axi_protocol_converter_0/inst/gen_axilite.gen_b2s_conv.axilite_b2s/WR.aw_channel_0/cmd_translator_0/incr_cmd_0/axaddr_incr_reg[1]/D
-                                                              -0.588        
-i_ps/system_i/system_i/axi_protocol_converter_0/inst/gen_axilite.gen_b2s_conv.axilite_b2s/SI_REG/ar_pipe/m_payload_i_reg[7]/C
-                               i_ps/system_i/system_i/xadc/inst/AXI_XADC_CORE_I/XADC_INST/DADDR[5]
-                                                              -0.583        
-i_ps/system_i/system_i/axi_protocol_converter_0/inst/gen_axilite.gen_b2s_conv.axilite_b2s/WR.aw_channel_0/aw_cmd_fsm_0/state_reg[1]/C
-                               i_ps/system_i/system_i/axi_protocol_converter_0/inst/gen_axilite.gen_b2s_conv.axilite_b2s/WR.aw_channel_0/cmd_translator_0/incr_cmd_0/axlen_cnt_reg[3]/CE
-                                                              -0.581        
-pwm[1]/v_r_reg[0]/C            pwm[1]/pwm_o_reg/D             -0.476        
-pwm[2]/v_r_reg[2]/C            pwm[2]/pwm_o_reg/D             -0.355        
-pwm[3]/vcnt_r_reg[3]/C         pwm[3]/pwm_o_reg/D             -0.232        
-pwm_rstn_reg/C                 pwm[2]/pwm_o_reg/R             -0.219        
-pwm[0]/v_r_reg[2]/C            pwm[0]/pwm_o_reg/D             -0.206        
-i_ams/dac_d_o_reg[16]/C        pwm[3]/v_reg[0]/D              0.146         
-i_ams/dac_d_o_reg[15]/C        pwm[3]/b_reg[15]/D             0.165         
-pwm_rstn_reg/C                 pwm[0]/pwm_o_reg/R             0.211         
-pwm[1]/vcnt_reg[4]/C           pwm[1]/b_reg[2]/CE             0.270         
-pwm[1]/vcnt_reg[4]/C           pwm[1]/b_reg[8]/CE             0.270         
-pwm[3]/bcnt_reg[3]/C           pwm[3]/v_reg[1]/CE             0.348         
-pwm[1]/vcnt_reg[4]/C           pwm[1]/b_reg[0]/CE             0.371         
-pwm[1]/vcnt_reg[4]/C           pwm[1]/b_reg[10]/CE            0.371         
-pwm[1]/vcnt_reg[4]/C           pwm[1]/b_reg[1]/CE             0.371         
-pwm[1]/vcnt_reg[4]/C           pwm[1]/b_reg[9]/CE             0.371         
-pwm[1]/vcnt_reg[4]/C           pwm[1]/b_reg[3]/CE             0.378         
-pwm[1]/vcnt_reg[4]/C           pwm[1]/b_reg[4]/CE             0.378         
-pwm[1]/vcnt_reg[4]/C           pwm[1]/b_reg[5]/CE             0.378         
-pwm[0]/bcnt_reg[1]/C           pwm[0]/v_reg[0]/CE             0.399         
-pwm[0]/bcnt_reg[1]/C           pwm[0]/v_reg[3]/CE             0.399         
-pwm[0]/bcnt_reg[1]/C           pwm[0]/v_reg[5]/CE             0.399         
-pwm[0]/bcnt_reg[1]/C           pwm[0]/v_reg[6]/CE             0.399         
-pwm[0]/bcnt_reg[1]/C           pwm[0]/v_reg[7]/CE             0.399         
-i_ams/dac_c_o_reg[17]/C        pwm[2]/v_reg[1]/D              0.415         
-pwm_rstn_reg/C                 pwm[2]/vcnt_reg[0]/R           0.423         
-pwm_rstn_reg/C                 pwm[2]/vcnt_reg[5]/R           0.423         
-pwm[0]/vcnt_reg[0]/C           pwm[0]/b_reg[4]/CE             0.429         
-pwm[2]/vcnt_reg[4]/C           pwm[2]/b_reg[11]/CE            0.442         
-pwm[2]/vcnt_reg[4]/C           pwm[2]/b_reg[1]/CE             0.442         
-pwm[2]/vcnt_reg[4]/C           pwm[2]/b_reg[6]/CE             0.442         
-pwm[2]/vcnt_reg[4]/C           pwm[2]/b_reg[7]/CE             0.442         
-pwm[3]/bcnt_reg[3]/C           pwm[3]/v_reg[0]/CE             0.442         
-pwm[3]/bcnt_reg[3]/C           pwm[3]/v_reg[2]/CE             0.442         
-pwm[3]/bcnt_reg[3]/C           pwm[3]/v_reg[3]/CE             0.442         
-pwm[3]/bcnt_reg[3]/C           pwm[3]/v_reg[4]/CE             0.442         
-pwm[3]/bcnt_reg[3]/C           pwm[3]/v_reg[5]/CE             0.442         
-pwm[3]/bcnt_reg[3]/C           pwm[3]/v_reg[6]/CE             0.442         
-pwm[3]/bcnt_reg[3]/C           pwm[3]/v_reg[7]/CE             0.442         
-pwm_rstn_reg/C                 pwm[2]/vcnt_reg[1]/R           0.467         
-pwm_rstn_reg/C                 pwm[2]/vcnt_reg[2]/R           0.467         
-pwm_rstn_reg/C                 pwm[2]/vcnt_reg[3]/R           0.467         
-pwm_rstn_reg/C                 pwm[2]/vcnt_reg[4]/R           0.467         
-pwm[0]/bcnt_reg[1]/C           pwm[0]/v_reg[1]/CE             0.481         
-pwm[0]/bcnt_reg[1]/C           pwm[0]/v_reg[2]/CE             0.481         
-pwm[0]/bcnt_reg[1]/C           pwm[0]/v_reg[4]/CE             0.481         
-pwm[2]/vcnt_reg[4]/C           pwm[2]/b_reg[10]/CE            0.492         
-pwm[2]/vcnt_reg[4]/C           pwm[2]/b_reg[8]/CE             0.492         
-pwm[2]/vcnt_reg[4]/C           pwm[2]/b_reg[9]/CE             0.492         
-pwm[1]/bcnt_reg[3]/C           pwm[1]/v_reg[4]/CE             0.493         
-pwm[1]/bcnt_reg[3]/C           pwm[1]/v_reg[5]/CE             0.493         
-pwm[3]/vcnt_reg[2]/C           pwm[3]/b_reg[10]/CE            0.502         
-pwm[3]/vcnt_reg[2]/C           pwm[3]/b_reg[6]/CE             0.502         
-pwm[3]/vcnt_reg[2]/C           pwm[3]/b_reg[9]/CE             0.502         
-dac_rst_reg/C                  oddr_dac_dat[2]/R              0.508         
-pwm[1]/vcnt_reg[4]/C           pwm[1]/b_reg[13]/CE            0.519         
-pwm[1]/vcnt_reg[4]/C           pwm[1]/b_reg[14]/CE            0.519         
-pwm[1]/vcnt_reg[4]/C           pwm[1]/b_reg[6]/CE             0.519         
-pwm[0]/vcnt_reg[0]/C           pwm[0]/bcnt_reg[0]/CE          0.525         
-pwm[0]/vcnt_reg[0]/C           pwm[0]/bcnt_reg[1]/CE          0.525         
-pwm[0]/vcnt_reg[0]/C           pwm[0]/bcnt_reg[2]/CE          0.525         
-pwm[0]/vcnt_reg[0]/C           pwm[0]/bcnt_reg[3]/CE          0.525         
-pwm_rstn_reg/C                 pwm[0]/bcnt_reg[0]/R           0.526         
-pwm_rstn_reg/C                 pwm[0]/bcnt_reg[1]/R           0.526         
-pwm_rstn_reg/C                 pwm[0]/bcnt_reg[2]/R           0.526         
-pwm_rstn_reg/C                 pwm[0]/bcnt_reg[3]/R           0.526         
-i_ams/dac_d_o_reg[18]/C        pwm[3]/v_reg[2]/D              0.529         
-pwm[2]/bcnt_reg[3]/C           pwm[2]/v_reg[0]/CE             0.529         
-pwm[2]/bcnt_reg[3]/C           pwm[2]/v_reg[1]/CE             0.529         
-pwm[2]/bcnt_reg[3]/C           pwm[2]/v_reg[2]/CE             0.529         
-pwm[2]/bcnt_reg[3]/C           pwm[2]/v_reg[3]/CE             0.529         
-pwm[2]/bcnt_reg[3]/C           pwm[2]/v_reg[4]/CE             0.529         
-pwm[2]/bcnt_reg[3]/C           pwm[2]/v_reg[5]/CE             0.529         
-pwm[2]/bcnt_reg[3]/C           pwm[2]/v_reg[6]/CE             0.529         
-pwm[2]/bcnt_reg[3]/C           pwm[2]/v_reg[7]/CE             0.529         
-dac_rst_reg/C                  oddr_dac_dat[10]/R             0.540         
-dac_rst_reg/C                  oddr_dac_dat[0]/R              0.541         
-dac_rst_reg/C                  oddr_dac_dat[4]/R              0.545         
-dac_rst_reg/C                  oddr_dac_dat[13]/R             0.553         
-i_ams/dac_a_o_reg[0]/C         pwm[0]/b_reg[0]/D              0.553         
-dac_rst_reg/C                  oddr_dac_dat[12]/R             0.555         
-dac_rst_reg/C                  oddr_dac_dat[1]/R              0.556         
-pwm[2]/vcnt_reg[4]/C           pwm[2]/bcnt_reg[2]/CE          0.566         
-pwm[2]/vcnt_reg[4]/C           pwm[2]/bcnt_reg[3]/CE          0.566         
-pwm[0]/vcnt_reg[0]/C           pwm[0]/b_reg[0]/CE             0.585         
-pwm_rstn_reg/C                 pwm[1]/pwm_o_reg/R             0.586         
-pwm[1]/vcnt_reg[4]/C           pwm[1]/b_reg[11]/CE            0.603         
-pwm[1]/vcnt_reg[4]/C           pwm[1]/b_reg[12]/CE            0.603         
-pwm[1]/vcnt_reg[4]/C           pwm[1]/b_reg[7]/CE             0.603         
-pwm[0]/vcnt_reg[0]/C           pwm[0]/b_reg[12]/CE            0.608         
-pwm[0]/vcnt_reg[0]/C           pwm[0]/b_reg[13]/CE            0.608         
-pwm[0]/vcnt_reg[0]/C           pwm[0]/b_reg[3]/CE             0.608         
-pwm[0]/vcnt_reg[0]/C           pwm[0]/b_reg[5]/CE             0.608         
-pwm_rstn_reg/C                 pwm[2]/bcnt_reg[0]/R           0.614         
-pwm_rstn_reg/C                 pwm[2]/bcnt_reg[1]/R           0.614         
-pwm[3]/vcnt_reg[2]/C           pwm[3]/b_reg[3]/CE             0.635         
-pwm[3]/vcnt_reg[2]/C           pwm[3]/b_reg[4]/CE             0.635         
-pwm[2]/vcnt_reg[4]/C           pwm[2]/b_reg[12]/CE            0.636         
-pwm[2]/vcnt_reg[4]/C           pwm[2]/b_reg[13]/CE            0.636         
-pwm[2]/vcnt_reg[4]/C           pwm[2]/b_reg[2]/CE             0.636         
-pwm[2]/vcnt_reg[4]/C           pwm[2]/b_reg[5]/CE             0.636         
-pwm[3]/vcnt_reg[2]/C           pwm[3]/b_reg[2]/CE             0.642         
-pwm[3]/vcnt_reg[2]/C           pwm[3]/b_reg[5]/CE             0.642         
-dac_rst_reg/C                  oddr_dac_dat[3]/R              0.642         
-pwm[2]/vcnt_reg[4]/C           pwm[2]/b_reg[15]/CE            0.644         
-i_ams/dac_c_o_reg[5]/C         pwm[2]/b_reg[5]/D              0.647         
-pwm_rstn_reg/C                 pwm[2]/vcnt_reg[6]/R           0.653         
-pwm_rstn_reg/C                 pwm[2]/vcnt_reg[7]/R           0.653         
-pwm[1]/bcnt_reg[3]/C           pwm[1]/v_reg[0]/CE             0.654         
-dac_rst_reg/C                  oddr_dac_dat[11]/R             0.678         
-dac_rst_reg/C                  oddr_dac_dat[5]/R              0.684         
-dac_rst_reg/C                  oddr_dac_dat[6]/R              0.925         
-dac_rst_reg/C                  oddr_dac_dat[7]/R              1.074         
-dac_rst_reg/C                  oddr_dac_sel/R                 1.087         
-dac_rst_reg/C                  oddr_dac_dat[9]/R              1.096         
-dac_rst_reg/C                  oddr_dac_dat[8]/R              1.225         
-dac_dat_a_reg[12]/C            oddr_dac_dat[12]/D2            1.429         
-dac_dat_a_reg[13]/C            oddr_dac_dat[13]/D2            1.438         
-dac_rst_reg/C                  oddr_dac_rst/D2                1.810         
-dac_dat_a_reg[2]/C             oddr_dac_dat[2]/D2             1.818         
-dac_dat_a_reg[4]/C             oddr_dac_dat[4]/D2             1.849         
-dac_dat_a_reg[0]/C             oddr_dac_dat[0]/D2             1.859         
-dac_dat_a_reg[1]/C             oddr_dac_dat[1]/D2             1.869         
-dac_dat_a_reg[7]/C             oddr_dac_dat[7]/D2             1.902         
-dac_dat_a_reg[3]/C             oddr_dac_dat[3]/D2             1.947         
-dac_dat_a_reg[6]/C             oddr_dac_dat[6]/D2             1.990         
-dac_dat_a_reg[10]/C            oddr_dac_dat[10]/D2            1.996         
-dac_dat_a_reg[8]/C             oddr_dac_dat[8]/D2             2.000         
-dac_dat_a_reg[5]/C             oddr_dac_dat[5]/D2             2.040         
-dac_dat_a_reg[9]/C             oddr_dac_dat[9]/D2             2.046         
-dac_dat_a_reg[11]/C            oddr_dac_dat[11]/D2            2.048         
-i_dsp/sum2_reg[14]/C           dac_dat_b_reg[1]/D             2.527         
-i_dsp/sum2_reg[14]/C           dac_dat_b_reg[12]/D            2.689         
-i_dsp/sum1_reg[2]/C            dac_dat_a_reg[2]/D             2.714         
-i_dsp/sum1_reg[14]/C           dac_dat_a_reg[0]/D             2.722         
-i_dsp/sum2_reg[13]/C           dac_dat_b_reg[5]/D             2.730         
-i_dsp/sum1_reg[14]/C           dac_dat_a_reg[1]/D             2.869         
-i_dsp/sum2_reg[13]/C           dac_dat_b_reg[2]/D             2.952         
-i_dsp/sum1_reg[14]/C           dac_dat_a_reg[11]/D            3.067         
-i_dsp/sum2_reg[15]/C           dac_dat_b_reg[10]/D            3.086         
-i_dsp/sum2_reg[14]/C           dac_dat_b_reg[7]/D             3.193         
-i_dsp/sum1_reg[14]/C           dac_dat_a_reg[5]/D             3.225         
-i_dsp/sum2_reg[14]/C           dac_dat_b_reg[4]/D             3.244         
-i_dsp/sum1_reg[4]/C            dac_dat_a_reg[4]/D             3.261         
-i_dsp/sum1_reg[15]/C           dac_dat_a_reg[8]/D             3.270         
-i_dsp/sum1_reg[15]/C           dac_dat_a_reg[12]/D            3.284         
-i_dsp/sum1_reg[15]/C           dac_dat_a_reg[7]/D             3.372         
-i_dsp/sum2_reg[14]/C           dac_dat_b_reg[0]/D             3.404         
-i_dsp/sum1_reg[13]/C           dac_dat_a_reg[3]/D             3.427         
-i_dsp/sum2_reg[14]/C           dac_dat_b_reg[3]/D             3.436         
-i_dsp/sum1_reg[17]/C           dac_dat_a_reg[13]/D            3.465         
-i_dsp/sum2_reg[14]/C           dac_dat_b_reg[8]/D             3.507         
-i_dsp/sum2_reg[15]/C           dac_dat_b_reg[6]/D             3.639         
-i_dsp/sum2_reg[13]/C           dac_dat_b_reg[9]/D             3.669         
-i_dsp/sum2_reg[14]/C           dac_dat_b_reg[11]/D            3.681         
-i_dsp/sum1_reg[13]/C           dac_dat_a_reg[10]/D            3.907         
-i_dsp/sum1_reg[14]/C           dac_dat_a_reg[6]/D             3.912         
-i_dsp/sum1_reg[14]/C           dac_dat_a_reg[9]/D             3.965         
-i_dsp/sum2_reg[17]/C           dac_dat_b_reg[13]/D            4.222         
-dac_rst_reg/C                  oddr_dac_rst/D1                5.620         
-dac_dat_b_reg[0]/C             oddr_dac_dat[0]/D1             5.640         
-dac_dat_b_reg[10]/C            oddr_dac_dat[10]/D1            5.692         
-dac_dat_b_reg[1]/C             oddr_dac_dat[1]/D1             5.704         
-dac_dat_b_reg[2]/C             oddr_dac_dat[2]/D1             5.726         
-dac_dat_b_reg[12]/C            oddr_dac_dat[12]/D1            5.746         
-dac_dat_b_reg[13]/C            oddr_dac_dat[13]/D1            5.793         
-dac_dat_b_reg[3]/C             oddr_dac_dat[3]/D1             5.839         
-dac_dat_b_reg[11]/C            oddr_dac_dat[11]/D1            5.852         
-dac_dat_b_reg[6]/C             oddr_dac_dat[6]/D1             5.866         
-dac_dat_b_reg[9]/C             oddr_dac_dat[9]/D1             5.872         
-dac_dat_b_reg[4]/C             oddr_dac_dat[4]/D1             5.905         
-dac_dat_b_reg[7]/C             oddr_dac_dat[7]/D1             6.043         
-dac_dat_b_reg[5]/C             oddr_dac_dat[5]/D1             6.051         
-dac_dat_b_reg[8]/C             oddr_dac_dat[8]/D1             6.056         
->>>>>>> 5962ec55
+                                                              -0.983        
+pwm[1]/v_r_reg[1]/C            pwm[1]/pwm_o_reg/D             -0.439        
+pwm[3]/v_r_reg[0]/C            pwm[3]/pwm_o_reg/D             -0.439        
+pwm[0]/v_r_reg[1]/C            pwm[0]/pwm_o_reg/D             -0.367        
+pwm[2]/v_r_reg[0]/C            pwm[2]/pwm_o_reg/D             -0.268        
+i_ams/dac_a_o_reg[7]/C         pwm[0]/b_reg[7]/D              0.037         
+pwm_rstn_reg/C                 pwm[1]/pwm_o_reg/R             0.105         
+pwm_rstn_reg/C                 pwm[0]/pwm_o_reg/R             0.146         
+pwm[3]/bcnt_reg[3]/C           pwm[3]/v_reg[2]/CE             0.151         
+pwm[3]/bcnt_reg[3]/C           pwm[3]/v_reg[3]/CE             0.151         
+pwm[3]/bcnt_reg[3]/C           pwm[3]/v_reg[4]/CE             0.151         
+pwm[3]/bcnt_reg[3]/C           pwm[3]/v_reg[6]/CE             0.151         
+pwm[0]/vcnt_reg[2]/C           pwm[0]/bcnt_reg[0]/CE          0.211         
+pwm[0]/vcnt_reg[2]/C           pwm[0]/bcnt_reg[1]/CE          0.211         
+pwm[0]/vcnt_reg[2]/C           pwm[0]/bcnt_reg[2]/CE          0.211         
+pwm[0]/vcnt_reg[2]/C           pwm[0]/bcnt_reg[3]/CE          0.211         
+pwm[0]/bcnt_reg[1]/C           pwm[0]/v_reg[1]/CE             0.227         
+pwm[0]/bcnt_reg[1]/C           pwm[0]/v_reg[2]/CE             0.227         
+pwm[0]/bcnt_reg[1]/C           pwm[0]/v_reg[3]/CE             0.227         
+pwm[0]/bcnt_reg[1]/C           pwm[0]/v_reg[4]/CE             0.227         
+pwm[0]/bcnt_reg[1]/C           pwm[0]/v_reg[5]/CE             0.227         
+pwm[3]/vcnt_reg[2]/C           pwm[3]/b_reg[9]/CE             0.250         
+pwm_rstn_reg/C                 pwm[2]/pwm_o_reg/R             0.273         
+pwm_rstn_reg/C                 pwm[0]/bcnt_reg[0]/R           0.278         
+pwm_rstn_reg/C                 pwm[0]/bcnt_reg[1]/R           0.278         
+pwm_rstn_reg/C                 pwm[0]/bcnt_reg[2]/R           0.278         
+pwm_rstn_reg/C                 pwm[0]/bcnt_reg[3]/R           0.278         
+pwm_rstn_reg/C                 pwm[3]/pwm_o_reg/R             0.279         
+pwm[0]/vcnt_reg[2]/C           pwm[0]/b_reg[11]/CE            0.296         
+pwm[0]/vcnt_reg[2]/C           pwm[0]/b_reg[12]/CE            0.296         
+pwm[0]/vcnt_reg[2]/C           pwm[0]/b_reg[3]/CE             0.298         
+pwm[0]/vcnt_reg[2]/C           pwm[0]/b_reg[4]/CE             0.298         
+pwm[2]/bcnt_reg[0]/C           pwm[2]/v_reg[0]/CE             0.313         
+pwm[2]/bcnt_reg[0]/C           pwm[2]/v_reg[2]/CE             0.313         
+pwm[2]/bcnt_reg[0]/C           pwm[2]/v_reg[3]/CE             0.313         
+pwm[2]/bcnt_reg[0]/C           pwm[2]/v_reg[7]/CE             0.313         
+pwm_rstn_reg/C                 pwm[0]/vcnt_reg[6]/R           0.320         
+pwm_rstn_reg/C                 pwm[0]/vcnt_reg[7]/R           0.320         
+pwm[0]/bcnt_reg[1]/C           pwm[0]/v_reg[0]/CE             0.330         
+pwm[0]/bcnt_reg[1]/C           pwm[0]/v_reg[6]/CE             0.330         
+pwm[0]/bcnt_reg[1]/C           pwm[0]/v_reg[7]/CE             0.330         
+pwm[0]/vcnt_reg[2]/C           pwm[0]/b_reg[10]/CE            0.346         
+pwm[0]/vcnt_reg[2]/C           pwm[0]/b_reg[14]/CE            0.354         
+pwm[0]/vcnt_reg[2]/C           pwm[0]/b_reg[5]/CE             0.354         
+pwm[0]/vcnt_reg[2]/C           pwm[0]/b_reg[6]/CE             0.354         
+pwm[0]/vcnt_reg[2]/C           pwm[0]/b_reg[7]/CE             0.354         
+pwm[3]/bcnt_reg[3]/C           pwm[3]/v_reg[0]/CE             0.356         
+pwm[3]/bcnt_reg[3]/C           pwm[3]/v_reg[1]/CE             0.356         
+pwm[3]/bcnt_reg[3]/C           pwm[3]/v_reg[5]/CE             0.356         
+pwm[3]/bcnt_reg[3]/C           pwm[3]/v_reg[7]/CE             0.356         
+dac_rst_reg/C                  oddr_dac_sel/R                 0.356         
+pwm[0]/vcnt_reg[2]/C           pwm[0]/b_reg[0]/CE             0.358         
+pwm[0]/vcnt_reg[2]/C           pwm[0]/b_reg[13]/CE            0.358         
+pwm[0]/vcnt_reg[2]/C           pwm[0]/b_reg[8]/CE             0.358         
+pwm[0]/vcnt_reg[2]/C           pwm[0]/b_reg[9]/CE             0.358         
+pwm[0]/vcnt_reg[2]/C           pwm[0]/b_reg[1]/CE             0.371         
+pwm[0]/vcnt_reg[2]/C           pwm[0]/b_reg[2]/CE             0.371         
+i_ams/dac_b_o_reg[9]/C         pwm[1]/b_reg[9]/D              0.371         
+pwm[1]/vcnt_reg[1]/C           pwm[1]/b_reg[1]/CE             0.377         
+pwm[1]/vcnt_reg[1]/C           pwm[1]/b_reg[2]/CE             0.377         
+dac_rst_reg/C                  oddr_dac_dat[13]/R             0.383         
+dac_rst_reg/C                  oddr_dac_dat[12]/R             0.386         
+pwm[1]/vcnt_reg[1]/C           pwm[1]/b_reg[3]/CE             0.387         
+pwm[1]/vcnt_reg[1]/C           pwm[1]/b_reg[4]/CE             0.387         
+pwm[1]/vcnt_reg[1]/C           pwm[1]/b_reg[5]/CE             0.387         
+pwm[1]/vcnt_reg[1]/C           pwm[1]/b_reg[6]/CE             0.387         
+dac_rst_reg/C                  oddr_dac_dat[4]/R              0.402         
+pwm[3]/bcnt_reg[3]/C           pwm[3]/b_reg[11]/D             0.408         
+dac_rst_reg/C                  oddr_dac_dat[3]/R              0.409         
+pwm[1]/vcnt_reg[1]/C           pwm[1]/b_reg[10]/CE            0.417         
+pwm[1]/vcnt_reg[1]/C           pwm[1]/b_reg[9]/CE             0.417         
+pwm[3]/vcnt_reg[2]/C           pwm[3]/b_reg[4]/CE             0.432         
+dac_rst_reg/C                  oddr_dac_dat[6]/R              0.436         
+dac_rst_reg/C                  oddr_dac_dat[5]/R              0.444         
+dac_rst_reg/C                  oddr_dac_dat[11]/R             0.448         
+pwm[1]/vcnt_reg[1]/C           pwm[1]/b_reg[11]/CE            0.453         
+pwm[1]/vcnt_reg[1]/C           pwm[1]/b_reg[12]/CE            0.453         
+pwm[1]/vcnt_reg[1]/C           pwm[1]/b_reg[13]/CE            0.453         
+dac_rst_reg/C                  oddr_dac_dat[2]/R              0.453         
+dac_rst_reg/C                  oddr_dac_dat[10]/R             0.458         
+i_ams/dac_b_o_reg[2]/C         pwm[1]/b_reg[2]/D              0.464         
+dac_rst_reg/C                  oddr_dac_dat[9]/R              0.470         
+dac_rst_reg/C                  oddr_dac_dat[7]/R              0.473         
+dac_rst_reg/C                  oddr_dac_dat[8]/R              0.473         
+pwm[3]/bcnt_reg[3]/C           pwm[3]/b_reg[3]/D              0.481         
+pwm[3]/bcnt_reg[3]/C           pwm[3]/b_reg[2]/D              0.482         
+dac_rst_reg/C                  oddr_dac_dat[0]/R              0.487         
+pwm[1]/vcnt_reg[1]/C           pwm[1]/b_reg[7]/CE             0.493         
+pwm[2]/bcnt_reg[0]/C           pwm[2]/v_reg[1]/CE             0.504         
+pwm[2]/bcnt_reg[0]/C           pwm[2]/v_reg[4]/CE             0.504         
+pwm[2]/bcnt_reg[0]/C           pwm[2]/v_reg[5]/CE             0.504         
+pwm[2]/bcnt_reg[0]/C           pwm[2]/v_reg[6]/CE             0.504         
+dac_rst_reg/C                  oddr_dac_dat[1]/R              0.519         
+pwm[2]/vcnt_reg[2]/C           pwm[2]/b_reg[8]/CE             0.526         
+pwm[3]/vcnt_reg[2]/C           pwm[3]/b_reg[10]/CE            0.531         
+pwm[3]/vcnt_reg[2]/C           pwm[3]/b_reg[8]/CE             0.531         
+pwm_rstn_reg/C                 pwm[0]/vcnt_reg[0]/R           0.531         
+pwm_rstn_reg/C                 pwm[0]/vcnt_reg[1]/R           0.531         
+pwm_rstn_reg/C                 pwm[0]/vcnt_reg[2]/R           0.531         
+pwm_rstn_reg/C                 pwm[0]/vcnt_reg[3]/R           0.531         
+pwm_rstn_reg/C                 pwm[0]/vcnt_reg[4]/R           0.531         
+pwm_rstn_reg/C                 pwm[0]/vcnt_reg[5]/R           0.531         
+pwm[3]/vcnt_reg[2]/C           pwm[3]/b_reg[11]/CE            0.548         
+pwm[3]/vcnt_reg[2]/C           pwm[3]/b_reg[12]/CE            0.548         
+pwm[3]/vcnt_reg[2]/C           pwm[3]/b_reg[13]/CE            0.548         
+pwm[2]/vcnt_reg[2]/C           pwm[2]/b_reg[10]/CE            0.549         
+pwm[2]/vcnt_reg[2]/C           pwm[2]/b_reg[9]/CE             0.549         
+pwm[1]/vcnt_reg[1]/C           pwm[1]/b_reg[8]/CE             0.555         
+i_ams/dac_b_o_reg[14]/C        pwm[1]/b_reg[14]/D             0.560         
+pwm[3]/vcnt_reg[2]/C           pwm[3]/b_reg[14]/CE            0.562         
+pwm[3]/vcnt_reg[2]/C           pwm[3]/b_reg[15]/CE            0.562         
+pwm[3]/vcnt_reg[2]/C           pwm[3]/b_reg[1]/CE             0.562         
+pwm[3]/vcnt_reg[2]/C           pwm[3]/b_reg[2]/CE             0.562         
+pwm[3]/vcnt_reg[2]/C           pwm[3]/b_reg[3]/CE             0.562         
+pwm[3]/bcnt_reg[3]/C           pwm[3]/b_reg[13]/D             0.582         
+i_ams/dac_c_o_reg[1]/C         pwm[2]/b_reg[1]/D              0.600         
+dac_dat_a_reg[13]/C            oddr_dac_dat[13]/D2            1.385         
+dac_rst_reg/C                  oddr_dac_rst/D2                1.429         
+dac_dat_a_reg[12]/C            oddr_dac_dat[12]/D2            1.601         
+dac_dat_a_reg[1]/C             oddr_dac_dat[1]/D2             1.638         
+dac_dat_a_reg[0]/C             oddr_dac_dat[0]/D2             1.757         
+dac_dat_a_reg[4]/C             oddr_dac_dat[4]/D2             1.760         
+dac_dat_a_reg[5]/C             oddr_dac_dat[5]/D2             1.770         
+dac_dat_a_reg[2]/C             oddr_dac_dat[2]/D2             1.780         
+dac_dat_a_reg[3]/C             oddr_dac_dat[3]/D2             1.812         
+dac_dat_a_reg[8]/C             oddr_dac_dat[8]/D2             1.816         
+dac_dat_a_reg[9]/C             oddr_dac_dat[9]/D2             1.884         
+dac_dat_a_reg[10]/C            oddr_dac_dat[10]/D2            1.971         
+dac_dat_a_reg[11]/C            oddr_dac_dat[11]/D2            1.973         
+dac_dat_a_reg[6]/C             oddr_dac_dat[6]/D2             1.982         
+i_dsp/sum1_reg[14]/C           dac_dat_a_reg[1]/D             2.146         
+dac_dat_a_reg[7]/C             oddr_dac_dat[7]/D2             2.190         
+i_dsp/sum2_reg[14]/C           dac_dat_b_reg[3]/D             2.302         
+i_dsp/sum1_reg[14]/C           dac_dat_a_reg[6]/D             2.324         
+i_dsp/sum1_reg[15]/C           dac_dat_a_reg[3]/D             2.347         
+i_dsp/sum1_reg[14]/C           dac_dat_a_reg[7]/D             2.411         
+i_dsp/sum2_reg[14]/C           dac_dat_b_reg[5]/D             2.619         
+i_dsp/sum2_reg[15]/C           dac_dat_b_reg[1]/D             2.654         
+i_dsp/sum2_reg[14]/C           dac_dat_b_reg[10]/D            2.735         
+i_dsp/sum1_reg[14]/C           dac_dat_a_reg[2]/D             2.843         
+i_dsp/sum1_reg[14]/C           dac_dat_a_reg[0]/D             2.960         
+i_dsp/sum2_reg[15]/C           dac_dat_b_reg[12]/D            2.973         
+i_dsp/sum1_reg[14]/C           dac_dat_a_reg[4]/D             2.978         
+i_dsp/sum2_reg[13]/C           dac_dat_b_reg[0]/D             2.982         
+i_dsp/sum1_reg[13]/C           dac_dat_a_reg[12]/D            3.099         
+i_dsp/sum2_reg[14]/C           dac_dat_b_reg[2]/D             3.143         
+i_dsp/sum1_reg[13]/C           dac_dat_a_reg[9]/D             3.163         
+i_dsp/sum2_reg[14]/C           dac_dat_b_reg[11]/D            3.233         
+i_dsp/sum1_reg[15]/C           dac_dat_a_reg[5]/D             3.280         
+i_dsp/sum2_reg[14]/C           dac_dat_b_reg[6]/D             3.356         
+i_dsp/sum2_reg[14]/C           dac_dat_b_reg[4]/D             3.414         
+i_dsp/sum1_reg[15]/C           dac_dat_a_reg[11]/D            3.430         
+i_dsp/sum1_reg[17]/C           dac_dat_a_reg[13]/D            3.436         
+i_dsp/sum1_reg[13]/C           dac_dat_a_reg[10]/D            3.439         
+i_dsp/sum2_reg[8]/C            dac_dat_b_reg[8]/D             3.521         
+i_dsp/sum2_reg[7]/C            dac_dat_b_reg[7]/D             3.559         
+i_dsp/sum2_reg[9]/C            dac_dat_b_reg[9]/D             3.632         
+i_dsp/sum1_reg[14]/C           dac_dat_a_reg[8]/D             3.829         
+i_dsp/sum2_reg[17]/C           dac_dat_b_reg[13]/D            4.180         
+dac_rst_reg/C                  oddr_dac_rst/D1                5.239         
+dac_dat_b_reg[13]/C            oddr_dac_dat[13]/D1            5.348         
+dac_dat_b_reg[12]/C            oddr_dac_dat[12]/D1            5.375         
+dac_dat_b_reg[0]/C             oddr_dac_dat[0]/D1             5.595         
+dac_dat_b_reg[3]/C             oddr_dac_dat[3]/D1             5.632         
+dac_dat_b_reg[1]/C             oddr_dac_dat[1]/D1             5.635         
+dac_dat_b_reg[5]/C             oddr_dac_dat[5]/D1             5.723         
+dac_dat_b_reg[2]/C             oddr_dac_dat[2]/D1             5.765         
+dac_dat_b_reg[4]/C             oddr_dac_dat[4]/D1             5.772         
+dac_dat_b_reg[8]/C             oddr_dac_dat[8]/D1             5.816         
+dac_dat_b_reg[10]/C            oddr_dac_dat[10]/D1            5.842         
+dac_dat_b_reg[11]/C            oddr_dac_dat[11]/D1            5.853         
+dac_dat_b_reg[9]/C             oddr_dac_dat[9]/D1             5.886         
+dac_dat_b_reg[6]/C             oddr_dac_dat[6]/D1             5.982         
+dac_dat_b_reg[7]/C             oddr_dac_dat[7]/D1             6.056         
 
 
