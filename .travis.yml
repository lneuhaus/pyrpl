--- conflicted
+++ resolved
@@ -51,13 +51,7 @@
   
 # Run test
 script:
-<<<<<<< HEAD
-  - nosetests --with-coverage --cover-package=pyrpl --cover-config-file=.coveragerc --logging-level=INFO
-=======
-  - nosetests --with-coverage --cover-package=pyrpl --logging-level=INFO
-#script: python setup.py test
-#script: python setup.py nosetests
->>>>>>> 06646a30
+  - nosetests --with-coverage --cover-package=pyrpl --logging-level=INFO --cover-config-file=.coveragerc
 
 # Calculate coverage
 after_success:
